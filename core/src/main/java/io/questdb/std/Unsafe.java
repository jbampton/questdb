/*******************************************************************************
 *     ___                  _   ____  ____
 *    / _ \ _   _  ___  ___| |_|  _ \| __ )
 *   | | | | | | |/ _ \/ __| __| | | |  _ \
 *   | |_| | |_| |  __/\__ \ |_| |_| | |_) |
 *    \__\_\\__,_|\___||___/\__|____/|____/
 *
 *  Copyright (c) 2014-2019 Appsicle
 *  Copyright (c) 2019-2022 QuestDB
 *
 *  Licensed under the Apache License, Version 2.0 (the "License");
 *  you may not use this file except in compliance with the License.
 *  You may obtain a copy of the License at
 *
 *  http://www.apache.org/licenses/LICENSE-2.0
 *
 *  Unless required by applicable law or agreed to in writing, software
 *  distributed under the License is distributed on an "AS IS" BASIS,
 *  WITHOUT WARRANTIES OR CONDITIONS OF ANY KIND, either express or implied.
 *  See the License for the specific language governing permissions and
 *  limitations under the License.
 *
 ******************************************************************************/

package io.questdb.std;

import org.jetbrains.annotations.Nullable;

import java.lang.invoke.MethodHandles;
import java.lang.reflect.AccessibleObject;
import java.lang.reflect.Array;
import java.lang.reflect.Field;
import java.lang.reflect.Method;
import java.util.ArrayList;
import java.util.Collection;
import java.util.Collections;
import java.util.List;
import java.util.concurrent.ConcurrentHashMap;
import java.util.concurrent.ConcurrentMap;
import java.util.concurrent.atomic.AtomicLong;
import java.util.concurrent.atomic.LongAdder;

public final class Unsafe {
    public static final long INT_OFFSET;
    public static final long INT_SCALE;
    public static final long LONG_OFFSET;
    public static final long LONG_SCALE;
    static final AtomicLong MEM_USED = new AtomicLong(0);
    private static final sun.misc.Unsafe UNSAFE;
    private static final AtomicLong MALLOC_COUNT = new AtomicLong(0);
    private static final AtomicLong REALLOC_COUNT = new AtomicLong(0);
    private static final AtomicLong FREE_COUNT = new AtomicLong(0);
    //#if jdk.version!=8
    private static final long OVERRIDE;
    private static final Method implAddExports;
    //#endif
    private static final AnonymousClassDefiner anonymousClassDefiner;
    private static final LongAdder[] COUNTERS = new LongAdder[MemoryTag.SIZE];
    public static final ConcurrentMap<Long, StackTraceElement[]> ALLOCATION_MAPS;

    static {
        try {
            ALLOCATION_MAPS = Unsafe.class.desiredAssertionStatus() ? new ConcurrentHashMap<>() : null;
            Field theUnsafe = sun.misc.Unsafe.class.getDeclaredField("theUnsafe");
            theUnsafe.setAccessible(true);
            UNSAFE = (sun.misc.Unsafe) theUnsafe.get(null);

            INT_OFFSET = Unsafe.getUnsafe().arrayBaseOffset(int[].class);
            INT_SCALE = msb(Unsafe.getUnsafe().arrayIndexScale(int[].class));

            LONG_OFFSET = Unsafe.getUnsafe().arrayBaseOffset(long[].class);
            LONG_SCALE = msb(Unsafe.getUnsafe().arrayIndexScale(long[].class));

            //#if jdk.version!=8
            OVERRIDE = AccessibleObject_override_fieldOffset();
            implAddExports = Module.class.getDeclaredMethod("implAddExports", String.class, Module.class);
            //#endif

            AnonymousClassDefiner classDefiner = UnsafeClassDefiner.newInstance();
            if (classDefiner == null) {
                classDefiner = MethodHandlesClassDefiner.newInstance();
            }
            if (classDefiner == null) {
                throw new InstantiationException("failed to initialize class definer");
            }
            anonymousClassDefiner = classDefiner;
        } catch (ReflectiveOperationException e) {
            throw new ExceptionInInitializerError(e);
        }
        //#if jdk.version!=8
        makeAccessible(implAddExports);
        //#endif

        for (int i = 0; i < COUNTERS.length; i++) {
           COUNTERS[i] = new LongAdder();
        }
    }

    //#if jdk.version!=8
    private static long AccessibleObject_override_fieldOffset() {
        if (isJava8Or11()) {
            return getFieldOffset(AccessibleObject.class, "override");
        }
        // From Java 12 onwards, AccessibleObject#override is protected and cannot be accessed reflectively.
        boolean is32BitJVM = is32BitJVM();
        if (is32BitJVM) {
            return 8L;
        }
        if (getOrdinaryObjectPointersCompressionStatus(is32BitJVM)) {
            return 12L;
        }
        return 16L;
    }

    private static boolean isJava8Or11() {
        String javaVersion = System.getProperty("java.version");
        return javaVersion.startsWith("11") || javaVersion.startsWith("1.8");
    }

    private static boolean is32BitJVM() {
        String sunArchDataModel = System.getProperty("sun.arch.data.model");
        return sunArchDataModel.equals("32");
    }

    private static boolean getOrdinaryObjectPointersCompressionStatus(boolean is32BitJVM) {
        class Probe {
            private int intField; // Accessed through reflection

            boolean probe() {
                long offset = getFieldOffset(Probe.class, "intField");
                if (offset == 8L) {
                    assert is32BitJVM;
                    return false;
                }
                if (offset == 12L) {
                    return true;
                }
                if (offset == 16L) {
                    return false;
                }
                throw new AssertionError(offset);
            }
        }
        return new Probe().probe();
    }
    //#endif

    private Unsafe() {
    }

    public static long arrayGetVolatile(long[] array, int index) {
        assert index > -1 && index < array.length;
        return Unsafe.getUnsafe().getLongVolatile(array, LONG_OFFSET + ((long) index << LONG_SCALE));
    }

    public static void arrayPutOrdered(long[] array, int index, long value) {
        assert index > -1 && index < array.length;
        Unsafe.getUnsafe().putOrderedLong(array, LONG_OFFSET + ((long) index << LONG_SCALE), value);
    }

    public static long calloc(long size, int memoryTag) {
        long ptr = malloc(size, memoryTag);
        Vect.memset(ptr, size, 0);
        return ptr;
    }

    public static boolean cas(Object o, long offset, long expected, long value) {
        return UNSAFE.compareAndSwapLong(o, offset, expected, value);
    }

    public static boolean cas(Object o, long offset, int expected, int value) {
        return UNSAFE.compareAndSwapInt(o, offset, expected, value);
    }

    public static boolean cas(long[] array, int index, long expected, long value) {
        assert index > -1 && index < array.length;
        return Unsafe.cas(array, Unsafe.LONG_OFFSET + (((long) index) << Unsafe.LONG_SCALE), expected, value);
    }

    public static void free(long ptr, long size, int memoryTag) {
        assert recordDeallocatedStacktrace(ptr);
        getUnsafe().freeMemory(ptr);
        FREE_COUNT.incrementAndGet();
        recordMemAlloc(-size, memoryTag);
    }

    public static boolean getBool(long address) {
        return UNSAFE.getByte(address) == 1;
    }

    public static long getFieldOffset(Class<?> clazz, String name) {
        try {
            return UNSAFE.objectFieldOffset(clazz.getDeclaredField(name));
        } catch (NoSuchFieldException e) {
            throw new ExceptionInInitializerError(e);
        }
    }

    public static long getFreeCount() {
        return FREE_COUNT.get();
    }

    public static long getMallocCount() {
        return MALLOC_COUNT.get();
    }

    public static long getReallocCount() {
        return REALLOC_COUNT.get();
    }

    public static long getMemUsed() {
        return MEM_USED.get();
    }

    public static long getMemUsedByTag(int memoryTag) {
        assert memoryTag >= 0 && memoryTag < MemoryTag.SIZE;
        return COUNTERS[memoryTag].sum();
    }

    public static sun.misc.Unsafe getUnsafe() {
        return UNSAFE;
    }

    public static long malloc(long size, int memoryTag) {
<<<<<<< HEAD
        long ptr = getUnsafe().allocateMemory(size);
        assert recordAllocationStacktrace(ptr);
        recordMemAlloc(size, memoryTag);
        MALLOC_COUNT.incrementAndGet();
        return ptr;
=======
        try {
            long ptr = getUnsafe().allocateMemory(size);
            recordMemAlloc(size, memoryTag);
            MALLOC_COUNT.incrementAndGet();
            return ptr;
        } catch (OutOfMemoryError oom) {
            System.err.println("Unsafe.malloc() OutOfMemoryError, mem_used=" + MEM_USED.get()
                    + ", size=" + size + ", memoryTag=" + memoryTag);
            throw oom;
        }
>>>>>>> 0b465538
    }

    private static boolean recordAllocationStacktrace(long ptr) {
        StackTraceElement[] alreadyAllocated = ALLOCATION_MAPS.put(ptr, Thread.currentThread().getStackTrace());
        return alreadyAllocated == null;
    }

    private static boolean recordDeallocatedStacktrace(long ptr) {
        StackTraceElement[] current = ALLOCATION_MAPS.remove(ptr);
        return current != null;
    }

    public static List<StackTraceElement[]> getAllocationStacktraces() {
        return new ArrayList<>(ALLOCATION_MAPS.values());
    }

    public static long realloc(long address, long oldSize, long newSize, int memoryTag) {
<<<<<<< HEAD
        assert recordDeallocatedStacktrace(address);
        long ptr = getUnsafe().reallocateMemory(address, newSize);
        assert recordAllocationStacktrace(ptr);
        recordMemAlloc(-oldSize + newSize, memoryTag);
        REALLOC_COUNT.incrementAndGet();
        return ptr;
=======
        try {
            long ptr = getUnsafe().reallocateMemory(address, newSize);
            recordMemAlloc(-oldSize + newSize, memoryTag);
            REALLOC_COUNT.incrementAndGet();
            return ptr;
        } catch (OutOfMemoryError oom) {
            System.err.println("Unsafe.realloc() OutOfMemoryError, mem_used=" + MEM_USED.get()
                    + ", old_size=" + oldSize + ", new_size=" + newSize + ", memoryTag=" + memoryTag);
            throw oom;
        }
>>>>>>> 0b465538
    }

    public static void recordMemAlloc(long size, int memoryTag) {
        long mem = MEM_USED.addAndGet(size);
        assert mem >= 0;
        assert memoryTag >= 0 && memoryTag < MemoryTag.SIZE;
        COUNTERS[memoryTag].add(size);
    }

    private static int msb(int value) {
        return 31 - Integer.numberOfLeadingZeros(value);
    }

    /**
     * Defines a class but does not make it known to the class loader or system dictionary.
     *
     * Equivalent to {@code Unsafe#defineAnonymousClass} and {@code Lookup#defineHiddenClass}, except that
     * it does not support constant pool patches.
     *
     * @param hostClass context for linkage, access control, protection domain, and class loader
     * @param data      bytes of a class file
     * @return Java Class for the given bytecode
     */
    @Nullable
    public static Class<?> defineAnonymousClass(Class<?> hostClass, byte[] data) {
        return anonymousClassDefiner.define(hostClass, data);
    }

    //#if jdk.version!=8
    /**
     * Equivalent to {@link AccessibleObject#setAccessible(boolean) AccessibleObject.setAccessible(true)}, except that
     * it does not produce an illegal access error or warning.
     *
     * @param accessibleObject the instance to make accessible
     */
    public static void makeAccessible(AccessibleObject accessibleObject) {
        UNSAFE.putBooleanVolatile(accessibleObject, OVERRIDE, true);
    }

    public static void addExports(Module from, Module to, String packageName) {
        try {
            implAddExports.invoke(from, packageName, to);
        } catch (ReflectiveOperationException e) {
            e.printStackTrace();
        }
    }

    public static final Module JAVA_BASE_MODULE = System.class.getModule();
    //#endif

    interface AnonymousClassDefiner {
        Class<?> define(Class<?> hostClass, byte[] data);
    }

    /**
     * Based on {@code Unsafe#defineAnonymousClass}.
     */
    static class UnsafeClassDefiner implements AnonymousClassDefiner {

        private static Method defineMethod;

        @Nullable
        public static UnsafeClassDefiner newInstance() {
            if (defineMethod == null) {
                try {
                    defineMethod = sun.misc.Unsafe.class
                            .getMethod("defineAnonymousClass", Class.class, byte[].class, Object[].class);
                } catch (ReflectiveOperationException e) {
                    return null;
                }
            }
            return new UnsafeClassDefiner();
        }

        @Override
        public Class<?> define(Class<?> hostClass, byte[] data) {
            try {
                return (Class<?>) defineMethod.invoke(UNSAFE, hostClass, data, null);
            } catch (Exception e) {
                e.printStackTrace();
                return null;
            }
        }
    }

    /**
     * Based on {@code MethodHandles.Lookup#defineHiddenClass}.
     */
    static class MethodHandlesClassDefiner implements AnonymousClassDefiner {

        private static Object lookupBase;
        private static long lookupOffset;
        private static Object hiddenClassOptions;
        private static Method defineMethod;

        @Nullable
        public static MethodHandlesClassDefiner newInstance() {
            if (defineMethod == null) {
                try {
                    Field trustedLookupField = MethodHandles.Lookup.class.getDeclaredField("IMPL_LOOKUP");
                    lookupBase = UNSAFE.staticFieldBase(trustedLookupField);
                    lookupOffset = UNSAFE.staticFieldOffset(trustedLookupField);
                    hiddenClassOptions = hiddenClassOptions("NESTMATE");
                    defineMethod = MethodHandles.Lookup.class
                            .getMethod("defineHiddenClass", byte[].class, boolean.class, hiddenClassOptions.getClass());
                } catch (ReflectiveOperationException e) {
                    return null;
                }
            }
            return new MethodHandlesClassDefiner();
        }

        @Override
        public Class<?> define(Class<?> hostClass, byte[] data) {
            try {
                MethodHandles.Lookup trustedLookup = (MethodHandles.Lookup) UNSAFE.getObject(lookupBase, lookupOffset);
                MethodHandles.Lookup definedLookup =
                        (MethodHandles.Lookup) defineMethod.invoke(trustedLookup.in(hostClass), data, false, hiddenClassOptions);
                return definedLookup.lookupClass();
            } catch (Exception e) {
                e.printStackTrace();
                return null;
            }
        }

        @SuppressWarnings("unchecked")
        private static Object hiddenClassOptions(String... options) throws ClassNotFoundException {
            @SuppressWarnings("rawtypes")
            Class optionClass = Class.forName(MethodHandles.Lookup.class.getName() + "$ClassOption");
            Object classOptions = Array.newInstance(optionClass, options.length);
            for (int i = 0; i < options.length; i++) {
                Array.set(classOptions, i, Enum.valueOf(optionClass, options[i]));
            }
            return classOptions;
        }
    }
}<|MERGE_RESOLUTION|>--- conflicted
+++ resolved
@@ -222,15 +222,9 @@
     }
 
     public static long malloc(long size, int memoryTag) {
-<<<<<<< HEAD
-        long ptr = getUnsafe().allocateMemory(size);
-        assert recordAllocationStacktrace(ptr);
-        recordMemAlloc(size, memoryTag);
-        MALLOC_COUNT.incrementAndGet();
-        return ptr;
-=======
         try {
             long ptr = getUnsafe().allocateMemory(size);
+            assert recordAllocationStacktrace(ptr);
             recordMemAlloc(size, memoryTag);
             MALLOC_COUNT.incrementAndGet();
             return ptr;
@@ -239,7 +233,6 @@
                     + ", size=" + size + ", memoryTag=" + memoryTag);
             throw oom;
         }
->>>>>>> 0b465538
     }
 
     private static boolean recordAllocationStacktrace(long ptr) {
@@ -257,16 +250,10 @@
     }
 
     public static long realloc(long address, long oldSize, long newSize, int memoryTag) {
-<<<<<<< HEAD
-        assert recordDeallocatedStacktrace(address);
-        long ptr = getUnsafe().reallocateMemory(address, newSize);
-        assert recordAllocationStacktrace(ptr);
-        recordMemAlloc(-oldSize + newSize, memoryTag);
-        REALLOC_COUNT.incrementAndGet();
-        return ptr;
-=======
         try {
+            assert recordDeallocatedStacktrace(address);
             long ptr = getUnsafe().reallocateMemory(address, newSize);
+            assert recordAllocationStacktrace(ptr);
             recordMemAlloc(-oldSize + newSize, memoryTag);
             REALLOC_COUNT.incrementAndGet();
             return ptr;
@@ -275,7 +262,6 @@
                     + ", old_size=" + oldSize + ", new_size=" + newSize + ", memoryTag=" + memoryTag);
             throw oom;
         }
->>>>>>> 0b465538
     }
 
     public static void recordMemAlloc(long size, int memoryTag) {
