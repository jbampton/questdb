--- conflicted
+++ resolved
@@ -58,16 +58,12 @@
     public static final int NATIVE_CB3 = 30;
     public static final int NATIVE_CB4 = 31;
     public static final int NATIVE_CB5 = 32;
-<<<<<<< HEAD
     public static final int MMAP_TABLE_WAL_READER = 33;
     public static final int MMAP_TABLE_WAL_WRITER = 34;
     public static final int MMAP_SEQUENCER = 35;
-    public static final int SIZE = MMAP_SEQUENCER + 1;
-=======
-    public static final int MMAP_PARALLEL_IMPORT = 33;
-    public static final int NATIVE_PARALLEL_IMPORT = 34;
+    public static final int MMAP_PARALLEL_IMPORT = 36;
+    public static final int NATIVE_PARALLEL_IMPORT = 37;
     public static final int SIZE = NATIVE_PARALLEL_IMPORT + 1;
->>>>>>> 792cca6f
     private static final ObjList<String> tagNameMap = new ObjList<>(SIZE);
 
     public static String nameOf(int tag) {
@@ -108,13 +104,10 @@
         tagNameMap.extendAndSet(NATIVE_CB3, "NATIVE_CB3");
         tagNameMap.extendAndSet(NATIVE_CB4, "NATIVE_CB4");
         tagNameMap.extendAndSet(NATIVE_CB5, "NATIVE_CB5");
-<<<<<<< HEAD
         tagNameMap.extendAndSet(MMAP_TABLE_WAL_READER, "MMAP_TABLE_WAL_READER");
         tagNameMap.extendAndSet(MMAP_TABLE_WAL_WRITER, "MMAP_TABLE_WALD_WRITER");
         tagNameMap.extendAndSet(MMAP_SEQUENCER, "MMAP_SEQUENCER");
-=======
         tagNameMap.extendAndSet(MMAP_PARALLEL_IMPORT, "MMAP_PARALLEL_IMPORT");
         tagNameMap.extendAndSet(NATIVE_PARALLEL_IMPORT, "NATIVE_PARALLEL_IMPORT");
->>>>>>> 792cca6f
     }
 }