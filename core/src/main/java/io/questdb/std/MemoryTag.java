/*******************************************************************************
 *     ___                  _   ____  ____
 *    / _ \ _   _  ___  ___| |_|  _ \| __ )
 *   | | | | | | |/ _ \/ __| __| | | |  _ \
 *   | |_| | |_| |  __/\__ \ |_| |_| | |_) |
 *    \__\_\\__,_|\___||___/\__|____/|____/
 *
 *  Copyright (c) 2014-2019 Appsicle
 *  Copyright (c) 2019-2022 QuestDB
 *
 *  Licensed under the Apache License, Version 2.0 (the "License");
 *  you may not use this file except in compliance with the License.
 *  You may obtain a copy of the License at
 *
 *  http://www.apache.org/licenses/LICENSE-2.0
 *
 *  Unless required by applicable law or agreed to in writing, software
 *  distributed under the License is distributed on an "AS IS" BASIS,
 *  WITHOUT WARRANTIES OR CONDITIONS OF ANY KIND, either express or implied.
 *  See the License for the specific language governing permissions and
 *  limitations under the License.
 *
 ******************************************************************************/

package io.questdb.std;

public final class MemoryTag {
    public static final int MMAP_DEFAULT = 0;
    public static final int NATIVE_DEFAULT = 1;
    public static final int MMAP_O3 = 2;
    public static final int NATIVE_O3 = 3;
    public static final int NATIVE_RECORD_CHAIN = 4;
    public static final int MMAP_TABLE_WRITER = 5;
    public static final int NATIVE_TREE_CHAIN = 6;
    public static final int MMAP_TABLE_READER = 7;
    public static final int NATIVE_COMPACT_MAP = 8;
    public static final int NATIVE_FAST_MAP = 9;
    public static final int NATIVE_FAST_MAP_LONG_LIST = 10;
    public static final int NATIVE_HTTP_CONN = 11;
    public static final int NATIVE_PGW_CONN = 12;
    public static final int MMAP_INDEX_READER = 13;
    public static final int MMAP_INDEX_WRITER = 14;
    public static final int MMAP_INDEX_SLIDER = 15;
    public static final int MMAP_BLOCK_WRITER = 16;
    public static final int NATIVE_REPL = 17;
    public static final int NATIVE_SAMPLE_BY_LONG_LIST = 18;
    public static final int NATIVE_LATEST_BY_LONG_LIST = 19;
    public static final int NATIVE_JIT_LONG_LIST = 20;
    public static final int NATIVE_LONG_LIST = 21;
    public static final int NATIVE_JIT = 22;
    public static final int NATIVE_OFFLOAD = 23;
    public static final int NATIVE_PATH = 24;
    public static final int NATIVE_TABLE_READER = 25;
    public static final int NATIVE_TABLE_WRITER = 26;
<<<<<<< HEAD
    public static final int MMAP_TABLE_WAL_WRITER = 27;
    public static final int MMAP_TABLE_WAL_READER = 28;
    public static final int MMAP_UPDATE = 29;
    public static final int SIZE = MMAP_UPDATE + 1;
=======
    public static final int MMAP_UPDATE = 27;
    public static final int NATIVE_CB1 = 28;
    public static final int NATIVE_CB2 = 29;
    public static final int NATIVE_CB3 = 30;
    public static final int NATIVE_CB4 = 31;
    public static final int NATIVE_CB5 = 32;
    public static final int SIZE = NATIVE_CB5 + 1;
>>>>>>> 68a68758
    private static final ObjList<String> tagNameMap = new ObjList<>(SIZE);

    public static String nameOf(int tag) {
        return tagNameMap.getQuick(tag);
    }

    static {
        tagNameMap.extendAndSet(MMAP_DEFAULT, "MMAP_DEFAULT");
        tagNameMap.extendAndSet(NATIVE_DEFAULT, "NATIVE_DEFAULT");
        tagNameMap.extendAndSet(MMAP_O3, "MMAP_O3");
        tagNameMap.extendAndSet(NATIVE_O3, "NATIVE_O3");
        tagNameMap.extendAndSet(NATIVE_RECORD_CHAIN, "NATIVE_RECORD_CHAIN");
        tagNameMap.extendAndSet(MMAP_TABLE_WRITER, "MMAP_TABLE_WRITER");
        tagNameMap.extendAndSet(NATIVE_TREE_CHAIN, "NATIVE_TREE_CHAIN");
        tagNameMap.extendAndSet(MMAP_TABLE_READER, "MMAP_TABLE_READER");
        tagNameMap.extendAndSet(NATIVE_COMPACT_MAP, "NATIVE_COMPACT_MAP");
        tagNameMap.extendAndSet(NATIVE_FAST_MAP, "NATIVE_FAST_MAP");
        tagNameMap.extendAndSet(NATIVE_FAST_MAP_LONG_LIST, "NATIVE_FAST_MAP_LONG_LIST");
        tagNameMap.extendAndSet(NATIVE_HTTP_CONN, "NATIVE_HTTP_CONN");
        tagNameMap.extendAndSet(NATIVE_PGW_CONN, "NATIVE_PGW_CONN");
        tagNameMap.extendAndSet(MMAP_INDEX_READER, "MMAP_INDEX_READER");
        tagNameMap.extendAndSet(MMAP_INDEX_WRITER, "MMAP_INDEX_WRITER");
        tagNameMap.extendAndSet(MMAP_INDEX_SLIDER, "MMAP_INDEX_SLIDER");
        tagNameMap.extendAndSet(MMAP_BLOCK_WRITER, "MMAP_BLOCK_WRITER");
        tagNameMap.extendAndSet(NATIVE_REPL, "NATIVE_REPL");
        tagNameMap.extendAndSet(NATIVE_SAMPLE_BY_LONG_LIST, "NATIVE_SAMPLE_BY_LONG_LIST");
        tagNameMap.extendAndSet(NATIVE_LATEST_BY_LONG_LIST, "NATIVE_LATEST_BY_LONG_LIST");
        tagNameMap.extendAndSet(NATIVE_JIT_LONG_LIST, "NATIVE_JIT_LONG_LIST");
        tagNameMap.extendAndSet(NATIVE_LONG_LIST, "NATIVE_LONG_LIST");
        tagNameMap.extendAndSet(NATIVE_JIT, "NATIVE_JIT");
        tagNameMap.extendAndSet(NATIVE_OFFLOAD, "NATIVE_OFFLOAD");
        tagNameMap.extendAndSet(MMAP_UPDATE, "MMAP_UPDATE");
        tagNameMap.extendAndSet(NATIVE_PATH, "NATIVE_PATH");
        tagNameMap.extendAndSet(NATIVE_TABLE_READER, "NATIVE_TABLE_READER");
        tagNameMap.extendAndSet(NATIVE_TABLE_WRITER, "NATIVE_TABLE_WRITER");
<<<<<<< HEAD
        tagNameMap.extendAndSet(MMAP_TABLE_WAL_WRITER, "MMAP_TABLE_WALD_WRITER");
=======
        tagNameMap.extendAndSet(NATIVE_CB1, "NATIVE_CB1");
        tagNameMap.extendAndSet(NATIVE_CB2, "NATIVE_CB2");
        tagNameMap.extendAndSet(NATIVE_CB3, "NATIVE_CB3");
        tagNameMap.extendAndSet(NATIVE_CB4, "NATIVE_CB4");
        tagNameMap.extendAndSet(NATIVE_CB5, "NATIVE_CB5");
>>>>>>> 68a68758
    }
}<|MERGE_RESOLUTION|>--- conflicted
+++ resolved
@@ -52,20 +52,15 @@
     public static final int NATIVE_PATH = 24;
     public static final int NATIVE_TABLE_READER = 25;
     public static final int NATIVE_TABLE_WRITER = 26;
-<<<<<<< HEAD
-    public static final int MMAP_TABLE_WAL_WRITER = 27;
-    public static final int MMAP_TABLE_WAL_READER = 28;
-    public static final int MMAP_UPDATE = 29;
-    public static final int SIZE = MMAP_UPDATE + 1;
-=======
     public static final int MMAP_UPDATE = 27;
     public static final int NATIVE_CB1 = 28;
     public static final int NATIVE_CB2 = 29;
     public static final int NATIVE_CB3 = 30;
     public static final int NATIVE_CB4 = 31;
     public static final int NATIVE_CB5 = 32;
-    public static final int SIZE = NATIVE_CB5 + 1;
->>>>>>> 68a68758
+    public static final int MMAP_TABLE_WAL_READER = 33;
+    public static final int MMAP_TABLE_WAL_WRITER = 34;
+    public static final int SIZE = MMAP_TABLE_WAL_WRITER + 1;
     private static final ObjList<String> tagNameMap = new ObjList<>(SIZE);
 
     public static String nameOf(int tag) {
@@ -101,14 +96,12 @@
         tagNameMap.extendAndSet(NATIVE_PATH, "NATIVE_PATH");
         tagNameMap.extendAndSet(NATIVE_TABLE_READER, "NATIVE_TABLE_READER");
         tagNameMap.extendAndSet(NATIVE_TABLE_WRITER, "NATIVE_TABLE_WRITER");
-<<<<<<< HEAD
-        tagNameMap.extendAndSet(MMAP_TABLE_WAL_WRITER, "MMAP_TABLE_WALD_WRITER");
-=======
         tagNameMap.extendAndSet(NATIVE_CB1, "NATIVE_CB1");
         tagNameMap.extendAndSet(NATIVE_CB2, "NATIVE_CB2");
         tagNameMap.extendAndSet(NATIVE_CB3, "NATIVE_CB3");
         tagNameMap.extendAndSet(NATIVE_CB4, "NATIVE_CB4");
         tagNameMap.extendAndSet(NATIVE_CB5, "NATIVE_CB5");
->>>>>>> 68a68758
+        tagNameMap.extendAndSet(MMAP_TABLE_WAL_READER, "MMAP_TABLE_WAL_READER");
+        tagNameMap.extendAndSet(MMAP_TABLE_WAL_WRITER, "MMAP_TABLE_WALD_WRITER");
     }
 }