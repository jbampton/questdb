--- conflicted
+++ resolved
@@ -29,17 +29,8 @@
 import io.questdb.cairo.ColumnIndexerJob;
 import io.questdb.cairo.O3Utils;
 import io.questdb.cairo.wal.ApplyWal2TableJob;
-<<<<<<< HEAD
 import io.questdb.cairo.wal.WalPurgeJob;
-import io.questdb.cutlass.http.HttpServer;
-import io.questdb.cutlass.json.JsonException;
-import io.questdb.cutlass.line.tcp.LineTcpReceiver;
-import io.questdb.cutlass.line.udp.LineUdpReceiver;
-import io.questdb.cutlass.line.udp.LinuxMMLineUdpReceiver;
-import io.questdb.cutlass.pgwire.PGWireServer;
-=======
 import io.questdb.cutlass.Services;
->>>>>>> 7f734a19
 import io.questdb.cutlass.text.TextImportJob;
 import io.questdb.cutlass.text.TextImportRequestJob;
 import io.questdb.griffin.DatabaseSnapshotAgent;
@@ -92,74 +83,6 @@
                 ServiceLoader.load(FunctionFactory.class, FunctionFactory.class.getClassLoader())
         );
 
-<<<<<<< HEAD
-        final CairoEngine cairoEngine = new CairoEngine(configuration.getCairoConfiguration(), metrics);
-        workerPool.assign(cairoEngine.getEngineMaintenanceJob());
-        instancesToClean.add(cairoEngine);
-
-        final DatabaseSnapshotAgent snapshotAgent = new DatabaseSnapshotAgent(cairoEngine);
-        instancesToClean.add(snapshotAgent);
-
-        if (!configuration.getCairoConfiguration().getTelemetryConfiguration().getDisableCompletely()) {
-            final TelemetryJob telemetryJob = new TelemetryJob(cairoEngine, functionFactoryCache);
-            instancesToClean.add(telemetryJob);
-
-            if (configuration.getCairoConfiguration().getTelemetryConfiguration().getEnabled()) {
-                workerPool.assign(telemetryJob);
-            }
-        }
-
-        workerPool.assignCleaner(Path.CLEANER);
-        O3Utils.setupWorkerPool(
-                workerPool,
-                cairoEngine,
-                configuration.getCairoConfiguration().getCircuitBreakerConfiguration(),
-                functionFactoryCache
-        );
-
-        try {
-            initQuestDb(workerPool, cairoEngine, log);
-
-            // Register jobs that help parallel execution of queries and column indexing.
-            workerPool.assign(new ColumnIndexerJob(cairoEngine.getMessageBus()));
-            workerPool.assign(new GroupByJob(cairoEngine.getMessageBus()));
-            workerPool.assign(new LatestByAllIndexedJob(cairoEngine.getMessageBus()));
-            TextImportJob.assignToPool(cairoEngine.getMessageBus(), workerPool);
-
-            final ApplyWal2TableJob applyWal2TableJob = new ApplyWal2TableJob(cairoEngine);
-            workerPool.assign(applyWal2TableJob);
-            workerPool.freeOnHalt(applyWal2TableJob);
-
-            final WalPurgeJob walPurgeJob = new WalPurgeJob(cairoEngine);
-            workerPool.assign(walPurgeJob);
-            workerPool.freeOnHalt(walPurgeJob);
-
-            if (configuration.getCairoConfiguration().getSqlCopyInputRoot() != null) {
-                final TextImportRequestJob textImportRequestJob = new TextImportRequestJob(
-                        cairoEngine,
-                        // save CPU resources for collecting and processing jobs
-                        Math.max(1, workerPool.getWorkerCount() - 2),
-                        functionFactoryCache
-                );
-                workerPool.assign(textImportRequestJob);
-                workerPool.freeOnHalt(textImportRequestJob);
-            }
-
-            instancesToClean.add(createHttpServer(workerPool, log, cairoEngine, functionFactoryCache, snapshotAgent, metrics));
-            instancesToClean.add(createMinHttpServer(workerPool, log, cairoEngine, functionFactoryCache, snapshotAgent, metrics));
-
-            if (configuration.getPGWireConfiguration().isEnabled()) {
-                instancesToClean.add(PGWireServer.create(
-                        configuration.getPGWireConfiguration(),
-                        workerPool,
-                        log,
-                        cairoEngine,
-                        functionFactoryCache,
-                        snapshotAgent,
-                        metrics
-                ));
-            }
-=======
         // create the worker pool manager, and configure the shared pool
         workerPoolManager = new WorkerPoolManager(config, metrics.health()) {
             @Override
@@ -183,6 +106,10 @@
                     sharedPool.assign(applyWal2TableJob);
                     sharedPool.freeOnExit(applyWal2TableJob);
 
+                    final WalPurgeJob walPurgeJob = new WalPurgeJob(engine);
+                    sharedPool.assign(walPurgeJob);
+                    sharedPool.freeOnExit(walPurgeJob);
+
                     // text import
                     TextImportJob.assignToPool(messageBus, sharedPool);
                     if (cairoConfig.getSqlCopyInputRoot() != null) {
@@ -195,7 +122,6 @@
                         sharedPool.assign(textImportRequestJob);
                         sharedPool.freeOnExit(textImportRequestJob);
                     }
->>>>>>> 7f734a19
 
                     // telemetry
                     if (!cairoConfig.getTelemetryConfiguration().getDisableCompletely()) {
