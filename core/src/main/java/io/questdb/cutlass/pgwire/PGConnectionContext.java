/*******************************************************************************
 *     ___                  _   ____  ____
 *    / _ \ _   _  ___  ___| |_|  _ \| __ )
 *   | | | | | | |/ _ \/ __| __| | | |  _ \
 *   | |_| | |_| |  __/\__ \ |_| |_| | |_) |
 *    \__\_\\__,_|\___||___/\__|____/|____/
 *
 *  Copyright (c) 2014-2019 Appsicle
 *  Copyright (c) 2019-2022 QuestDB
 *
 *  Licensed under the Apache License, Version 2.0 (the "License");
 *  you may not use this file except in compliance with the License.
 *  You may obtain a copy of the License at
 *
 *  http://www.apache.org/licenses/LICENSE-2.0
 *
 *  Unless required by applicable law or agreed to in writing, software
 *  distributed under the License is distributed on an "AS IS" BASIS,
 *  WITHOUT WARRANTIES OR CONDITIONS OF ANY KIND, either express or implied.
 *  See the License for the specific language governing permissions and
 *  limitations under the License.
 *
 ******************************************************************************/

package io.questdb.cutlass.pgwire;

import io.questdb.Telemetry;
import io.questdb.cairo.*;
import io.questdb.cairo.pool.WriterSource;
import io.questdb.cairo.security.AllowAllCairoSecurityContext;
import io.questdb.cairo.sql.Record;
import io.questdb.cairo.sql.*;
import io.questdb.cairo.wal.TableWriterFrontend;
import io.questdb.cutlass.text.TextLoader;
import io.questdb.cutlass.text.types.TypeManager;
import io.questdb.griffin.*;
import io.questdb.griffin.engine.functions.bind.BindVariableServiceImpl;
import io.questdb.griffin.engine.ops.UpdateOperation;
import io.questdb.log.Log;
import io.questdb.log.LogFactory;
import io.questdb.mp.SCSequence;
import io.questdb.network.*;
import io.questdb.std.*;
import io.questdb.std.datetime.microtime.TimestampFormatUtils;
import io.questdb.std.str.*;
import org.jetbrains.annotations.Nullable;

import static io.questdb.cairo.sql.OperationFuture.QUERY_COMPLETE;
import static io.questdb.cutlass.pgwire.PGOids.*;
import static io.questdb.std.datetime.millitime.DateFormatUtils.PG_DATE_MILLI_TIME_Z_PRINT_FORMAT;

/**
 * Useful PostgreSQL documentation links:<br>
 * <a href="https://www.postgresql.org/docs/current/protocol-flow.html">Wire protocol</a><br>
 * <a href="https://www.postgresql.org/docs/current/protocol-message-formats.html">Message formats</a>
 */
public class PGConnectionContext extends AbstractMutableIOContext<PGConnectionContext> implements WriterSource {

    public static final String TAG_SET = "SET";
    public static final String TAG_BEGIN = "BEGIN";
    public static final String TAG_COMMIT = "COMMIT";
    public static final String TAG_ROLLBACK = "ROLLBACK";
    public static final String TAG_SELECT = "SELECT";
    public static final String TAG_OK = "OK";
    public static final String TAG_COPY = "COPY";
    public static final String TAG_INSERT = "INSERT";
    public static final String TAG_UPDATE = "UPDATE";
    public static final String TAG_DEALLOCATE = "DEALLOCATE";
    // create as select tag
    public static final String TAG_CTAS = "CTAS";
    public static final char STATUS_IN_TRANSACTION = 'T';
    public static final char STATUS_IN_ERROR = 'E';
    public static final char STATUS_IDLE = 'I';
    private final static Log LOG = LogFactory.getLog(PGConnectionContext.class);
    private static final int INT_BYTES_X = Numbers.bswap(Integer.BYTES);
    private static final int INT_NULL_X = Numbers.bswap(-1);

    private static final int SYNC_PARSE = 1;
    private static final int SYNC_DESCRIBE = 2;
    private static final int SYNC_BIND = 3;
    private static final int SYNC_DESCRIBE_PORTAL = 4;

    private static final int INIT_SSL_REQUEST = 80877103;
    private static final int INIT_STARTUP_MESSAGE = 196608;
    private static final int INIT_CANCEL_REQUEST = 80877102;

    private static final int PREFIXED_MESSAGE_HEADER_LEN = 5;

    private static final byte MESSAGE_TYPE_ERROR_RESPONSE = 'E';
    private static final byte MESSAGE_TYPE_COMMAND_COMPLETE = 'C';
    private static final byte MESSAGE_TYPE_EMPTY_QUERY = 'I';
    private static final byte MESSAGE_TYPE_DATA_ROW = 'D';
    private static final byte MESSAGE_TYPE_READY_FOR_QUERY = 'Z';
    private static final byte MESSAGE_TYPE_LOGIN_RESPONSE = 'R';
    private static final byte MESSAGE_TYPE_PARAMETER_STATUS = 'S';
    private static final byte MESSAGE_TYPE_ROW_DESCRIPTION = 'T';
    private static final byte MESSAGE_TYPE_PARAMETER_DESCRIPTION = 't';
    private static final byte MESSAGE_TYPE_PARSE_COMPLETE = '1';
    private static final byte MESSAGE_TYPE_BIND_COMPLETE = '2';
    private static final byte MESSAGE_TYPE_CLOSE_COMPLETE = '3';
    private static final byte MESSAGE_TYPE_NO_DATA = 'n';
    private static final byte MESSAGE_TYPE_COPY_IN_RESPONSE = 'G';
    private static final byte MESSAGE_TYPE_PORTAL_SUSPENDED = 's';

    private static final int NO_TRANSACTION = 0;
    private static final int IN_TRANSACTION = 1;
    private static final int COMMIT_TRANSACTION = 2;
    private static final int ERROR_TRANSACTION = 3;
    private static final int ROLLING_BACK_TRANSACTION = 4;

    private static final String WRITER_LOCK_REASON = "pgConnection";
    private static final int PROTOCOL_TAIL_COMMAND_LENGTH = 64;
    private final int recvBufferSize;
    private final CharacterStore characterStore;
    private final int sendBufferSize;
    private final ResponseAsciiSink responseAsciiSink = new ResponseAsciiSink();
    private final DirectByteCharSequence dbcs = new DirectByteCharSequence();
    private final int maxBlobSizeOnQuery;
    private final NetworkFacade nf;
    private final boolean dumpNetworkTraffic;
    private final String serverVersion;
    private final PGAuthenticator authenticator;
    private final Path path = new Path();
    private final IntList bindVariableTypes = new IntList();
    private final IntList selectColumnTypes = new IntList();
    private final WeakMutableObjectPool<NamedStatementWrapper> namedStatementWrapperPool;
    private final WeakMutableObjectPool<Portal> namedPortalPool;
    private final WeakSelfReturningObjectPool<TypesAndInsert> typesAndInsertPool;
<<<<<<< HEAD
    private final DateLocale locale;
    private final CharSequenceObjHashMap<TableWriterFrontend> pendingWriters;
=======
    private final CharSequenceObjHashMap<TableWriter> pendingWriters;
>>>>>>> 6cf5945e
    private final DirectCharSink utf8Sink;
    private final TypeManager typeManager;
    private final AssociativeCache<TypesAndInsert> typesAndInsertCache;
    private final CharSequenceObjHashMap<NamedStatementWrapper> namedStatementMap;
    private final CharSequenceObjHashMap<Portal> namedPortalMap;
    private final IntList syncActions = new IntList(4);
    private final CairoEngine engine;
    private final ObjectPool<DirectBinarySequence> binarySequenceParamsPool;
    private final NetworkSqlExecutionCircuitBreaker circuitBreaker;
    private final SCSequence tempSequence = new SCSequence();
    //stores result format codes (0=Text,1=Binary) from the latest bind message
    //we need it in case cursor gets invalidated and bind used non-default binary format for some column(s)
    //pg clients (like asyncpg) fail when format sent by server is not the same as requested in bind message
    private final IntList bindSelectColumnFormats;
    private final BatchCallback batchCallback;
    private long recvBuffer;
    private long sendBuffer;
    private BindVariableService bindVariableService;
    private long sendBufferLimit;
    private SqlExecutionContextImpl sqlExecutionContext;
    private WeakSelfReturningObjectPool<TypesAndUpdate> typesAndUpdatePool;
    private AssociativeCache<TypesAndUpdate> typesAndUpdateCache;
    //list of pair: column types (with format flag stored in first bit) AND additional type flag
    private IntList activeSelectColumnTypes;
    private int parsePhaseBindVariableCount;
    private long sendBufferPtr;
    private boolean requireInitialMessage = true;
    private long recvBufferWriteOffset = 0;
    private long totalReceived = 0;
    private long recvBufferReadOffset = 0;
    private int bufferRemainingOffset = 0;
    private int bufferRemainingSize = 0;
    private long statementTimeout = -1L;
    private RecordCursor currentCursor = null;
    private RecordCursorFactory currentFactory = null;
    // these references are held by context only for a period of processing single request
    // in PF world this request can span multiple messages, but still, only for one request
    // the rationale is to be able to return "selectAndTypes" instance to thread-local
    // cache, which is "typesAndSelectCache". We typically do this after query results are
    // served to client or query errored out due to network issues
    private TypesAndSelect typesAndSelect = null;
    private TypesAndInsert typesAndInsert = null;
    private TypesAndUpdate typesAndUpdate = null;
    private boolean typesAndSelectIsCached = true;
    private boolean typesAndUpdateIsCached = false;
    private CharSequence queryText;
    //command tag used when returning row count to client,
    //see CommandComplete (B) at https://www.postgresql.org/docs/current/protocol-message-formats.html
    private CharSequence queryTag;
    private CharSequence username;
    private boolean authenticationRequired = true;
    private Rnd rnd;
    private long rowCount;
    private boolean completed = true;
    private boolean isEmptyQuery;
    private final PGResumeProcessor resumeCommandCompleteRef = this::resumeCommandComplete;
    private int transactionState = NO_TRANSACTION;
    private final PGResumeProcessor resumeQueryCompleteRef = this::resumeQueryComplete;
    private NamedStatementWrapper wrapper;
    private AssociativeCache<TypesAndSelect> typesAndSelectCache;
    private WeakSelfReturningObjectPool<TypesAndSelect> typesAndSelectPool;
    // this is a reference to types either from the context or named statement, where it is provided
    private IntList activeBindVariableTypes;
    private boolean sendParameterDescription;
    private PGResumeProcessor resumeProcessor;
    private long maxRows;
    private final PGResumeProcessor resumeCursorExecuteRef = this::resumeCursorExecute;
    private final PGResumeProcessor resumeCursorQueryRef = this::resumeCursorQuery;

    public PGConnectionContext(CairoEngine engine, PGWireConfiguration configuration, SqlExecutionContextImpl sqlExecutionContext) {
        this.engine = engine;
        this.utf8Sink = new DirectCharSink(engine.getConfiguration().getTextConfiguration().getUtf8SinkSize());
        this.typeManager = new TypeManager(engine.getConfiguration().getTextConfiguration(), utf8Sink);
        this.nf = configuration.getNetworkFacade();
        this.bindVariableService = new BindVariableServiceImpl(engine.getConfiguration());
        this.recvBufferSize = Numbers.ceilPow2(configuration.getRecvBufferSize());
        this.sendBufferSize = Numbers.ceilPow2(configuration.getSendBufferSize());
        this.characterStore = new CharacterStore(
                configuration.getCharacterStoreCapacity(),
                configuration.getCharacterStorePoolCapacity()
        );
        this.maxBlobSizeOnQuery = configuration.getMaxBlobSizeOnQuery();
        this.dumpNetworkTraffic = configuration.getDumpNetworkTraffic();
        this.serverVersion = configuration.getServerVersion();
        this.authenticator = new PGBasicAuthenticator(configuration.getDefaultUsername(), configuration.getDefaultPassword(), configuration.readOnlySecurityContext());
        this.sqlExecutionContext = sqlExecutionContext;
        this.sqlExecutionContext.setRandom(this.rnd = configuration.getRandom());
        this.namedStatementWrapperPool = new WeakMutableObjectPool<>(NamedStatementWrapper::new, configuration.getNamesStatementPoolCapacity()); // 32
        this.namedPortalPool = new WeakMutableObjectPool<>(Portal::new, configuration.getNamesStatementPoolCapacity()); // 32
        this.namedStatementMap = new CharSequenceObjHashMap<>(configuration.getNamedStatementCacheCapacity());
        this.pendingWriters = new CharSequenceObjHashMap<>(configuration.getPendingWritersCacheSize());
        this.namedPortalMap = new CharSequenceObjHashMap<>(configuration.getNamedStatementCacheCapacity());
        this.binarySequenceParamsPool = new ObjectPool<>(DirectBinarySequence::new, configuration.getBinParamCountCapacity());
        this.circuitBreaker = new NetworkSqlExecutionCircuitBreaker(configuration.getCircuitBreakerConfiguration(), MemoryTag.NATIVE_CB5);
        this.typesAndInsertPool = new WeakSelfReturningObjectPool<>(TypesAndInsert::new, configuration.getInsertPoolCapacity()); // 64
        final boolean enableInsertCache = configuration.isInsertCacheEnabled();
        final int insertBlockCount = enableInsertCache ? configuration.getInsertCacheBlockCount() : 1; // 8
        final int insertRowCount = enableInsertCache ? configuration.getInsertCacheRowCount() : 1; // 8
        this.typesAndInsertCache = new AssociativeCache<>(insertBlockCount, insertRowCount);
        this.batchCallback = new PGConnectionBatchCallback();
        this.bindSelectColumnFormats = new IntList();
        this.queryTag = TAG_OK;
    }

    public static int getInt(long address, long msgLimit, CharSequence errorMessage) throws BadProtocolException {
        if (address + Integer.BYTES <= msgLimit) {
            return getIntUnsafe(address);
        }
        LOG.error().$(errorMessage).$();
        throw BadProtocolException.INSTANCE;
    }

    public static long getLongUnsafe(long address) {
        return Numbers.bswap(Unsafe.getUnsafe().getLong(address));
    }

    public static short getShort(long address, long msgLimit, CharSequence errorMessage) throws BadProtocolException {
        if (address + Short.BYTES <= msgLimit) {
            return getShortUnsafe(address);
        }
        LOG.error().$(errorMessage).$();
        throw BadProtocolException.INSTANCE;
    }

    public static long getStringLength(
            long x,
            long limit,
            CharSequence errorMessage
    ) throws BadProtocolException {
        long len = Unsafe.getUnsafe().getByte(x) == 0 ? x : getStringLengthTedious(x, limit);
        if (len > -1) {
            return len;
        }
        // we did not find 0 within message limit
        LOG.error().$(errorMessage).$();
        throw BadProtocolException.INSTANCE;
    }

    public static long getStringLengthTedious(long x, long limit) {
        // calculate length
        for (long i = x; i < limit; i++) {
            if (Unsafe.getUnsafe().getByte(i) == 0) {
                return i;
            }
        }
        return -1;
    }

    public static void putInt(long address, int value) {
        Unsafe.getUnsafe().putInt(address, Numbers.bswap(value));
    }

    public static void putLong(long address, long value) {
        Unsafe.getUnsafe().putLong(address, Numbers.bswap(value));
    }

    public static void putShort(long address, short value) {
        Unsafe.getUnsafe().putShort(address, Numbers.bswap(value));
    }

    @Override
    public void clear() {
        sendBufferPtr = sendBuffer;
        requireInitialMessage = true;
        bufferRemainingOffset = 0;
        bufferRemainingSize = 0;
        responseAsciiSink.reset();
        prepareForNewQuery();
        authenticationRequired = true;
        username = null;
        typeManager.clear();
        clearWriters();
        clearRecvBuffer();
        typesAndInsertCache.clear();
        evictNamedStatementWrappersAndClear();
        namedPortalMap.clear();
        bindVariableService.clear();
        bindVariableTypes.clear();
        binarySequenceParamsPool.clear();
        resumeProcessor = null;
        completed = true;
        clearCursorAndFactory();
        totalReceived = 0;
        typesAndSelectIsCached = true;
        typesAndUpdateIsCached = false;
        statementTimeout = -1L;
        circuitBreaker.resetMaxTimeToDefault();
    }

    @Override
    public PGConnectionContext of(long fd, IODispatcher<PGConnectionContext> dispatcher) {
        PGConnectionContext r = super.of(fd, dispatcher);
        sqlExecutionContext.with(fd);
        if (fd == -1) {
            // The context is about to be returned to the pool, so we should release the memory.
            freeBuffers();
        } else {
            // The context is obtained from the pool, so we should initialize the memory.
            if (recvBuffer == 0) {
                this.recvBuffer = Unsafe.malloc(this.recvBufferSize, MemoryTag.NATIVE_PGW_CONN);
            }
            if (sendBuffer == 0) {
                this.sendBuffer = Unsafe.malloc(this.sendBufferSize, MemoryTag.NATIVE_PGW_CONN);
                this.sendBufferPtr = sendBuffer;
                this.sendBufferLimit = sendBuffer + sendBufferSize;
            }
        }
        return r;
    }

    public void clearWriters() {
        for (int i = 0, n = pendingWriters.size(); i < n; i++) {
            Misc.free(pendingWriters.valueQuick(i));
        }
        pendingWriters.clear();
    }

    @Override
    public void close() {
        // We're about to close the context, so no need to return pending factory to cache.
        typesAndSelectIsCached = false;
        typesAndUpdateIsCached = false;
        clear();
        this.fd = -1;
        sqlExecutionContext.with(AllowAllCairoSecurityContext.INSTANCE, null, null, -1, null);
        Misc.free(path);
        Misc.free(utf8Sink);
        Misc.free(circuitBreaker);
        freeBuffers();
    }

    @Override
    public TableWriterFrontend getTableWriterFrontEnd(CairoSecurityContext context, CharSequence name, String lockReason) {
        final int index = pendingWriters.keyIndex(name);
        if (index < 0) {
            return pendingWriters.valueAt(index);
        }
        return engine.getTableWriterFrontEnd(context, name, lockReason);
    }

    public void handleClientOperation(
            @Transient SqlCompiler compiler,
            @Transient AssociativeCache<TypesAndSelect> selectAndTypesCache,
            @Transient WeakSelfReturningObjectPool<TypesAndSelect> selectAndTypesPool,
            @Transient AssociativeCache<TypesAndUpdate> typesAndUpdateCache,
            @Transient WeakSelfReturningObjectPool<TypesAndUpdate> typesAndUpdatePool,
            int operation
    ) throws PeerDisconnectedException, PeerIsSlowToReadException, PeerIsSlowToWriteException, BadProtocolException {

        this.typesAndSelectCache = selectAndTypesCache;
        this.typesAndSelectPool = selectAndTypesPool;
        this.typesAndUpdateCache = typesAndUpdateCache;
        this.typesAndUpdatePool = typesAndUpdatePool;

        try {
            if (bufferRemainingSize > 0) {
                doSend(bufferRemainingOffset, bufferRemainingSize);
                if (resumeProcessor != null) {
                    resumeProcessor.resume();
                }
            }

            boolean keepReceiving = true;
            OUTER:
            do {
                if (operation == IOOperation.READ) {
                    if (recv() == 0) {
                        keepReceiving = false;
                    }
                }

                // we do not pre-compute length because 'parse' will mutate 'recvBufferReadOffset'
                if (keepReceiving) {
                    do {
                        // Parse will update the value of recvBufferOffset upon completion of
                        // logical block. We cannot count on return value because 'parse' may try to
                        // respond to client and fail with exception. When it does fail we would have
                        // to retry 'send' but not parse the same input again

                        long readOffsetBeforeParse = recvBufferReadOffset;
                        totalReceived += (recvBufferWriteOffset - recvBufferReadOffset);
                        parse(
                                recvBuffer + recvBufferReadOffset,
                                (int) (recvBufferWriteOffset - recvBufferReadOffset),
                                compiler
                        );

                        // nothing changed?
                        if (readOffsetBeforeParse == recvBufferReadOffset) {
                            // shift to start
                            if (readOffsetBeforeParse > 0) {
                                shiftReceiveBuffer(readOffsetBeforeParse);
                            }
                            continue OUTER;
                        }
                    } while (recvBufferReadOffset < recvBufferWriteOffset);
                    clearRecvBuffer();
                }
            } while (keepReceiving && operation == IOOperation.READ);
        } catch (SqlException e) {
            reportNonCriticalError(e.getPosition(), e.getFlyweightMessage());
        } catch (ImplicitCastException e) {
            reportNonCriticalError(-1, e.getFlyweightMessage());
        } catch (CairoException e) {
            if (e.isInterruption()) {
                reportQueryCancelled(e.getFlyweightMessage());
            } else {
                reportError(e);
            }
        } catch (AuthenticationException e) {
            prepareNonCriticalError(-1, e.getMessage());
            sendAndReset();
            clearRecvBuffer();
        }
    }

    public void setBinBindVariable(int index, long address, int valueLen) throws SqlException {
        bindVariableService.setBin(index, this.binarySequenceParamsPool.next().of(address, valueLen));
    }

    public void setBooleanBindVariable(int index, int valueLen) throws SqlException {
        if (valueLen != 4 && valueLen != 5) {
            throw SqlException.$(0, "bad value for BOOLEAN parameter [index=").put(index).put(", valueLen=").put(valueLen).put(']');
        }
        bindVariableService.setBoolean(index, valueLen == 4);
    }

    public void setCharBindVariable(int index, long address, int valueLen) throws BadProtocolException, SqlException {
        CharacterStoreEntry e = characterStore.newEntry();
        if (Chars.utf8Decode(address, address + valueLen, e)) {
            bindVariableService.setChar(index, characterStore.toImmutable().charAt(0));
        } else {
            LOG.error().$("invalid char UTF8 bytes [index=").$(index).$(']').$();
            throw BadProtocolException.INSTANCE;
        }
    }

    public void setDateBindVariable(int index, long address, int valueLen) throws SqlException {
        dbcs.of(address, address + valueLen);
        bindVariableService.define(index, ColumnType.DATE, 0);
        bindVariableService.setStr(index, dbcs);
    }

    public void setDoubleBindVariable(int index, long address, int valueLen) throws BadProtocolException, SqlException {
        ensureValueLength(index, Double.BYTES, valueLen);
        bindVariableService.setDouble(index, Double.longBitsToDouble(getLongUnsafe(address)));
    }

    public void setFloatBindVariable(int index, long address, int valueLen) throws BadProtocolException, SqlException {
        ensureValueLength(index, Float.BYTES, valueLen);
        bindVariableService.setFloat(index, Float.intBitsToFloat(getIntUnsafe(address)));
    }

    public void setIntBindVariable(int index, long address, int valueLen) throws BadProtocolException, SqlException {
        ensureValueLength(index, Integer.BYTES, valueLen);
        bindVariableService.setInt(index, getIntUnsafe(address));
    }

    public void setLongBindVariable(int index, long address, int valueLen) throws BadProtocolException, SqlException {
        ensureValueLength(index, Long.BYTES, valueLen);
        bindVariableService.setLong(index, getLongUnsafe(address));
    }

    public void setShortBindVariable(int index, long address, int valueLen) throws BadProtocolException, SqlException {
        ensureValueLength(index, Short.BYTES, valueLen);
        bindVariableService.setShort(index, getShortUnsafe(address));
    }

    public void setStrBindVariable(int index, long address, int valueLen) throws BadProtocolException, SqlException {
        CharacterStoreEntry e = characterStore.newEntry();
        if (Chars.utf8Decode(address, address + valueLen, e)) {
            bindVariableService.setStr(index, characterStore.toImmutable());
        } else {
            LOG.error().$("invalid str UTF8 bytes [index=").$(index).$(']').$();
            throw BadProtocolException.INSTANCE;
        }
    }

    public void setTimestampBindVariable(int index, long address, int valueLen) throws BadProtocolException, SqlException {
        ensureValueLength(index, Long.BYTES, valueLen);
        bindVariableService.setTimestamp(index, getLongUnsafe(address) + Numbers.JULIAN_EPOCH_OFFSET_USEC);
    }

    private static int getIntUnsafe(long address) {
        return Numbers.bswap(Unsafe.getUnsafe().getInt(address));
    }

    private static short getShortUnsafe(long address) {
        return Numbers.bswap(Unsafe.getUnsafe().getShort(address));
    }

    private static void ensureValueLength(int index, int required, int actual) throws BadProtocolException {
        if (required == actual) {
            return;
        }
        LOG.error()
                .$("bad parameter value length [required=").$(required)
                .$(", actual=").$(actual)
                .$(", index=").$(index)
                .I$();
        throw BadProtocolException.INSTANCE;
    }

    private static void prepareParams(PGConnectionContext.ResponseAsciiSink sink, String name, String value) {
        sink.put(MESSAGE_TYPE_PARAMETER_STATUS);
        final long addr = sink.skip();
        sink.encodeUtf8Z(name);
        sink.encodeUtf8Z(value);
        sink.putLen(addr);
    }

    private static void bindParameterFormats(
            long lo,
            long msgLimit,
            short parameterFormatCount,
            IntList bindVariableTypes
    ) throws BadProtocolException {
        if (lo + Short.BYTES * parameterFormatCount <= msgLimit) {
            LOG.debug().$("processing bind formats [count=").$(parameterFormatCount).$(']').$();
            for (int i = 0; i < parameterFormatCount; i++) {
                final short code = getShortUnsafe(lo + i * Short.BYTES);
                bindVariableTypes.setQuick(i, toParamBinaryType(code, bindVariableTypes.getQuick(i)));
            }
        } else {
            LOG.error().$("invalid format code count [value=").$(parameterFormatCount).$(']').$();
            throw BadProtocolException.INSTANCE;
        }
    }

    private static void setupBindVariables(long lo, IntList bindVariableTypes, int count) {
        bindVariableTypes.setPos(count);
        for (int i = 0; i < count; i++) {
            bindVariableTypes.setQuick(i, Unsafe.getUnsafe().getInt(lo + i * 4L));
        }
    }

    private static void bindSingleFormatForAll(long lo, long msgLimit, IntList activeBindVariableTypes) throws BadProtocolException {
        short code = getShort(lo, msgLimit, "could not read parameter formats");
        for (int i = 0, n = activeBindVariableTypes.size(); i < n; i++) {
            activeBindVariableTypes.setQuick(i, toParamBinaryType(code, activeBindVariableTypes.getQuick(i)));
        }
    }

    private void appendBinColumn(Record record, int i) throws SqlException {
        BinarySequence sequence = record.getBin(i);
        if (sequence == null) {
            responseAsciiSink.setNullValue();
        } else {
            // if length is above max we will error out the result set
            long blobSize = sequence.length();
            if (blobSize < maxBlobSizeOnQuery) {
                responseAsciiSink.put(sequence);
            } else {
                throw SqlException.position(0)
                        .put("blob is too large [blobSize=").put(blobSize)
                        .put(", max=").put(maxBlobSizeOnQuery)
                        .put(", columnIndex=").put(i)
                        .put(']');
            }
        }
    }

    private void appendBooleanColumn(Record record, int columnIndex) {
        responseAsciiSink.putNetworkInt(Byte.BYTES);
        responseAsciiSink.put(record.getBool(columnIndex) ? 't' : 'f');
    }

    private void appendBooleanColumnBin(Record record, int columnIndex) {
        responseAsciiSink.putNetworkInt(Byte.BYTES);
        responseAsciiSink.put(record.getBool(columnIndex) ? (byte) 1 : (byte) 0);
    }

    private void appendByteColumn(Record record, int columnIndex) {
        long a = responseAsciiSink.skip();
        responseAsciiSink.put((int) record.getByte(columnIndex));
        responseAsciiSink.putLenEx(a);
    }

    private void appendByteColumnBin(Record record, int columnIndex) {
        final byte value = record.getByte(columnIndex);
        responseAsciiSink.putNetworkInt(Short.BYTES);
        responseAsciiSink.putNetworkShort(value);
    }

    private void appendCharColumn(Record record, int columnIndex) {
        final char charValue = record.getChar(columnIndex);
        if (charValue == 0) {
            responseAsciiSink.setNullValue();
        } else {
            long a = responseAsciiSink.skip();
            responseAsciiSink.putUtf8(charValue);
            responseAsciiSink.putLenEx(a);
        }
    }

    private void appendDateColumn(Record record, int columnIndex) {
        final long longValue = record.getDate(columnIndex);
        if (longValue != Numbers.LONG_NaN) {
            final long a = responseAsciiSink.skip();
            PG_DATE_MILLI_TIME_Z_PRINT_FORMAT.format(longValue, null, null, responseAsciiSink);
            responseAsciiSink.putLenEx(a);
        } else {
            responseAsciiSink.setNullValue();
        }
    }

    private void appendDateColumnBin(Record record, int columnIndex) {
        final long longValue = record.getLong(columnIndex);
        if (longValue != Numbers.LONG_NaN) {
            responseAsciiSink.putNetworkInt(Long.BYTES);
            // PG epoch starts at 2000 rather than 1970
            responseAsciiSink.putNetworkLong(longValue * 1000 - Numbers.JULIAN_EPOCH_OFFSET_USEC);
        } else {
            responseAsciiSink.setNullValue();
        }
    }

    private void appendDoubleColumn(Record record, int columnIndex) {
        final double doubleValue = record.getDouble(columnIndex);
        if (doubleValue == doubleValue) {
            final long a = responseAsciiSink.skip();
            responseAsciiSink.put(doubleValue);
            responseAsciiSink.putLenEx(a);
        } else {
            responseAsciiSink.setNullValue();
        }
    }

    private void appendDoubleColumnBin(Record record, int columnIndex) {
        final double value = record.getDouble(columnIndex);
        if (value == value) {
            responseAsciiSink.putNetworkInt(Double.BYTES);
            responseAsciiSink.putNetworkDouble(value);
        } else {
            responseAsciiSink.setNullValue();
        }
    }

    private void appendFloatColumn(Record record, int columnIndex) {
        final float floatValue = record.getFloat(columnIndex);
        if (floatValue == floatValue) {
            final long a = responseAsciiSink.skip();
            responseAsciiSink.put(floatValue, 3);
            responseAsciiSink.putLenEx(a);
        } else {
            responseAsciiSink.setNullValue();
        }
    }

    private void appendFloatColumnBin(Record record, int columnIndex) {
        final float value = record.getFloat(columnIndex);
        if (value == value) {
            responseAsciiSink.putNetworkInt(Float.BYTES);
            responseAsciiSink.putNetworkFloat(value);
        } else {
            responseAsciiSink.setNullValue();
        }
    }

    private void appendIntCol(Record record, int i) {
        final int intValue = record.getInt(i);
        if (intValue != Numbers.INT_NaN) {
            final long a = responseAsciiSink.skip();
            responseAsciiSink.put(intValue);
            responseAsciiSink.putLenEx(a);
        } else {
            responseAsciiSink.setNullValue();
        }
    }

    private void appendIntColumnBin(Record record, int columnIndex) {
        final int value = record.getInt(columnIndex);
        if (value != Numbers.INT_NaN) {
            responseAsciiSink.ensureCapacity(8);
            responseAsciiSink.putIntUnsafe(0, INT_BYTES_X);
            responseAsciiSink.putIntUnsafe(4, Numbers.bswap(value));
            responseAsciiSink.bump(8);
        } else {
            responseAsciiSink.setNullValue();
        }
    }

    private void appendLong256Column(Record record, int columnIndex) {
        final Long256 long256Value = record.getLong256A(columnIndex);
        if (long256Value.getLong0() == Numbers.LONG_NaN &&
                long256Value.getLong1() == Numbers.LONG_NaN &&
                long256Value.getLong2() == Numbers.LONG_NaN &&
                long256Value.getLong3() == Numbers.LONG_NaN) {
            responseAsciiSink.setNullValue();
        } else {
            final long a = responseAsciiSink.skip();
            Numbers.appendLong256(
                    long256Value.getLong0(),
                    long256Value.getLong1(),
                    long256Value.getLong2(),
                    long256Value.getLong3(),
                    responseAsciiSink);
            responseAsciiSink.putLenEx(a);
        }
    }

    private void appendLongColumn(Record record, int columnIndex) {
        final long longValue = record.getLong(columnIndex);
        if (longValue != Numbers.LONG_NaN) {
            final long a = responseAsciiSink.skip();
            responseAsciiSink.put(longValue);
            responseAsciiSink.putLenEx(a);
        } else {
            responseAsciiSink.setNullValue();
        }
    }

    private void appendLongColumnBin(Record record, int columnIndex) {
        final long longValue = record.getLong(columnIndex);
        if (longValue != Numbers.LONG_NaN) {
            responseAsciiSink.putNetworkInt(Long.BYTES);
            responseAsciiSink.putNetworkLong(longValue);
        } else {
            responseAsciiSink.setNullValue();
        }
    }

    private void appendRecord(Record record, int columnCount) throws SqlException {
        responseAsciiSink.put(MESSAGE_TYPE_DATA_ROW); // data
        final long offset = responseAsciiSink.skip();
        responseAsciiSink.putNetworkShort((short) columnCount);
        for (int i = 0; i < columnCount; i++) {
            final int type = activeSelectColumnTypes.getQuick(2 * i);
            final short columnBinaryFlag = getColumnBinaryFlag(type);
            final int typeTag = ColumnType.tagOf(type);

            final int tagWithFlag = toColumnBinaryType(columnBinaryFlag, typeTag);
            switch (tagWithFlag) {
                case BINARY_TYPE_INT:
                    appendIntColumnBin(record, i);
                    break;
                case ColumnType.INT:
                    appendIntCol(record, i);
                    break;
                case ColumnType.STRING:
                case BINARY_TYPE_STRING:
                    appendStrColumn(record, i);
                    break;
                case ColumnType.SYMBOL:
                case BINARY_TYPE_SYMBOL:
                    appendSymbolColumn(record, i);
                    break;
                case BINARY_TYPE_LONG:
                    appendLongColumnBin(record, i);
                    break;
                case ColumnType.LONG:
                    appendLongColumn(record, i);
                    break;
                case ColumnType.SHORT:
                    appendShortColumn(record, i);
                    break;
                case BINARY_TYPE_DOUBLE:
                    appendDoubleColumnBin(record, i);
                    break;
                case ColumnType.DOUBLE:
                    appendDoubleColumn(record, i);
                    break;
                case BINARY_TYPE_FLOAT:
                    appendFloatColumnBin(record, i);
                    break;
                case BINARY_TYPE_SHORT:
                    appendShortColumnBin(record, i);
                    break;
                case BINARY_TYPE_DATE:
                    appendDateColumnBin(record, i);
                    break;
                case BINARY_TYPE_TIMESTAMP:
                    appendTimestampColumnBin(record, i);
                    break;
                case BINARY_TYPE_BYTE:
                    appendByteColumnBin(record, i);
                    break;
                case ColumnType.FLOAT:
                    appendFloatColumn(record, i);
                    break;
                case ColumnType.TIMESTAMP:
                    appendTimestampColumn(record, i);
                    break;
                case ColumnType.DATE:
                    appendDateColumn(record, i);
                    break;
                case ColumnType.BOOLEAN:
                    appendBooleanColumn(record, i);
                    break;
                case BINARY_TYPE_BOOLEAN:
                    appendBooleanColumnBin(record, i);
                    break;
                case ColumnType.BYTE:
                    appendByteColumn(record, i);
                    break;
                case ColumnType.BINARY:
                case BINARY_TYPE_BINARY:
                    appendBinColumn(record, i);
                    break;
                case ColumnType.CHAR:
                case BINARY_TYPE_CHAR:
                    appendCharColumn(record, i);
                    break;
                case ColumnType.LONG256:
                case BINARY_TYPE_LONG256:
                    appendLong256Column(record, i);
                    break;
                case ColumnType.GEOBYTE:
                    putGeoHashStringByteValue(record, i, activeSelectColumnTypes.getQuick(2 * i + 1));
                    break;
                case ColumnType.GEOSHORT:
                    putGeoHashStringShortValue(record, i, activeSelectColumnTypes.getQuick(2 * i + 1));
                    break;
                case ColumnType.GEOINT:
                    putGeoHashStringIntValue(record, i, activeSelectColumnTypes.getQuick(2 * i + 1));
                    break;
                case ColumnType.GEOLONG:
                    putGeoHashStringLongValue(record, i, activeSelectColumnTypes.getQuick(2 * i + 1));
                    break;
                case ColumnType.NULL:
                    responseAsciiSink.setNullValue();
                    break;
                default:
                    assert false;
            }
        }
        responseAsciiSink.putLen(offset);
        rowCount += 1;
    }

    private void appendShortColumn(Record record, int columnIndex) {
        final long a = responseAsciiSink.skip();
        responseAsciiSink.put(record.getShort(columnIndex));
        responseAsciiSink.putLenEx(a);
    }

    private void appendShortColumnBin(Record record, int columnIndex) {
        final short value = record.getShort(columnIndex);
        responseAsciiSink.putNetworkInt(Short.BYTES);
        responseAsciiSink.putNetworkShort(value);
    }

    private void appendSingleRecord(Record record, int columnCount) throws SqlException {
        try {
            appendRecord(record, columnCount);
        } catch (NoSpaceLeftInResponseBufferException e1) {
            // oopsie, buffer is too small for single record
            LOG.error().$("not enough space in buffer for row data [buffer=").$(sendBufferSize).I$();
            responseAsciiSink.reset();
            freeFactory();
            throw CairoException.critical(0).put("server configuration error: not enough space in send buffer for row data");
        }
    }

    private void appendStrColumn(Record record, int columnIndex) {
        final CharSequence strValue = record.getStr(columnIndex);
        if (strValue == null) {
            responseAsciiSink.setNullValue();
        } else {
            final long a = responseAsciiSink.skip();
            responseAsciiSink.encodeUtf8(strValue);
            responseAsciiSink.putLenEx(a);
        }
    }

    private void appendSymbolColumn(Record record, int columnIndex) {
        final CharSequence strValue = record.getSym(columnIndex);
        if (strValue == null) {
            responseAsciiSink.setNullValue();
        } else {
            final long a = responseAsciiSink.skip();
            responseAsciiSink.encodeUtf8(strValue);
            responseAsciiSink.putLenEx(a);
        }
    }

    private void appendTimestampColumn(Record record, int i) {
        long a;
        long longValue = record.getTimestamp(i);
        if (longValue == Numbers.LONG_NaN) {
            responseAsciiSink.setNullValue();
        } else {
            a = responseAsciiSink.skip();
            TimestampFormatUtils.PG_TIMESTAMP_FORMAT.format(longValue, null, null, responseAsciiSink);
            responseAsciiSink.putLenEx(a);
        }
    }

    private void appendTimestampColumnBin(Record record, int columnIndex) {
        final long longValue = record.getLong(columnIndex);
        if (longValue == Numbers.LONG_NaN) {
            responseAsciiSink.setNullValue();
        } else {
            responseAsciiSink.putNetworkInt(Long.BYTES);
            // PG epoch starts at 2000 rather than 1970
            responseAsciiSink.putNetworkLong(longValue - Numbers.JULIAN_EPOCH_OFFSET_USEC);
        }
    }

    //replace column formats in activeSelectColumnTypes with those from latest bind call
    private void applyLatestBindColumnFormats() {
        for (int i = 0; i < bindSelectColumnFormats.size(); i++) {
            int newValue = toColumnBinaryType((short) bindSelectColumnFormats.get(i),
                    toColumnType(activeSelectColumnTypes.getQuick(2 * i)));
            activeSelectColumnTypes.setQuick(2 * i, newValue);
        }
    }

    private void assertTrue(boolean check, String message) throws BadProtocolException {
        if (check) {
            return;
        }
        // we did not find 0 within message limit
        LOG.error().$(message).$();
        throw BadProtocolException.INSTANCE;
    }

    private long bindValuesAsStrings(long lo, long msgLimit, short parameterValueCount) throws BadProtocolException, SqlException {
        for (int j = 0; j < parameterValueCount; j++) {
            final int valueLen = getInt(lo, msgLimit, "malformed bind variable");
            lo += Integer.BYTES;

            if (valueLen != -1 && lo + valueLen <= msgLimit) {
                setStrBindVariable(j, lo, valueLen);
                lo += valueLen;
            } else if (valueLen != -1) {
                LOG.error()
                        .$("value length is outside of buffer [parameterIndex=").$(j)
                        .$(", valueLen=").$(valueLen)
                        .$(", messageRemaining=").$(msgLimit - lo)
                        .$(']').$();
                throw BadProtocolException.INSTANCE;
            }
        }
        return lo;
    }

    private long bindValuesUsingSetters(
            long lo,
            long msgLimit,
            short parameterValueCount
    ) throws BadProtocolException, SqlException {
        for (int j = 0; j < parameterValueCount; j++) {
            final int valueLen = getInt(lo, msgLimit, "malformed bind variable");
            lo += Integer.BYTES;
            if (valueLen == -1) {
                // this is null we have already defaulted parameters to
                continue;
            }

            if (lo + valueLen <= msgLimit) {
                switch (activeBindVariableTypes.getQuick(j)) {
                    case X_B_PG_INT4:
                        setIntBindVariable(j, lo, valueLen);
                        break;
                    case X_B_PG_INT8:
                        setLongBindVariable(j, lo, valueLen);
                        break;
                    case X_B_PG_TIMESTAMP:
                        setTimestampBindVariable(j, lo, valueLen);
                        break;
                    case X_B_PG_INT2:
                        setShortBindVariable(j, lo, valueLen);
                        break;
                    case X_B_PG_FLOAT8:
                        setDoubleBindVariable(j, lo, valueLen);
                        break;
                    case X_B_PG_FLOAT4:
                        setFloatBindVariable(j, lo, valueLen);
                        break;
                    case X_B_PG_CHAR:
                        setCharBindVariable(j, lo, valueLen);
                        break;
                    case X_B_PG_DATE:
                        setDateBindVariable(j, lo, valueLen);
                        break;
                    case X_B_PG_BOOL:
                        setBooleanBindVariable(j, valueLen);
                        break;
                    case X_B_PG_BYTEA:
                        setBinBindVariable(j, lo, valueLen);
                        break;
                    default:
                        setStrBindVariable(j, lo, valueLen);
                        break;
                }
                lo += valueLen;
            } else {
                LOG.error()
                        .$("value length is outside of buffer [parameterIndex=").$(j)
                        .$(", valueLen=").$(valueLen)
                        .$(", messageRemaining=").$(msgLimit - lo)
                        .$(']').$();
                throw BadProtocolException.INSTANCE;
            }
        }
        return lo;
    }

    private void buildSelectColumnTypes() {
        final RecordMetadata m = typesAndSelect.getFactory().getMetadata();
        final int columnCount = m.getColumnCount();
        activeSelectColumnTypes.setPos(2 * columnCount);

        for (int i = 0; i < columnCount; i++) {
            int columnType = m.getColumnType(i);
            int flags = GeoHashes.getBitFlags(columnType);
            activeSelectColumnTypes.setQuick(2 * i, columnType);
            activeSelectColumnTypes.setQuick(2 * i + 1, flags);
        }
    }

    private void clearCursorAndFactory() {
        resumeProcessor = null;
        currentCursor = Misc.free(currentCursor);
        // do not free factory, we may cache it
        currentFactory = null;
        // we resumed the cursor send the typeAndSelect will be null
        // we do not want to overwrite cache entries and potentially
        // leak memory
        if (typesAndSelect != null) {
            if (typesAndSelectIsCached) {
                typesAndSelectCache.put(queryText, typesAndSelect);
                // clear selectAndTypes so that context doesn't accidentally
                // free the factory when context finishes abnormally
                this.typesAndSelect = null;
            } else {
                this.typesAndSelect = Misc.free(this.typesAndSelect);
            }
        }

        if (typesAndUpdate != null) {
            if (typesAndUpdateIsCached) {
                assert queryText != null;
                typesAndUpdateCache.put(queryText, typesAndUpdate);
                this.typesAndUpdate = null;
            } else {
                typesAndUpdate = Misc.free(typesAndUpdate);
            }
        }
    }

    void clearRecvBuffer() {
        recvBufferWriteOffset = 0;
        recvBufferReadOffset = 0;
    }

    private boolean compileQuery(@Transient SqlCompiler compiler) throws SqlException {
        if (queryText != null && queryText.length() > 0) {

            // try insert, peek because this is our private cache
            // and we do not want to remove statement from it
            typesAndInsert = typesAndInsertCache.peek(queryText);

            // not found or not insert, try select
            // poll this cache because it is shared and we do not want
            // select factory to be used by another thread concurrently
            if (typesAndInsert != null) {
                typesAndInsert.defineBindVariables(bindVariableService);
                queryTag = TAG_INSERT;
                return false;
            }

            typesAndUpdate = typesAndUpdateCache.poll(queryText);

            if (typesAndUpdate != null) {
                typesAndUpdate.defineBindVariables(bindVariableService);
                queryTag = TAG_UPDATE;
                typesAndUpdateIsCached = true;
                return false;
            }

            typesAndSelect = typesAndSelectCache.poll(queryText);

            if (typesAndSelect != null) {
                LOG.info().$("query cache used [fd=").$(fd).I$();
                // cache hit, define bind variables
                bindVariableService.clear();
                typesAndSelect.defineBindVariables(bindVariableService);
                queryTag = TAG_SELECT;
                return false;
            }

            // not cached - compile to see what it is
            final CompiledQuery cc = compiler.compile(queryText, sqlExecutionContext); //here
            processCompiledQuery(cc);
        } else {
            isEmptyQuery = true;
        }

        return true;
    }

    private void configureContextFromNamedStatement(CharSequence statementName, @Nullable @Transient SqlCompiler compiler)
            throws BadProtocolException, SqlException {

        this.sendParameterDescription = statementName != null;

        if (wrapper != null) {
            LOG.debug().$("reusing existing wrapper").$();
            return;
        }

        // make sure there is no current wrapper is set, so that we don't assign values
        // from the wrapper back to context on the first pass where named statement is setup
        if (statementName != null) {
            LOG.debug().$("named statement [name=").$(statementName).$(']').$();
            wrapper = namedStatementMap.get(statementName);
            if (wrapper != null) {
                setupVariableSettersFromWrapper(wrapper, compiler);
            } else {
                // todo: when we have nothing for prepared statement name we need to produce an error
                LOG.error().$("statement does not exist [name=").$(statementName).$(']').$();
                throw BadProtocolException.INSTANCE;
            }
        }
    }

    private void configurePortal(CharSequence portalName, CharSequence statementName) throws BadProtocolException {
        int index = namedPortalMap.keyIndex(portalName);
        if (index > -1) {
            Portal portal = namedPortalPool.pop();
            portal.statementName = statementName;
            namedPortalMap.putAt(index, Chars.toString(portalName), portal);
        } else {
            LOG.error().$("duplicate portal [name=").$(portalName).$(']').$();
            throw BadProtocolException.INSTANCE;
        }
    }

    private void configurePreparedStatement(CharSequence statementName) throws BadProtocolException {
        // this is a PARSE message asking us to setup named SQL
        // we need to keep SQL text in case our SQL cache expires
        // as well as PG types of the bind variables, which we will need to configure setters

        int index = namedStatementMap.keyIndex(statementName);
        if (index > -1) {
            wrapper = namedStatementWrapperPool.pop();
            wrapper.queryText = Chars.toString(queryText);
            // COPY 'id' CANCEL; queries shouldn't be compiled multiple times, but it's fine to compile
            // COPY 'x' FROM ...; queries multiple times since the import is executed lazily
            wrapper.alreadyExecuted = (queryTag == TAG_OK || queryTag == TAG_CTAS || (queryTag == TAG_COPY && typesAndSelect == null));
            namedStatementMap.putAt(index, Chars.toString(statementName), wrapper);
            this.activeBindVariableTypes = wrapper.bindVariableTypes;
            this.activeSelectColumnTypes = wrapper.selectColumnTypes;
        } else {
            LOG.error().$("duplicate statement [name=").$(statementName).$(']').$();
            throw BadProtocolException.INSTANCE;
        }
    }

    private void doAuthentication(long msgLo, long msgLimit)
            throws
            BadProtocolException,
            PeerDisconnectedException,
            PeerIsSlowToReadException,
            AuthenticationException,
            SqlException {
        final CairoSecurityContext cairoSecurityContext = authenticator.authenticate(username, msgLo, msgLimit);
        if (cairoSecurityContext != null) {
            sqlExecutionContext.with(cairoSecurityContext, bindVariableService, rnd, this.fd, circuitBreaker.of(this.fd));
            authenticationRequired = false;
            prepareLoginOk();
            sendAndReset();
        }
    }

    int doReceive(int remaining) {
        final long data = recvBuffer + recvBufferWriteOffset;
        final int n = nf.recv(getFd(), data, remaining);
        dumpBuffer('>', data, n);
        return n;
    }

    void doSend(int offset, int size) throws PeerDisconnectedException, PeerIsSlowToReadException {
        final int n = nf.send(getFd(), sendBuffer + offset, size);
        dumpBuffer('<', sendBuffer + offset, n);
        if (n < 0) {
            throw PeerDisconnectedException.INSTANCE;
        }

        if (n < size) {
            doSendWithRetries(offset + n, size - n);
        }
        sendBufferPtr = sendBuffer;
        bufferRemainingSize = 0;
        bufferRemainingOffset = 0;
    }

    private void doSendWithRetries(int bufferOffset, int bufferSize) throws PeerDisconnectedException, PeerIsSlowToReadException {
        int offset = bufferOffset;
        int remaining = bufferSize;

        while (remaining > 0) {
            int m = nf.send(
                    getFd(),
                    sendBuffer + offset,
                    remaining
            );
            if (m < 0) {
                LOG.info().$("disconnected on write [code=").$(m).$(']').$();
                throw PeerDisconnectedException.INSTANCE;
            }
            if (m == 0) {
                // The socket is not ready for write.
                break;
            }

            dumpBuffer('<', sendBuffer + offset, m);

            remaining -= m;
            offset += m;
        }

        if (remaining > 0) {
            bufferRemainingOffset = offset;
            bufferRemainingSize = remaining;
            throw PeerIsSlowToReadException.INSTANCE;
        }
    }

    private void dumpBuffer(char direction, long buffer, int len) {
        if (dumpNetworkTraffic && len > 0) {
            StdoutSink.INSTANCE.put(direction);
            Net.dump(buffer, len);
        }
    }

    private void evictNamedStatementWrappersAndClear() {
        if (namedStatementMap.size() > 0) {
            ObjList<CharSequence> names = namedStatementMap.keys();
            for (int i = 0, n = names.size(); i < n; i++) {
                CharSequence name = names.getQuick(i);
                namedStatementWrapperPool.push(namedStatementMap.get(name));
            }
            namedStatementMap.clear();
        }
    }

    private void executeInsert() throws SqlException {
        final TableWriterFrontend writer;
        try {
            switch (transactionState) {
                case IN_TRANSACTION:
                    final InsertMethod m = typesAndInsert.getInsert().createMethod(sqlExecutionContext, this);
                    try {
                        rowCount = m.execute();
                        writer = m.popWriter();
                        pendingWriters.put(writer.getTableName(), writer);
                    } catch (Throwable e) {
                        Misc.free(m);
                        throw e;
                    }
                    break;
                case ERROR_TRANSACTION:
                    // when transaction is in error state, skip execution
                    break;
                default:
                    // in any other case we will commit in place
                    try (final InsertMethod m2 = typesAndInsert.getInsert().createMethod(sqlExecutionContext, this)) {
                        rowCount = m2.execute();
                        m2.commit();
                    }
                    break;
            }
            prepareCommandComplete(true);
        } catch (Throwable e) {
            if (transactionState == IN_TRANSACTION) {
                transactionState = ERROR_TRANSACTION;
            }
            throw e;
        }
    }

    private void executeTag() {
        LOG.debug().$("executing [tag=").$(queryTag).$(']').$();
        if (queryTag != null && TAG_OK != queryTag) {  //do not run this for OK tag (i.e.: create table)
            executeTag0();
        }
    }

    private void executeTag0() {
        switch (transactionState) {
            case COMMIT_TRANSACTION:
                try {
                    for (int i = 0, n = pendingWriters.size(); i < n; i++) {
                        final TableWriterFrontend m = pendingWriters.valueQuick(i);
                        m.commit();
                        Misc.free(m);
                    }
                } finally {
                    pendingWriters.clear();
                    transactionState = NO_TRANSACTION;
                }
                break;
            case ROLLING_BACK_TRANSACTION:
                try {
                    for (int i = 0, n = pendingWriters.size(); i < n; i++) {
                        final TableWriterFrontend m = pendingWriters.valueQuick(i);
                        m.rollback();
                        Misc.free(m);
                    }
                } finally {
                    pendingWriters.clear();
                    transactionState = NO_TRANSACTION;
                }
                break;
            default:
                break;
        }
    }

    private void executeUpdate(SqlCompiler compiler) throws SqlException {
        boolean recompileStale = true;
        for (int retries = 0; recompileStale; retries++) {
            try {
                if (transactionState != ERROR_TRANSACTION) {
                    // when transaction is in error state, skip execution
                    executeUpdate0();
                    recompileStale = false;
                }
                prepareCommandComplete(true);
            } catch (ReaderOutOfDateException e) {
                if (retries == ReaderOutOfDateException.MAX_RETRY_ATTEMPS) {
                    if (transactionState == IN_TRANSACTION) {
                        transactionState = ERROR_TRANSACTION;
                    }
                    throw e;
                }
                LOG.info().$(e.getFlyweightMessage()).$();
                typesAndUpdate = Misc.free(typesAndUpdate);
                CompiledQuery cc = compiler.compile(queryText, sqlExecutionContext); //here
                processCompiledQuery(cc);
            } catch (Throwable e) {
                if (transactionState == IN_TRANSACTION) {
                    transactionState = ERROR_TRANSACTION;
                }
                throw e;
            }
        }
    }

    private void executeUpdate0() throws SqlException {
        final CompiledQuery cq = typesAndUpdate.getCompiledQuery();
        final UpdateOperation op = cq.getUpdateOperation();
        op.start();

        // check if there is pending writer, which would be pending if there is active transaction
        // when we have writer, execution is synchronous
        final int index = pendingWriters.keyIndex(op.getTableName());
        if (index < 0) {
            op.withContext(sqlExecutionContext);
            pendingWriters.valueAt(index).applyUpdate(op);
        } else {
            if (statementTimeout > 0) {
                circuitBreaker.setTimeout(statementTimeout);
            }

            // execute against writer from the engine, or async
            try (OperationFuture fut = cq.execute(sqlExecutionContext, tempSequence, false)) {
                if (statementTimeout > 0) {
                    if (fut.await(statementTimeout) != QUERY_COMPLETE) {
                        // Timeout
                        if (op.isWriterClosePending()) {
                            // Writer has not tried to execute the command
                            freeUpdateCommand(op);
                        }
                        throw SqlException.$(0, "UPDATE query timeout ").put(statementTimeout).put(" ms");
                    }
                } else {
                    // Default timeouts, can be different for select and update part
                    fut.await();
                }
                rowCount = fut.getAffectedRowsCount();
            } catch (SqlTimeoutException ex) {
                // After timeout, TableWriter can still use the UpdateCommand and Execution Context
                if (op.isWriterClosePending()) {
                    freeUpdateCommand(op);
                }
                throw ex;
            } catch (SqlException | CairoException ex) {
                // These exceptions mean the UpdateOperation cannot be used by writer anymore, and it's safe to re-use it.
                throw ex;
            } catch (Throwable ex) {
                // Unknown exception, assume TableWriter can still use the UpdateCommand and Execution Context
                if (op.isWriterClosePending()) {
                    freeUpdateCommand(op);
                }
                throw ex;
            }
        }
    }

    private void freeBuffers() {
        this.recvBuffer = Unsafe.free(recvBuffer, recvBufferSize, MemoryTag.NATIVE_PGW_CONN);
        this.sendBuffer = this.sendBufferPtr = this.sendBufferLimit = Unsafe.free(sendBuffer, sendBufferSize, MemoryTag.NATIVE_PGW_CONN);
    }

    private void freeFactory() {
        currentFactory = null;
        typesAndSelect = Misc.free(typesAndSelect);
    }

    private void freeUpdateCommand(UpdateOperation op) {
        // Create a copy of sqlExecutionContext here
        bindVariableService = new BindVariableServiceImpl(engine.getConfiguration());
        SqlExecutionContextImpl newSqlExecutionContext = new SqlExecutionContextImpl(
                engine,
                sqlExecutionContext.getWorkerCount(),
                sqlExecutionContext.getSharedWorkerCount()
        );
        newSqlExecutionContext.with(
                sqlExecutionContext.getCairoSecurityContext(),
                bindVariableService,
                sqlExecutionContext.getRandom(),
                sqlExecutionContext.getRequestFd(),
                circuitBreaker
        );
        sqlExecutionContext = newSqlExecutionContext;

        // Do not cache, let last closing party free the resources
        op.close();
        typesAndUpdate = null;
    }

    @Nullable
    private CharSequence getPortalName(long lo, long hi) throws BadProtocolException {
        if (hi - lo > 0) {
            return getString(lo, hi, "invalid UTF8 bytes in portal name");
        }
        return null;
    }

    @Nullable
    private CharSequence getStatementName(long lo, long hi) throws BadProtocolException {
        if (hi - lo > 0) {
            return getString(lo, hi, "invalid UTF8 bytes in statement name");
        }
        return null;
    }

    private CharSequence getString(long lo, long hi, CharSequence errorMessage) throws BadProtocolException {
        CharacterStoreEntry e = characterStore.newEntry();
        if (Chars.utf8Decode(lo, hi, e)) {
            return characterStore.toImmutable();
        } else {
            LOG.error().$(errorMessage).$();
            throw BadProtocolException.INSTANCE;
        }
    }

    /**
     * returns address of where parsing stopped. If there are remaining bytes left
     * in the buffer they need to be passed again in parse function along with
     * any additional bytes received
     */
    private void parse(long address, int len, @Transient SqlCompiler compiler)
            throws PeerDisconnectedException, PeerIsSlowToReadException, BadProtocolException, SqlException, AuthenticationException {

        if (requireInitialMessage) {
            processInitialMessage(address, len);
            return;
        }

        // this is a type-prefixed message
        // we will wait until we receive the entire header

        if (len < PREFIXED_MESSAGE_HEADER_LEN) {
            // we need to be able to read header and length
            return;
        }

        final byte type = Unsafe.getUnsafe().getByte(address);
        final int msgLen = getIntUnsafe(address + 1);
        LOG.debug()
                .$("received msg [type=").$((char) type)
                .$(", len=").$(msgLen)
                .$(']').$();
        if (msgLen < 1) {
            LOG.error()
                    .$("invalid message length [type=").$(type)
                    .$(", msgLen=").$(msgLen)
                    .$(", recvBufferReadOffset=").$(recvBufferReadOffset)
                    .$(", recvBufferWriteOffset=").$(recvBufferWriteOffset)
                    .$(", totalReceived=").$(totalReceived)
                    .$(']').$();
            throw BadProtocolException.INSTANCE;
        }

        // msgLen does not take into account type byte
        if (msgLen > len - 1) {
            // When this happens we need to shift our receive buffer left
            // to fit this message. Outer function will do that if we
            // just exit.
            LOG.debug()
                    .$("not enough data in buffer [expected=").$(msgLen)
                    .$(", have=").$(len)
                    .$(", recvBufferWriteOffset=").$(recvBufferWriteOffset)
                    .$(", recvBufferReadOffset=").$(recvBufferReadOffset)
                    .$(']').$();
            return;
        }
        // we have enough to read entire message
        recvBufferReadOffset += msgLen + 1;
        final long msgLimit = address + msgLen + 1;
        final long msgLo = address + PREFIXED_MESSAGE_HEADER_LEN; // 8 is offset where name value pairs begin

        if (authenticationRequired) {
            doAuthentication(msgLo, msgLimit);
            return;
        }
        switch (type) {
            case 'P':
                processParse(
                        address,
                        msgLo,
                        msgLimit,
                        compiler
                );
                break;
            case 'X':
                // 'Terminate'
                throw PeerDisconnectedException.INSTANCE;
            case 'C':
                // close
                processClose(msgLo, msgLimit);
                break;
            case 'B': // bind
                processBind(msgLo, msgLimit, compiler);
                break;
            case 'E': // execute
                processExec(msgLo, msgLimit, compiler);
                break;
            case 'S': // sync
                processSyncActions();
                prepareReadyForQuery();
                prepareForNewQuery();
                // fall thru
            case 'H': // flush
                // some clients (asyncpg) chose not to send 'S' (sync) message
                // but instead fire 'H'. Can't wrap my head around as to why
                // query execution is so ambiguous
                if (syncActions.size() > 0) {
                    processSyncActions();
                    prepareForNewQuery();
                }
                sendAndReset();
                break;
            case 'D': // describe
                processDescribe(msgLo, msgLimit, compiler);
                break;
            case 'Q':
                processQuery(msgLo, msgLimit, compiler);
                break;
            case 'd':
                break;
            default:
                LOG.error().$("unknown message [type=").$(type).$(']').$();
                throw BadProtocolException.INSTANCE;
        }
    }

    private void parseQueryText(long lo, long hi, @Transient SqlCompiler compiler) throws BadProtocolException, SqlException {
        CharacterStoreEntry e = characterStore.newEntry();
        if (Chars.utf8Decode(lo, hi, e)) {
            queryText = characterStore.toImmutable();

            LOG.info().$("parse [fd=").$(fd).$(", q=").utf8(queryText).I$();
            compileQuery(compiler);
            return;
        }
        LOG.error().$("invalid UTF8 bytes in parse query").$();
        throw BadProtocolException.INSTANCE;
    }

    private void prepareBindComplete() {
        responseAsciiSink.put(MESSAGE_TYPE_BIND_COMPLETE);
        responseAsciiSink.putIntDirect(INT_BYTES_X);
    }

    private void prepareCloseComplete() {
        responseAsciiSink.put(MESSAGE_TYPE_CLOSE_COMPLETE);
        responseAsciiSink.putIntDirect(INT_BYTES_X);
    }

    void prepareCommandComplete(boolean addRowCount) {
        if (isEmptyQuery) {
            LOG.debug().$("empty").$();
            responseAsciiSink.put(MESSAGE_TYPE_EMPTY_QUERY);
            responseAsciiSink.putIntDirect(INT_BYTES_X);
        } else {
            responseAsciiSink.put(MESSAGE_TYPE_COMMAND_COMPLETE);
            long addr = responseAsciiSink.skip();
            if (addRowCount) {
                if (queryTag == TAG_INSERT) {
                    LOG.debug().$("insert [rowCount=").$(rowCount).$(']').$();
                    responseAsciiSink.encodeUtf8(queryTag).put(" 0 ").put(rowCount).put((char) 0);
                } else {
                    LOG.debug().$("other [rowCount=").$(rowCount).$(']').$();
                    responseAsciiSink.encodeUtf8(queryTag).put(' ').put(rowCount).put((char) 0);
                }
            } else {
                LOG.debug().$("no row count").$();
                responseAsciiSink.encodeUtf8(queryTag).put((char) 0);
            }
            responseAsciiSink.putLen(addr);
        }
    }

    private void prepareDescribePortalResponse() {
        if (typesAndSelect != null) {
            try {
                prepareRowDescription();
            } catch (NoSpaceLeftInResponseBufferException ignored) {
                LOG.error().$("not enough space in buffer for row description [buffer=").$(sendBufferSize).I$();
                responseAsciiSink.reset();
                freeFactory();
                throw CairoException.critical(0).put("server configuration error: not enough space in send buffer for row description");
            }
        } else {
            prepareNoDataMessage();
        }
    }

    private void prepareDescribeResponse() {
        // only send parameter description when we have named statement
        if (sendParameterDescription) {
            prepareParameterDescription();
        }
        prepareDescribePortalResponse();
    }

    private void prepareError(CairoException ex) {
        int errno = ex.getErrno();
        CharSequence message = ex.getFlyweightMessage();
        prepareErrorResponse(-1, ex.getFlyweightMessage());
        if (errno == CairoException.NON_CRITICAL) {
            LOG.error()
                    .$("error [msg=`").$(message).$('`')
                    .$(", errno=`").$(errno)
                    .I$();
        } else {
            LOG.critical()
                    .$("error [msg=`").$(message).$('`')
                    .$(", errno=`").$(errno)
                    .I$();
        }
    }

    private void prepareErrorResponse(int position, CharSequence message) {
        responseAsciiSink.put(MESSAGE_TYPE_ERROR_RESPONSE);
        long addr = responseAsciiSink.skip();
        responseAsciiSink.put('C');
        responseAsciiSink.encodeUtf8Z("00000");
        responseAsciiSink.put('M');
        responseAsciiSink.encodeUtf8Z(message);
        responseAsciiSink.put('S');
        responseAsciiSink.encodeUtf8Z("ERROR");
        if (position > -1) {
            responseAsciiSink.put('P').put(position + 1).put((char) 0);
        }
        responseAsciiSink.put((char) 0);
        responseAsciiSink.putLen(addr);
    }

    //clears whole state except for characterStore because top-level batch text is using it
    private void prepareForNewBatchQuery() {
        if (completed) {
            LOG.debug().$("prepare for new query").$();
            isEmptyQuery = false;
            bindVariableService.clear();
            currentCursor = Misc.free(currentCursor);
            typesAndInsert = null;
            clearCursorAndFactory();
            rowCount = 0;
            queryTag = TAG_OK;
            queryText = null;
            wrapper = null;
            syncActions.clear();
            sendParameterDescription = false;
        }
    }

    private void prepareForNewQuery() {
        prepareForNewBatchQuery();
        if (completed) {
            characterStore.clear();
        }
    }

    private void prepareLoginOk() {
        responseAsciiSink.put(MESSAGE_TYPE_LOGIN_RESPONSE);
        responseAsciiSink.putNetworkInt(Integer.BYTES * 2); // length of this message
        responseAsciiSink.putIntDirect(0); // response code
        prepareParams(responseAsciiSink, "TimeZone", "GMT");
        prepareParams(responseAsciiSink, "application_name", "QuestDB");
        prepareParams(responseAsciiSink, "server_version", serverVersion);
        prepareParams(responseAsciiSink, "integer_datetimes", "on");
        prepareParams(responseAsciiSink, "client_encoding", "UTF8");
        prepareReadyForQuery();
    }

    private void prepareLoginResponse() {
        responseAsciiSink.put(MESSAGE_TYPE_LOGIN_RESPONSE);
        responseAsciiSink.putNetworkInt(Integer.BYTES * 2);
        responseAsciiSink.putNetworkInt(3);
    }

    private void prepareNoDataMessage() {
        responseAsciiSink.put(MESSAGE_TYPE_NO_DATA);
        responseAsciiSink.putIntDirect(INT_BYTES_X);
    }

    private void prepareNonCriticalError(int position, CharSequence message) {
        prepareErrorResponse(position, message);
        LOG.error()
                .$("error [pos=").$(position)
                .$(", msg=`").$(message).$('`')
                .I$();
    }

    private void prepareParameterDescription() {
        responseAsciiSink.put(MESSAGE_TYPE_PARAMETER_DESCRIPTION);
        final long l = responseAsciiSink.skip();
        final int n = bindVariableService.getIndexedVariableCount();
        responseAsciiSink.putNetworkShort((short) n);
        if (n > 0) {
            for (int i = 0; i < n; i++) {
                responseAsciiSink.putIntDirect(toParamType(activeBindVariableTypes.getQuick(i)));
            }
        }
        responseAsciiSink.putLen(l);
    }

    private void prepareParseComplete() {
        responseAsciiSink.put(MESSAGE_TYPE_PARSE_COMPLETE);
        responseAsciiSink.putIntDirect(INT_BYTES_X);
    }

    private void prepareQueryCanceled(CharSequence message) {
        prepareErrorResponse(-1, message);
        LOG.info()
                .$("query cancelled [msg=`").$(message).$('`')
                .I$();
    }

    void prepareReadyForQuery() {
        responseAsciiSink.put(MESSAGE_TYPE_READY_FOR_QUERY);
        responseAsciiSink.putNetworkInt(Integer.BYTES + Byte.BYTES);
        switch (transactionState) {
            case IN_TRANSACTION:
                responseAsciiSink.put(STATUS_IN_TRANSACTION);
                break;
            case ERROR_TRANSACTION:
                responseAsciiSink.put(STATUS_IN_ERROR);
                break;
            default:
                responseAsciiSink.put(STATUS_IDLE);
                break;
        }
    }

    private void prepareRowDescription() {
        final RecordMetadata metadata = typesAndSelect.getFactory().getMetadata();
        ResponseAsciiSink sink = responseAsciiSink;
        sink.put(MESSAGE_TYPE_ROW_DESCRIPTION);
        final long addr = sink.skip();
        final int n = activeSelectColumnTypes.size() / 2;
        sink.putNetworkShort((short) n);
        for (int i = 0; i < n; i++) {
            final int typeFlag = activeSelectColumnTypes.getQuick(2 * i);
            final int columnType = toColumnType(ColumnType.isNull(typeFlag) ? ColumnType.STRING : typeFlag);
            sink.encodeUtf8Z(metadata.getColumnName(i));
            sink.putIntDirect(0); //tableOid ?
            sink.putNetworkShort((short) (i + 1)); //column number, starting from 1
            sink.putNetworkInt(PGOids.getTypeOid(columnType)); // type
            if (ColumnType.tagOf(columnType) < ColumnType.STRING) {
                // type size
                // todo: cache small endian type sizes and do not check if type is valid - its coming from metadata, must be always valid
                sink.putNetworkShort((short) ColumnType.sizeOf(columnType));
            } else {
                // type size
                sink.putNetworkShort((short) -1);
            }

            //type modifier
            sink.putIntDirect(INT_NULL_X);
            // this is special behaviour for binary fields to prevent binary data being hex encoded on the wire
            // format code
            sink.putNetworkShort(ColumnType.isBinary(columnType) ? 1 : getColumnBinaryFlag(typeFlag)); // format code
        }
        sink.putLen(addr);
    }

    private void prepareSslResponse() {
        responseAsciiSink.put('N');
    }

    void prepareSuspended() {
        LOG.debug().$("suspended").$();
        responseAsciiSink.put(MESSAGE_TYPE_PORTAL_SUSPENDED);
        responseAsciiSink.putIntDirect(INT_BYTES_X);
    }

    private void processBind(long lo, long msgLimit, @Transient SqlCompiler compiler)
            throws BadProtocolException, SqlException {

        short parameterFormatCount;
        short parameterValueCount;

        LOG.debug().$("bind").$();
        // portal name
        long hi = getStringLength(lo, msgLimit, "bad portal name length [msgType='B']");
        CharSequence portalName = getPortalName(lo, hi);
        // named statement
        lo = hi + 1;
        hi = getStringLength(lo, msgLimit, "bad prepared statement name length [msgType='B']");
        final CharSequence statementName = getStatementName(lo, hi);

        configureContextFromNamedStatement(statementName, compiler);
        if (portalName != null) {
            configurePortal(portalName, statementName);
        }

        //parameter format count
        lo = hi + 1;
        parameterFormatCount = getShort(lo, msgLimit, "could not read parameter format code count");
        lo += Short.BYTES;
        if (parameterFormatCount > 0) {
            if (parameterFormatCount == 1) {
                // same format applies to all parameters
                bindSingleFormatForAll(lo, msgLimit, activeBindVariableTypes);
            } else if (parameterFormatCount == parsePhaseBindVariableCount) {
                bindParameterFormats(lo, msgLimit, parameterFormatCount, activeBindVariableTypes);
            }
        }

        // parameter value count
        lo += parameterFormatCount * Short.BYTES;
        parameterValueCount = getShort(lo, msgLimit, "could not read parameter value count");

        LOG.debug().$("binding [parameterValueCount=").$(parameterValueCount).$(", thread=").$(Thread.currentThread().getId()).$(']').$();

        //we now have all parameter counts, validate them
        validateParameterCounts(parameterFormatCount, parameterValueCount, parsePhaseBindVariableCount);

        lo += Short.BYTES;

        try {
            if (parameterValueCount > 0) {
                if (this.parsePhaseBindVariableCount == parameterValueCount) {
                    lo = bindValuesUsingSetters(lo, msgLimit, parameterValueCount);
                } else {
                    lo = bindValuesAsStrings(lo, msgLimit, parameterValueCount);
                }
            }
        } catch (SqlException | ImplicitCastException e) {
            freeFactory();
            typesAndUpdate = Misc.free(typesAndUpdate);
            throw e;
        }

        if (typesAndSelect != null) {
            bindSelectColumnFormats.clear();

            short columnFormatCodeCount = getShort(lo, msgLimit, "could not read result set column format codes");
            if (columnFormatCodeCount > 0) {

                final RecordMetadata m = typesAndSelect.getFactory().getMetadata();
                final int columnCount = m.getColumnCount();
                // apply format codes to the cursor column types
                // but check if there is message is consistent

                final long spaceNeeded = lo + (columnFormatCodeCount + 1) * Short.BYTES;
                if (spaceNeeded <= msgLimit) {
                    bindSelectColumnFormats.setPos(columnCount);

                    if (columnFormatCodeCount == columnCount) {
                        // good to go
                        for (int i = 0; i < columnCount; i++) {
                            lo += Short.BYTES;
                            final short code = getShortUnsafe(lo);
                            activeSelectColumnTypes.setQuick(2 * i, toColumnBinaryType(code, m.getColumnType(i)));
                            bindSelectColumnFormats.setQuick(i, code);
                            activeSelectColumnTypes.setQuick(2 * i + 1, 0);
                        }
                    } else if (columnFormatCodeCount == 1) {
                        lo += Short.BYTES;
                        final short code = getShortUnsafe(lo);
                        for (int i = 0; i < columnCount; i++) {
                            activeSelectColumnTypes.setQuick(2 * i, toColumnBinaryType(code, m.getColumnType(i)));
                            bindSelectColumnFormats.setQuick(i, code);
                            activeSelectColumnTypes.setQuick(2 * i + 1, 0);
                        }
                    } else {
                        LOG.error()
                                .$("could not process column format codes [fmtCount=").$(columnFormatCodeCount)
                                .$(", columnCount=").$(columnCount)
                                .$(']').$();
                        throw BadProtocolException.INSTANCE;
                    }
                } else {
                    LOG.error()
                            .$("could not process column format codes [bufSpaceNeeded=").$(spaceNeeded)
                            .$(", bufSpaceAvail=").$(msgLimit)
                            .$(']').$();
                    throw BadProtocolException.INSTANCE;
                }
            } else if (columnFormatCodeCount == 0) {
                //if count == 0 then we've to use default and clear binary flags that might come from cached statements
                final RecordMetadata m = typesAndSelect.getFactory().getMetadata();
                final int columnCount = m.getColumnCount();
                bindSelectColumnFormats.setPos(columnCount);

                for (int i = 0; i < columnCount; i++) {
                    activeSelectColumnTypes.setQuick(2 * i, toColumnBinaryType((short) 0, m.getColumnType(i)));
                    bindSelectColumnFormats.setQuick(i, 0);
                }
            }

        }

        syncActions.add(SYNC_BIND);
    }

    private void processClose(long lo, long msgLimit) throws BadProtocolException {
        final byte type = Unsafe.getUnsafe().getByte(lo);
        switch (type) {
            case 'S':
                lo = lo + 1;
                final long hi = getStringLength(lo, msgLimit, "bad prepared statement name length");
                removeNamedStatement(getStatementName(lo, hi));
                break;
            case 'P':
                lo = lo + 1;
                final long high = getStringLength(lo, msgLimit, "bad prepared statement name length");
                final CharSequence portalName = getPortalName(lo, high);
                if (portalName != null) {
                    final int index = namedPortalMap.keyIndex(portalName);
                    if (index < 0) {
                        namedPortalPool.push(namedPortalMap.valueAt(index));
                        namedPortalMap.removeAt(index);
                    } else {
                        LOG.error().$("invalid portal name [value=").$(portalName).$(']').$();
                        throw BadProtocolException.INSTANCE;
                    }
                }
                break;
            default:
                LOG.error().$("invalid type for close message [type=").$(type).$(']').$();
                throw BadProtocolException.INSTANCE;
        }
        prepareCloseComplete();
    }

    private void processCompiledQuery(CompiledQuery cq) throws SqlException {
        sqlExecutionContext.storeTelemetry(cq.getType(), Telemetry.ORIGIN_POSTGRES);

        switch (cq.getType()) {
            case CompiledQuery.CREATE_TABLE_AS_SELECT:
                queryTag = TAG_CTAS;
                rowCount = cq.getAffectedRowsCount();
                break;
            case CompiledQuery.SELECT:
                typesAndSelect = typesAndSelectPool.pop();
                typesAndSelect.of(cq.getRecordCursorFactory(), bindVariableService);
                queryTag = TAG_SELECT;
                LOG.debug().$("cache select [sql=").$(queryText).$(", thread=").$(Thread.currentThread().getId()).$(']').$();
                break;
            case CompiledQuery.INSERT:
                queryTag = TAG_INSERT;
                typesAndInsert = typesAndInsertPool.pop();
                typesAndInsert.of(cq.getInsertOperation(), bindVariableService);
                if (bindVariableService.getIndexedVariableCount() > 0) {
                    LOG.debug().$("cache insert [sql=").$(queryText).$(", thread=").$(Thread.currentThread().getId()).$(']').$();
                    // we can add insert to cache right away because it is local to the connection
                    typesAndInsertCache.put(queryText, typesAndInsert);
                }
                break;
            case CompiledQuery.UPDATE:
                queryTag = TAG_UPDATE;
                typesAndUpdate = typesAndUpdatePool.pop();
                typesAndUpdate.of(cq.getUpdateOperation(), bindVariableService);
                typesAndUpdateIsCached = bindVariableService.getIndexedVariableCount() > 0;
                break;
            case CompiledQuery.INSERT_AS_SELECT:
                queryTag = TAG_INSERT;
                rowCount = cq.getAffectedRowsCount();
                break;
            case CompiledQuery.COPY_LOCAL:
                final RecordCursorFactory factory = cq.getRecordCursorFactory();
                // factory is null in the COPY 'id' CANCEL; case
                if (factory != null) {
                    // this query is non-cacheable
                    typesAndSelectIsCached = false;
                    typesAndSelect = typesAndSelectPool.pop();
                    typesAndSelect.of(cq.getRecordCursorFactory(), bindVariableService);
                }
                queryTag = TAG_COPY;
                break;
            case CompiledQuery.SET:
                queryTag = TAG_SET;
                break;
            case CompiledQuery.DEALLOCATE:
                queryTag = TAG_DEALLOCATE;
                removeNamedStatement(cq.getStatementName());
                break;
            case CompiledQuery.BEGIN:
                queryTag = TAG_BEGIN;
                transactionState = IN_TRANSACTION;
                break;
            case CompiledQuery.COMMIT:
                queryTag = TAG_COMMIT;
                if (transactionState != ERROR_TRANSACTION) {
                    transactionState = COMMIT_TRANSACTION;
                }
                break;
            case CompiledQuery.ROLLBACK:
                queryTag = TAG_ROLLBACK;
                transactionState = ROLLING_BACK_TRANSACTION;
                break;
            case CompiledQuery.ALTER:
                // future-proofing ALTER execution
                try (OperationFuture fut = cq.execute(sqlExecutionContext, tempSequence, true)) {
                    fut.await();
                }
                // fall thru
            default:
                // DDL
                queryTag = TAG_OK;
                break;
        }
    }

    private void processDescribe(long lo, long msgLimit, @Transient SqlCompiler compiler)
            throws SqlException, BadProtocolException {

        boolean isPortal = Unsafe.getUnsafe().getByte(lo) == 'P';
        long hi = getStringLength(lo + 1, msgLimit, "bad prepared statement name length");

        CharSequence target = getPortalName(lo + 1, hi);
        LOG.debug().$("describe [name=").$(target).$(']').$();
        if (isPortal && target != null) {
            Portal p = namedPortalMap.get(target);
            if (p != null) {
                target = p.statementName;
            } else {
                LOG.error().$("invalid portal [name=").$(target).$(']').$();
                throw BadProtocolException.INSTANCE;
            }
        }

        configureContextFromNamedStatement(target, compiler);

        // initialize activeBindVariableTypes from bind variable service
        final int n = bindVariableService.getIndexedVariableCount();
        if (sendParameterDescription && n > 0 && activeBindVariableTypes.size() == 0) {
            activeBindVariableTypes.setPos(n);
            for (int i = 0; i < n; i++) {
                activeBindVariableTypes.setQuick(i, Numbers.bswap(PGOids.getTypeOid(bindVariableService.getFunction(i).getType())));
            }
        }
        if (isPortal) {
            syncActions.add(SYNC_DESCRIBE_PORTAL);
        } else {
            syncActions.add(SYNC_DESCRIBE);
        }
    }

    private void processExec(long lo, long msgLimit, SqlCompiler compiler)
            throws PeerDisconnectedException, PeerIsSlowToReadException, SqlException, BadProtocolException {
        final long hi = getStringLength(lo, msgLimit, "bad portal name length");
        final CharSequence portalName = getPortalName(lo, hi);
        if (portalName != null) {
            LOG.info().$("execute portal [name=").$(portalName).$(']').$();
        }

        lo = hi + 1;
        final int maxRows = getInt(lo, msgLimit, "could not read max rows value");

        processSyncActions();
        processExecute(maxRows, compiler);
        wrapper = null;
    }

    private void processExecute(int maxRows, SqlCompiler compiler) throws PeerDisconnectedException, PeerIsSlowToReadException, SqlException {
        if (typesAndSelect != null) {
            LOG.debug().$("executing query").$();
            setupFactoryAndCursor(compiler);
            sendCursor(maxRows, resumeCursorExecuteRef, resumeCommandCompleteRef);
        } else if (typesAndInsert != null) {
            LOG.debug().$("executing insert").$();
            executeInsert();
        } else if (typesAndUpdate != null) {
            LOG.debug().$("executing update").$();
            executeUpdate(compiler);
        } else { //this must be a OK/SET/COMMIT/ROLLBACK or empty query
            executeTag();
            prepareCommandComplete(false);
        }
    }

    private void processInitialMessage(long address, int len) throws PeerDisconnectedException, PeerIsSlowToReadException, BadProtocolException {
        int msgLen;
        long msgLimit;// expect startup request
        if (len < Long.BYTES) {
            return;
        }

        // there is data for length
        // this is quite specific to message type :(
        msgLen = getIntUnsafe(address); // postgresql includes length bytes in length of message

        // do we have the rest of the message?
        if (msgLen > len) {
            // we have length - get the rest when ready
            return;
        }

        // enough to read login request
        recvBufferReadOffset += msgLen;

        // consume message
        // process protocol
        int protocol = getIntUnsafe(address + Integer.BYTES);
        switch (protocol) {
            case INIT_SSL_REQUEST:
                // SSLRequest
                prepareSslResponse();
                sendAndReset();
                return;
            case INIT_STARTUP_MESSAGE:
                // StartupMessage
                // extract properties
                requireInitialMessage = false;
                msgLimit = address + msgLen;
                long lo = address + Long.BYTES;
                // there is an extra byte at the end and it has to be 0
                LOG.info()
                        .$("protocol [major=").$(protocol >> 16)
                        .$(", minor=").$((short) protocol)
                        .$(']').$();

                while (lo < msgLimit - 1) {

                    final long nameLo = lo;
                    final long nameHi = getStringLength(lo, msgLimit, "malformed property name");
                    final long valueLo = nameHi + 1;
                    final long valueHi = getStringLength(valueLo, msgLimit, "malformed property value");
                    lo = valueHi + 1;

                    // store user
                    dbcs.of(nameLo, nameHi);
                    boolean parsed = true;
                    if (Chars.equals(dbcs, "user")) {
                        CharacterStoreEntry e = characterStore.newEntry();
                        e.put(dbcs.of(valueLo, valueHi));
                        this.username = e.toImmutable();
                    }

                    // store statement_timeout
                    if (Chars.equals(dbcs, "options")) {
                        dbcs.of(valueLo, valueHi);
                        if (Chars.startsWith(dbcs, "-c statement_timeout=")) {
                            try {
                                this.statementTimeout = Numbers.parseLong(dbcs.of(valueLo + "-c statement_timeout=".length(), valueHi));
                                if (this.statementTimeout > 0) {
                                    circuitBreaker.setTimeout(statementTimeout);
                                }
                            } catch (NumericException ex) {
                                parsed = false;
                            }
                        } else {
                            parsed = false;
                        }
                    }

                    if (parsed) {
                        LOG.info().$("property [name=").$(dbcs.of(nameLo, nameHi)).$(", value=").$(dbcs.of(valueLo, valueHi)).$(']').$();
                    } else {
                        LOG.info().$("invalid property [name=").$(dbcs.of(nameLo, nameHi)).$(", value=").$(dbcs.of(valueLo, valueHi)).$(']').$();
                    }
                }

                characterStore.clear();

                assertTrue(this.username != null, "user is not specified");
                prepareLoginResponse();
                sendAndReset();
                break;
            case INIT_CANCEL_REQUEST:
                //todo - 1. do not disconnect
                //       2. should cancel running query only if PID and secret provided are the same as the ones provided upon logon
                //       3. send back error message (e) for the cancelled running query
                LOG.info().$("cancel request").$();
                throw PeerDisconnectedException.INSTANCE;
            default:
                LOG.error().$("unknown init message [protocol=").$(protocol).$(']').$();
                throw BadProtocolException.INSTANCE;
        }
    }

    private void processParse(long address, long lo, long msgLimit, @Transient SqlCompiler compiler) throws BadProtocolException, SqlException {
        // make sure there are no left-over sync actions
        // we are starting a new iteration of the parse
        syncActions.clear();

        // 'Parse'
        //message length
        long hi = getStringLength(lo, msgLimit, "bad prepared statement name length");

        // When we encounter statement name in the "parse" message
        // we need to ensure the wrapper is properly setup to deal with
        // "describe", "bind" message sequence that will follow next.
        // In that all parameter types that we need to infer will have to be added to the
        // "bindVariableTypes" list.
        // Perhaps this is a good idea to make named statement writer a part of the context
        final CharSequence statementName = getStatementName(lo, hi);

        //query text
        lo = hi + 1;
        hi = getStringLength(lo, msgLimit, "bad query text length");
        //TODO: parsePhaseBindVariableCount have to be checked before parseQueryText and fed into it to serve as type hints !
        parseQueryText(lo, hi, compiler);

        //parameter type count
        lo = hi + 1;
        this.parsePhaseBindVariableCount = getShort(lo, msgLimit, "could not read parameter type count");

        if (statementName != null) {
            LOG.info().$("prepare [name=").$(statementName).$(']').$();
            configurePreparedStatement(statementName);
        } else {
            this.activeBindVariableTypes = bindVariableTypes;
            this.activeSelectColumnTypes = selectColumnTypes;
        }

        //process parameter types
        if (this.parsePhaseBindVariableCount > 0) {
            if (lo + Short.BYTES + this.parsePhaseBindVariableCount * 4L > msgLimit) {
                LOG.error()
                        .$("could not read parameters [parameterCount=").$(this.parsePhaseBindVariableCount)
                        .$(", offset=").$(lo - address)
                        .$(", remaining=").$(msgLimit - lo)
                        .$(']').$();
                throw BadProtocolException.INSTANCE;
            }

            LOG.debug().$("params [count=").$(this.parsePhaseBindVariableCount).$(']').$();
            setupBindVariables(lo + Short.BYTES, activeBindVariableTypes, this.parsePhaseBindVariableCount);
        } else if (this.parsePhaseBindVariableCount < 0) {
            LOG.error()
                    .$("invalid parameter count [parameterCount=").$(this.parsePhaseBindVariableCount)
                    .$(", offset=").$(lo - address)
                    .$(']').$();
            throw BadProtocolException.INSTANCE;
        }

        if (typesAndSelect != null) {
            buildSelectColumnTypes();
        }

        syncActions.add(SYNC_PARSE);
    }

    //process one or more queries (batch/script) . "Simple Query" in PostgreSQL docs.
    private void processQuery(long lo, long limit, @Transient SqlCompiler compiler)
            throws BadProtocolException, PeerDisconnectedException, PeerIsSlowToReadException {
        prepareForNewQuery();
        CharacterStoreEntry e = characterStore.newEntry();

        if (Chars.utf8Decode(lo, limit - 1, e)) {
            queryText = characterStore.toImmutable();
            try {
                compiler.compileBatch(queryText, sqlExecutionContext, batchCallback);
                // we need to continue parsing receive buffer even if we errored out
                // this is because PG client might expect separate responses to everything it sent
            } catch (SqlException ex) {
                prepareNonCriticalError(ex.getPosition(), ex.getFlyweightMessage());
            } catch (CairoException ex) {
                if (ex.isInterruption()) {
                    prepareQueryCanceled(ex.getFlyweightMessage());
                } else {
                    prepareError(ex);
                }
            }
        } else {
            LOG.error().$("invalid UTF8 bytes in parse query").$();
            throw BadProtocolException.INSTANCE;
        }
        sendReadyForNewQuery();
    }

    private void processSyncActions() {
        try {
            for (int i = 0, n = syncActions.size(); i < n; i++) {
                switch (syncActions.getQuick(i)) {
                    case SYNC_PARSE:
                        prepareParseComplete();
                        break;
                    case SYNC_DESCRIBE:
                        prepareDescribeResponse();
                        break;
                    case SYNC_BIND:
                        prepareBindComplete();
                        break;
                    case SYNC_DESCRIBE_PORTAL:
                        prepareDescribePortalResponse();
                        break;
                }
            }
        } finally {
            syncActions.clear();
        }
    }

    private void putGeoHashStringByteValue(Record rec, int col, int bitFlags) {
        byte l = rec.getGeoByte(col);
        putGeoHashStringValue(l, bitFlags);
    }

    private void putGeoHashStringIntValue(Record rec, int col, int bitFlags) {
        int l = rec.getGeoInt(col);
        putGeoHashStringValue(l, bitFlags);
    }

    private void putGeoHashStringLongValue(Record rec, int col, int bitFlags) {
        long l = rec.getGeoLong(col);
        putGeoHashStringValue(l, bitFlags);
    }

    private void putGeoHashStringShortValue(Record rec, int col, int bitFlags) {
        short l = rec.getGeoShort(col);
        putGeoHashStringValue(l, bitFlags);
    }

    private void putGeoHashStringValue(long value, int bitFlags) {
        if (value == GeoHashes.NULL) {
            responseAsciiSink.setNullValue();
        } else {
            final long a = responseAsciiSink.skip();
            if (bitFlags < 0) {
                GeoHashes.appendCharsUnsafe(value, -bitFlags, responseAsciiSink);
            } else {
                GeoHashes.appendBinaryStringUnsafe(value, bitFlags, responseAsciiSink);
            }
            responseAsciiSink.putLenEx(a);
        }
    }

    int recv() throws PeerDisconnectedException, PeerIsSlowToWriteException, BadProtocolException {
        final int remaining = (int) (recvBufferSize - recvBufferWriteOffset);

        assertTrue(remaining > 0, "undersized receive buffer or someone is abusing protocol");

        int n = doReceive(remaining);
        LOG.debug().$("recv [n=").$(n).$(']').$();
        if (n < 0) {
            LOG.info().$("disconnected on read [code=").$(n).$(']').$();
            throw PeerDisconnectedException.INSTANCE;
        }
        if (n == 0) {
            // The socket is not ready for read.
            throw PeerIsSlowToWriteException.INSTANCE;
        }

        recvBufferWriteOffset += n;
        return n;
    }

    private void removeNamedStatement(CharSequence statementName) {
        if (statementName != null) {
            final int index = namedStatementMap.keyIndex(statementName);
            // do not freak out if client is closing statement we don't have
            // we could have reported error to client before statement was created
            if (index < 0) {
                namedStatementWrapperPool.push(namedStatementMap.valueAt(index));
                namedStatementMap.removeAt(index);
            }
        }
    }

    private void reportError(CairoException ex) throws PeerDisconnectedException, PeerIsSlowToReadException {
        prepareError(ex);
        sendReadyForNewQuery();
        clearRecvBuffer();
    }

    private void reportNonCriticalError(int position, CharSequence flyweightMessage)
            throws PeerDisconnectedException, PeerIsSlowToReadException {
        prepareNonCriticalError(position, flyweightMessage);
        sendReadyForNewQuery();
        clearRecvBuffer();
    }

    private void reportQueryCancelled(CharSequence flyweightMessage)
            throws PeerDisconnectedException, PeerIsSlowToReadException {
        prepareQueryCanceled(flyweightMessage);
        sendReadyForNewQuery();
        clearRecvBuffer();
    }

    private void resumeCommandComplete() {
        prepareCommandComplete(true);
    }

    private void resumeCursorExecute() throws SqlException, PeerDisconnectedException, PeerIsSlowToReadException {
        final Record record = currentCursor.getRecord();
        final int columnCount = currentFactory.getMetadata().getColumnCount();
        responseAsciiSink.bookmark();
        appendSingleRecord(record, columnCount);
        sendCursor0(record, columnCount, resumeCommandCompleteRef);
    }

    private void resumeCursorQuery() throws SqlException, PeerDisconnectedException, PeerIsSlowToReadException {
        resumeCursorQuery0();
        sendReadyForNewQuery();
    }

    private void resumeCursorQuery0() throws SqlException, PeerDisconnectedException, PeerIsSlowToReadException {
        final Record record = currentCursor.getRecord();
        final int columnCount = currentFactory.getMetadata().getColumnCount();
        responseAsciiSink.bookmark();
        appendSingleRecord(record, columnCount);
        sendCursor0(record, columnCount, resumeQueryCompleteRef);
    }

    private void resumeQueryComplete() throws PeerDisconnectedException, PeerIsSlowToReadException {
        prepareCommandComplete(true);
        sendReadyForNewQuery();
    }

    private void sendAndReset() throws PeerDisconnectedException, PeerIsSlowToReadException {
        doSend(0, (int) (sendBufferPtr - sendBuffer));
        responseAsciiSink.reset();
    }

    // This method is currently unused. it's used for the COPY sub-protocol, which is currently not implemented.
    // It's left here so when we add the sub-protocol later we won't need to reimplemented it.
    // We could keep it just in git history, but chances are nobody would recall to search for it there
    private void sendCopyInResponse(CairoEngine engine, TextLoader textLoader) throws PeerDisconnectedException, PeerIsSlowToReadException {
        if (
                TableUtils.TABLE_EXISTS == engine.getStatus(
                        sqlExecutionContext.getCairoSecurityContext(),
                        path,
                        textLoader.getTableName()
                )) {
            responseAsciiSink.put(MESSAGE_TYPE_COPY_IN_RESPONSE);
            long addr = responseAsciiSink.skip();
            responseAsciiSink.put((byte) 0); // TEXT (1=BINARY, which we do not support yet)
            try (TableWriter writer = engine.getWriter(sqlExecutionContext.getCairoSecurityContext(), textLoader.getTableName(), WRITER_LOCK_REASON)) {
                RecordMetadata metadata = writer.getMetadata();
                responseAsciiSink.putNetworkShort((short) metadata.getColumnCount());
                for (int i = 0, n = metadata.getColumnCount(); i < n; i++) {
                    responseAsciiSink.putNetworkShort((short) PGOids.getTypeOid(metadata.getColumnType(i)));
                }
            }
            responseAsciiSink.putLen(addr);
        } else {
            final SqlException e = SqlException.$(0, "table does not exist [table=").put(textLoader.getTableName()).put(']');
            prepareNonCriticalError(e.getPosition(), e.getFlyweightMessage());
            prepareReadyForQuery();
        }
        sendAndReset();
    }

    private void sendCursor(
            int maxRows,
            PGResumeProcessor cursorResumeProcessor,
            PGResumeProcessor commandCompleteResumeProcessor
    ) throws PeerDisconnectedException, PeerIsSlowToReadException, SqlException {
        // the assumption for now is that any record will fit into response buffer. This of course precludes us from
        // streaming large BLOBs, but, and its a big one, PostgreSQL protocol for DataRow does not allow for
        // streaming anyway. On top of that Java PostgreSQL driver downloads data row fully. This simplifies our
        // approach for general queries. For streaming protocol we will code something else. PostgreSQL Java driver is
        // slow anyway.

        rowCount = 0;
        final Record record = currentCursor.getRecord();
        final RecordMetadata metadata = currentFactory.getMetadata();
        final int columnCount = metadata.getColumnCount();
        final long cursorRowCount = currentCursor.size();
        this.maxRows = maxRows > 0 ? Long.min(maxRows, cursorRowCount) : Long.MAX_VALUE;
        this.resumeProcessor = cursorResumeProcessor;
        sendCursor0(record, columnCount, commandCompleteResumeProcessor);
    }

    private void sendCursor0(Record record, int columnCount, PGResumeProcessor commandCompleteResumeProcessor)
            throws PeerDisconnectedException, PeerIsSlowToReadException, SqlException {
        while (currentCursor.hasNext()) {
            // create checkpoint to which we can undo the buffer in case
            // current DataRow will not fit fully.
            responseAsciiSink.bookmark();
            try {
                try {
                    appendRecord(record, columnCount);
                    if (rowCount >= maxRows) break;
                } catch (NoSpaceLeftInResponseBufferException e) {
                    responseAsciiSink.resetToBookmark();
                    sendAndReset();
                    appendSingleRecord(record, columnCount);
                }
            } catch (SqlException e) {
                clearCursorAndFactory();
                responseAsciiSink.resetToBookmark();
                throw e;
            }
        }

        completed = maxRows <= 0 || rowCount < maxRows;
        if (completed) {
            clearCursorAndFactory();
            // at this point buffer can contain unsent data,
            // and it may not have enough space for the command
            if (sendBufferLimit - sendBufferPtr < PROTOCOL_TAIL_COMMAND_LENGTH) {
                resumeProcessor = commandCompleteResumeProcessor;
                sendAndReset();
            }
            prepareCommandComplete(true);
        } else {
            prepareSuspended();
        }
    }

    private void sendReadyForNewQuery() throws PeerDisconnectedException, PeerIsSlowToReadException {
        prepareReadyForQuery();
        sendAndReset();
    }

    private void setupFactoryAndCursor(SqlCompiler compiler) throws SqlException {
        if (currentCursor == null) {
            boolean recompileStale = true;
            for (int retries = 0; recompileStale; retries++) {
                currentFactory = typesAndSelect.getFactory();
                try {
                    currentCursor = currentFactory.getCursor(sqlExecutionContext);
                    recompileStale = false;
                    // cache random if it was replaced
                    this.rnd = sqlExecutionContext.getRandom();
                } catch (ReaderOutOfDateException e) {
                    if (retries == ReaderOutOfDateException.MAX_RETRY_ATTEMPS) {
                        throw e;
                    }
                    LOG.info().$(e.getFlyweightMessage()).$();
                    freeFactory();
                    compileQuery(compiler);
                    buildSelectColumnTypes();
                    applyLatestBindColumnFormats();
                } catch (Throwable e) {
                    freeFactory();
                    throw e;
                }
            }
        }
    }

    private void setupVariableSettersFromWrapper(
            @Transient NamedStatementWrapper wrapper,
            @Nullable @Transient SqlCompiler compiler
    ) throws SqlException {
        queryText = wrapper.queryText;
        LOG.debug().$("wrapper query [q=`").$(wrapper.queryText).$("`]").$();
        this.activeBindVariableTypes = wrapper.bindVariableTypes;
        this.parsePhaseBindVariableCount = wrapper.bindVariableTypes.size();
        this.activeSelectColumnTypes = wrapper.selectColumnTypes;
        if (!wrapper.alreadyExecuted && compileQuery(compiler) && typesAndSelect != null) {
            buildSelectColumnTypes();
        }
        // We'll have to compile/execute the statement next time.
        wrapper.alreadyExecuted = false;
    }

    private void shiftReceiveBuffer(long readOffsetBeforeParse) {
        final long len = recvBufferWriteOffset - readOffsetBeforeParse;
        LOG.debug()
                .$("shift [offset=").$(readOffsetBeforeParse)
                .$(", len=").$(len)
                .$(']').$();

        Vect.memcpy(
                recvBuffer, recvBuffer + readOffsetBeforeParse,
                len
        );
        recvBufferWriteOffset = len;
        recvBufferReadOffset = 0;
    }

    private void validateParameterCounts(short parameterFormatCount, short parameterValueCount, int parameterTypeCount) throws BadProtocolException {
        if (parameterValueCount > 0) {
            if (parameterValueCount < parameterTypeCount) {
                LOG.error().$("parameter type count must be less or equals to number of parameters values").$();
                throw BadProtocolException.INSTANCE;
            }
            if (parameterFormatCount > 1 && parameterFormatCount != parameterValueCount) {
                LOG.error().$("parameter format count and parameter value count must match").$();
                throw BadProtocolException.INSTANCE;
            }
        }
    }

    @FunctionalInterface
    private interface PGResumeProcessor {
        void resume() throws PeerIsSlowToReadException, SqlException, PeerDisconnectedException;
    }

    public static class Portal implements Mutable {
        public CharSequence statementName = null;

        @Override
        public void clear() {
            statementName = null;
        }
    }

    public static class NamedStatementWrapper implements Mutable {

        public final IntList bindVariableTypes = new IntList();
        public final IntList selectColumnTypes = new IntList();
        public CharSequence queryText = null;
        // Used for statements that are executed as a part of compilation (PREPARE), such as DDLs.
        public boolean alreadyExecuted = false;

        @Override
        public void clear() {
            queryText = null;
            bindVariableTypes.clear();
            selectColumnTypes.clear();
        }
    }

    class PGConnectionBatchCallback implements BatchCallback {
        @Override
        public void postCompile(SqlCompiler compiler, CompiledQuery cq, CharSequence text)
                throws SqlException, PeerIsSlowToReadException, PeerDisconnectedException {
            PGConnectionContext.this.queryText = text;
            LOG.info().$("parse [fd=").$(fd).$(", q=").utf8(text).I$();
            processCompiledQuery(cq);

            if (typesAndSelect != null) {
                activeSelectColumnTypes = selectColumnTypes;
                buildSelectColumnTypes();
                assert queryText != null;
                queryTag = TAG_SELECT;
                setupFactoryAndCursor(compiler);
                prepareRowDescription();
                sendCursor(0, resumeCursorQueryRef, resumeQueryCompleteRef);
            } else if (typesAndInsert != null) {
                executeInsert();
            } else if (typesAndUpdate != null) {
                executeUpdate(compiler);
            } else if (cq.getType() == CompiledQuery.INSERT_AS_SELECT ||
                    cq.getType() == CompiledQuery.CREATE_TABLE_AS_SELECT) {
                prepareCommandComplete(true);
            } else {
                executeTag();
                prepareCommandComplete(false);
            }
        }

        @Override
        public void preCompile(SqlCompiler compiler) {
            prepareForNewBatchQuery();
            PGConnectionContext.this.typesAndInsert = null;
            PGConnectionContext.this.typesAndUpdate = null;
            PGConnectionContext.this.typesAndSelect = null;
        }
    }

    class ResponseAsciiSink extends AbstractCharSink {

        private long bookmarkPtr = -1;

        public void bookmark() {
            this.bookmarkPtr = sendBufferPtr;
        }

        public void bump(int size) {
            sendBufferPtr += size;
        }

        @Override
        public CharSink put(CharSequence cs) {
            // this method is only called by date format utility to print timezone name
            final int len;
            if (cs != null && (len = cs.length()) > 0) {
                ensureCapacity(len);
                for (int i = 0; i < len; i++) {
                    Unsafe.getUnsafe().putByte(sendBufferPtr + i, (byte) cs.charAt(i));
                }
                sendBufferPtr += len;
            }
            return this;
        }

        @Override
        public CharSink put(char c) {
            ensureCapacity(Byte.BYTES);
            Unsafe.getUnsafe().putByte(sendBufferPtr++, (byte) c);
            return this;
        }

        @Override
        public CharSink put(char[] chars, int start, int len) {
            ensureCapacity(len);
            Chars.asciiCopyTo(chars, start, len, sendBufferPtr);
            sendBufferPtr += len;
            return this;
        }

        public CharSink put(byte b) {
            ensureCapacity(Byte.BYTES);
            Unsafe.getUnsafe().putByte(sendBufferPtr++, b);
            return this;
        }

        public void put(BinarySequence sequence) {
            final long len = sequence.length();
            if (len > maxBlobSizeOnQuery) {
                setNullValue();
            } else {
                ensureCapacity((int) (len + Integer.BYTES));
                // when we reach here the "long" length would have to fit in response buffer
                // if it was larger than integers it would never fit into integer-bound response buffer
                putInt(sendBufferPtr, (int) len);
                sendBufferPtr += Integer.BYTES;
                for (long x = 0; x < len; x++) {
                    Unsafe.getUnsafe().putByte(sendBufferPtr + x, sequence.byteAt(x));
                }
                sendBufferPtr += len;
            }
        }

        public void putIntDirect(int value) {
            ensureCapacity(Integer.BYTES);
            putIntUnsafe(0, value);
            sendBufferPtr += Integer.BYTES;
        }

        public void putIntUnsafe(long offset, int value) {
            Unsafe.getUnsafe().putInt(sendBufferPtr + offset, value);
        }

        public void putLen(long start) {
            putInt(start, (int) (sendBufferPtr - start));
        }

        public void putLenEx(long start) {
            putInt(start, (int) (sendBufferPtr - start - Integer.BYTES));
        }

        public void putNetworkDouble(double value) {
            ensureCapacity(Double.BYTES);
            Unsafe.getUnsafe().putDouble(sendBufferPtr, Double.longBitsToDouble(Numbers.bswap(Double.doubleToLongBits(value))));
            sendBufferPtr += Double.BYTES;
        }

        public void putNetworkFloat(float value) {
            ensureCapacity(Float.BYTES);
            Unsafe.getUnsafe().putFloat(sendBufferPtr, Float.intBitsToFloat(Numbers.bswap(Float.floatToIntBits(value))));
            sendBufferPtr += Float.BYTES;
        }

        public void putNetworkInt(int value) {
            ensureCapacity(Integer.BYTES);
            putInt(sendBufferPtr, value);
            sendBufferPtr += Integer.BYTES;
        }

        public void putNetworkLong(long value) {
            ensureCapacity(Long.BYTES);
            putLong(sendBufferPtr, value);
            sendBufferPtr += Long.BYTES;
        }

        public void putNetworkShort(short value) {
            ensureCapacity(Short.BYTES);
            putShort(sendBufferPtr, value);
            sendBufferPtr += Short.BYTES;
        }

        public void resetToBookmark() {
            assert bookmarkPtr != -1;
            sendBufferPtr = bookmarkPtr;
            bookmarkPtr = -1;
        }

        void encodeUtf8Z(CharSequence value) {
            encodeUtf8(value);
            ensureCapacity(Byte.BYTES);
            Unsafe.getUnsafe().putByte(sendBufferPtr++, (byte) 0);
        }

        private void ensureCapacity(int size) {
            if (sendBufferPtr + size < sendBufferLimit) {
                return;
            }
            throw NoSpaceLeftInResponseBufferException.INSTANCE;
        }

        void reset() {
            sendBufferPtr = sendBuffer;
        }

        void setNullValue() {
            putIntDirect(INT_NULL_X);
        }

        long skip() {
            ensureCapacity(Integer.BYTES);
            long checkpoint = sendBufferPtr;
            sendBufferPtr += Integer.BYTES;
            return checkpoint;
        }
    }
}<|MERGE_RESOLUTION|>--- conflicted
+++ resolved
@@ -126,12 +126,7 @@
     private final WeakMutableObjectPool<NamedStatementWrapper> namedStatementWrapperPool;
     private final WeakMutableObjectPool<Portal> namedPortalPool;
     private final WeakSelfReturningObjectPool<TypesAndInsert> typesAndInsertPool;
-<<<<<<< HEAD
-    private final DateLocale locale;
     private final CharSequenceObjHashMap<TableWriterFrontend> pendingWriters;
-=======
-    private final CharSequenceObjHashMap<TableWriter> pendingWriters;
->>>>>>> 6cf5945e
     private final DirectCharSink utf8Sink;
     private final TypeManager typeManager;
     private final AssociativeCache<TypesAndInsert> typesAndInsertCache;
