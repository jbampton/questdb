/*******************************************************************************
 *     ___                  _   ____  ____
 *    / _ \ _   _  ___  ___| |_|  _ \| __ )
 *   | | | | | | |/ _ \/ __| __| | | |  _ \
 *   | |_| | |_| |  __/\__ \ |_| |_| | |_) |
 *    \__\_\\__,_|\___||___/\__|____/|____/
 *
 *  Copyright (c) 2014-2019 Appsicle
 *  Copyright (c) 2019-2022 QuestDB
 *
 *  Licensed under the Apache License, Version 2.0 (the "License");
 *  you may not use this file except in compliance with the License.
 *  You may obtain a copy of the License at
 *
 *  http://www.apache.org/licenses/LICENSE-2.0
 *
 *  Unless required by applicable law or agreed to in writing, software
 *  distributed under the License is distributed on an "AS IS" BASIS,
 *  WITHOUT WARRANTIES OR CONDITIONS OF ANY KIND, either express or implied.
 *  See the License for the specific language governing permissions and
 *  limitations under the License.
 *
 ******************************************************************************/

package io.questdb.griffin;


import io.questdb.cairo.ColumnType;
import io.questdb.cairo.TableWriter;
import io.questdb.cairo.wal.TableWriterFrontend;
import io.questdb.cairo.sql.Function;
import io.questdb.cairo.sql.VirtualRecord;
import io.questdb.std.ObjList;

public class InsertRowImpl {
    private final VirtualRecord virtualRecord;
    private final RecordToRowCopier copier;
    private final Function timestampFunction;
    private final RowFactory rowFactory;
    private final int tupleIndex;

    public InsertRowImpl(
            VirtualRecord virtualRecord,
            RecordToRowCopier copier,
            Function timestampFunction,
            int tupleIndex
    ) {
        this.virtualRecord = virtualRecord;
        this.copier = copier;
        this.timestampFunction = timestampFunction;
        this.tupleIndex = tupleIndex;
        if (timestampFunction != null) {
            if (!ColumnType.isString(timestampFunction.getType())) {
                rowFactory = this::getRowWithTimestamp;
            } else {
                rowFactory = this::getRowWithStringTimestamp;
            }
        } else {
            rowFactory = this::getRowWithoutTimestamp;
        }
    }

<<<<<<< HEAD
    public void append(TableWriterFrontend writer) {
        final TableWriter.Row row = rowFactory.getRow(writer);
        copier.copy(virtualRecord, row);
        row.append();
    }

    private TableWriter.Row getRowWithStringTimestamp(TableWriterFrontend tableWriter) {
        CharSequence tsStr = timestampFunction.getStr(null);
        try {
            long timestamp = IntervalUtils.parseFloorPartialDate(tsStr);
            return tableWriter.newRow(timestamp);
        } catch (NumericException e) {
            throw CairoException.nonCritical().put("Invalid timestamp: ").put(tsStr);
        }
=======
    private TableWriter.Row getRowWithTimestamp(TableWriter tableWriter) {
        return tableWriter.newRow(timestampFunction.getTimestamp(null));
    }

    private TableWriter.Row getRowWithStringTimestamp(TableWriter tableWriter) throws SqlException {
        return tableWriter.newRow(
                SqlUtil.parseFloorPartialTimestamp(
                        timestampFunction.getStr(null),
                        tupleIndex,
                        ColumnType.TIMESTAMP
                )
        );
>>>>>>> aaa30eab
    }

    private TableWriter.Row getRowWithTimestamp(TableWriterFrontend tableWriter) {
        long timestamp = timestampFunction.getTimestamp(null);
        return tableWriter.newRow(timestamp);
    }

    public void initContext(SqlExecutionContext executionContext) throws SqlException {
        final ObjList<? extends Function> functions = virtualRecord.getFunctions();
        Function.init(functions, null, executionContext);
        if (timestampFunction != null) {
            timestampFunction.init(null, executionContext);
        }
    }

<<<<<<< HEAD
    private TableWriter.Row getRowWithoutTimestamp(TableWriterFrontend tableWriter) {
        return tableWriter.newRow();
=======
    public void append(TableWriter writer) throws SqlException {
        final TableWriter.Row row = rowFactory.getRow(writer);
        copier.copy(virtualRecord, row);
        row.append();
>>>>>>> aaa30eab
    }

    @FunctionalInterface
    private interface RowFactory {
<<<<<<< HEAD
        TableWriter.Row getRow(TableWriterFrontend tableWriter);
=======
        TableWriter.Row getRow(TableWriter tableWriter) throws SqlException;
>>>>>>> aaa30eab
    }
}<|MERGE_RESOLUTION|>--- conflicted
+++ resolved
@@ -60,27 +60,11 @@
         }
     }
 
-<<<<<<< HEAD
-    public void append(TableWriterFrontend writer) {
-        final TableWriter.Row row = rowFactory.getRow(writer);
-        copier.copy(virtualRecord, row);
-        row.append();
-    }
-
-    private TableWriter.Row getRowWithStringTimestamp(TableWriterFrontend tableWriter) {
-        CharSequence tsStr = timestampFunction.getStr(null);
-        try {
-            long timestamp = IntervalUtils.parseFloorPartialDate(tsStr);
-            return tableWriter.newRow(timestamp);
-        } catch (NumericException e) {
-            throw CairoException.nonCritical().put("Invalid timestamp: ").put(tsStr);
-        }
-=======
-    private TableWriter.Row getRowWithTimestamp(TableWriter tableWriter) {
+    private TableWriter.Row getRowWithTimestamp(TableWriterFrontend tableWriter) {
         return tableWriter.newRow(timestampFunction.getTimestamp(null));
     }
 
-    private TableWriter.Row getRowWithStringTimestamp(TableWriter tableWriter) throws SqlException {
+    private TableWriter.Row getRowWithStringTimestamp(TableWriterFrontend tableWriter) throws SqlException {
         return tableWriter.newRow(
                 SqlUtil.parseFloorPartialTimestamp(
                         timestampFunction.getStr(null),
@@ -88,12 +72,10 @@
                         ColumnType.TIMESTAMP
                 )
         );
->>>>>>> aaa30eab
     }
 
-    private TableWriter.Row getRowWithTimestamp(TableWriterFrontend tableWriter) {
-        long timestamp = timestampFunction.getTimestamp(null);
-        return tableWriter.newRow(timestamp);
+    private TableWriter.Row getRowWithoutTimestamp(TableWriterFrontend tableWriter) {
+        return tableWriter.newRow();
     }
 
     public void initContext(SqlExecutionContext executionContext) throws SqlException {
@@ -104,23 +86,14 @@
         }
     }
 
-<<<<<<< HEAD
-    private TableWriter.Row getRowWithoutTimestamp(TableWriterFrontend tableWriter) {
-        return tableWriter.newRow();
-=======
-    public void append(TableWriter writer) throws SqlException {
+    public void append(TableWriterFrontend writer) throws SqlException {
         final TableWriter.Row row = rowFactory.getRow(writer);
         copier.copy(virtualRecord, row);
         row.append();
->>>>>>> aaa30eab
     }
 
     @FunctionalInterface
     private interface RowFactory {
-<<<<<<< HEAD
-        TableWriter.Row getRow(TableWriterFrontend tableWriter);
-=======
-        TableWriter.Row getRow(TableWriter tableWriter) throws SqlException;
->>>>>>> aaa30eab
+        TableWriter.Row getRow(TableWriterFrontend tableWriter) throws SqlException;
     }
 }