--- conflicted
+++ resolved
@@ -107,13 +107,10 @@
         typeConstants.extendAndSet(ColumnType.FLOAT, FloatTypeConstant.INSTANCE);
         typeConstants.extendAndSet(ColumnType.BINARY, BinTypeConstant.INSTANCE);
         typeConstants.extendAndSet(ColumnType.LONG256, Long256TypeConstant.INSTANCE);
-<<<<<<< HEAD
-        typeConstants.extendAndSet(ColumnType.LONG256, Long256TypeConstant.INSTANCE);
-=======
         typeConstants.extendAndSet(ColumnType.REGCLASS, RegClassTypeConstant.INSTANCE);
         typeConstants.extendAndSet(ColumnType.REGPROCEDURE, RegProcedureTypeConstant.INSTANCE);
         typeConstants.extendAndSet(ColumnType.ARRAY_STRING, StringArrayTypeConstant.INSTANCE);
->>>>>>> d4d5aef2
+        typeConstants.extendAndSet(ColumnType.LONG256, Long256TypeConstant.INSTANCE);
 
         for (int b = 1; b <= ColumnType.GEO_HASH_MAX_BITS_LENGTH; b++) {
             geoNullConstants.extendAndSet(b, getGeoHashConstant(GeoHashes.NULL, b));
