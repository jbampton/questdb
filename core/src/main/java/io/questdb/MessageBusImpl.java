--- conflicted
+++ resolved
@@ -84,9 +84,6 @@
     private final RingQueue<ColumnPurgeTask> columnPurgeQueue;
     private final SCSequence columnPurgeSubSeq;
     private final MPSequence columnPurgePubSeq;
-    private final RingQueue<WalTxnNotificationTask> walTxnNotificationQueue;
-    private final Sequence walTxnNotificationPubSequence;
-    private final Sequence walTxnNotificationSubSequence;
 
     private final RingQueue<TextImportTask> textImportQueue;
     private final SPSequence textImportPubSeq;
@@ -95,6 +92,10 @@
     private final RingQueue<TextImportRequestTask> textImportRequestQueue;
     private final MPSequence textImportRequestPubSeq;
     private final SCSequence textImportRequestSubSeq;
+
+    private final RingQueue<WalTxnNotificationTask> walTxnNotificationQueue;
+    private final Sequence walTxnNotificationPubSequence;
+    private final Sequence walTxnNotificationSubSequence;
 
     public MessageBusImpl(@NotNull CairoConfiguration configuration) {
         this.configuration = configuration;
@@ -165,11 +166,6 @@
         pageFrameReduceSubSeq = new MCSequence[pageFrameReduceShardCount];
         pageFrameCollectFanOut = new FanOut[pageFrameReduceShardCount];
 
-        walTxnNotificationQueue = new RingQueue<>(WalTxnNotificationTask::new,256);
-        walTxnNotificationPubSequence = new MPSequence(walTxnNotificationQueue.getCycle());
-        walTxnNotificationSubSequence = new MCSequence(walTxnNotificationQueue.getCycle());
-        walTxnNotificationPubSequence.then(walTxnNotificationSubSequence).then(walTxnNotificationPubSequence);
-
         int reduceQueueCapacity = configuration.getPageFrameReduceQueueCapacity();
         for (int i = 0; i < pageFrameReduceShardCount; i++) {
             final RingQueue<PageFrameReduceTask> queue = new RingQueue<PageFrameReduceTask>(
@@ -199,6 +195,11 @@
         this.textImportRequestPubSeq = new MPSequence(textImportRequestQueue.getCycle());
         this.textImportRequestSubSeq = new SCSequence();
         textImportRequestPubSeq.then(textImportRequestSubSeq).then(textImportRequestPubSeq);
+
+        walTxnNotificationQueue = new RingQueue<>(WalTxnNotificationTask::new,256);
+        walTxnNotificationPubSequence = new MPSequence(walTxnNotificationQueue.getCycle());
+        walTxnNotificationSubSequence = new MCSequence(walTxnNotificationQueue.getCycle());
+        walTxnNotificationPubSequence.then(walTxnNotificationSubSequence).then(walTxnNotificationPubSequence);
     }
 
     @Override
@@ -399,7 +400,41 @@
     }
 
     @Override
-<<<<<<< HEAD
+    public RingQueue<TextImportTask> getTextImportQueue() {
+        return textImportQueue;
+    }
+
+    @Override
+    public Sequence getTextImportPubSeq() {
+        return textImportPubSeq;
+    }
+
+    @Override
+    public Sequence getTextImportSubSeq() {
+        return textImportSubSeq;
+    }
+
+    @Override
+    public SCSequence getTextImportColSeq() {
+        return textImportColSeq;
+    }
+
+    @Override
+    public RingQueue<TextImportRequestTask> getTextImportRequestQueue() {
+        return textImportRequestQueue;
+    }
+
+    @Override
+    public MPSequence getTextImportRequestPubSeq() {
+        return textImportRequestPubSeq;
+    }
+
+    @Override
+    public Sequence getTextImportRequestSubSeq() {
+        return textImportRequestSubSeq;
+    }
+
+    @Override
     public RingQueue<WalTxnNotificationTask> getWalTxnNotificationQueue() {
         return walTxnNotificationQueue;
     }
@@ -412,39 +447,5 @@
     @Override
     public Sequence getWalTxnNotificationSubSequence() {
         return walTxnNotificationSubSequence;
-=======
-    public RingQueue<TextImportTask> getTextImportQueue() {
-        return textImportQueue;
-    }
-
-    @Override
-    public Sequence getTextImportPubSeq() {
-        return textImportPubSeq;
-    }
-
-    @Override
-    public Sequence getTextImportSubSeq() {
-        return textImportSubSeq;
-    }
-
-    @Override
-    public SCSequence getTextImportColSeq() {
-        return textImportColSeq;
-    }
-
-    @Override
-    public RingQueue<TextImportRequestTask> getTextImportRequestQueue() {
-        return textImportRequestQueue;
-    }
-
-    @Override
-    public MPSequence getTextImportRequestPubSeq() {
-        return textImportRequestPubSeq;
-    }
-
-    @Override
-    public Sequence getTextImportRequestSubSeq() {
-        return textImportRequestSubSeq;
->>>>>>> 75928136
     }
 }