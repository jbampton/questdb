/*******************************************************************************
 *     ___                  _   ____  ____
 *    / _ \ _   _  ___  ___| |_|  _ \| __ )
 *   | | | | | | |/ _ \/ __| __| | | |  _ \
 *   | |_| | |_| |  __/\__ \ |_| |_| | |_) |
 *    \__\_\\__,_|\___||___/\__|____/|____/
 *
 *  Copyright (c) 2014-2019 Appsicle
 *  Copyright (c) 2019-2022 QuestDB
 *
 *  Licensed under the Apache License, Version 2.0 (the "License");
 *  you may not use this file except in compliance with the License.
 *  You may obtain a copy of the License at
 *
 *  http://www.apache.org/licenses/LICENSE-2.0
 *
 *  Unless required by applicable law or agreed to in writing, software
 *  distributed under the License is distributed on an "AS IS" BASIS,
 *  WITHOUT WARRANTIES OR CONDITIONS OF ANY KIND, either express or implied.
 *  See the License for the specific language governing permissions and
 *  limitations under the License.
 *
 ******************************************************************************/

package io.questdb.cairo.wal;

import io.questdb.cairo.*;
import io.questdb.griffin.SqlException;
import io.questdb.griffin.engine.ops.AlterOperation;
import io.questdb.log.Log;
import io.questdb.log.LogFactory;
import io.questdb.std.FilesFacade;
import io.questdb.std.Misc;
import io.questdb.std.SimpleReadWriteLock;
import io.questdb.std.str.Path;
import org.jetbrains.annotations.NotNull;
import org.jetbrains.annotations.Nullable;

import java.util.concurrent.locks.ReadWriteLock;

import static io.questdb.cairo.wal.WalUtils.WAL_INDEX_FILE_NAME;

public class SequencerImpl implements Sequencer {

    private static final Log LOG = LogFactory.getLog(SequencerImpl.class);
    private final ReadWriteLock schemaLock = new SimpleReadWriteLock();
    private final CairoEngine engine;
    private final String tableName;
    private final int rootLen;
    private final SequencerMetadata metadata;
    private final TxnCatalog catalog;
    private final IDGenerator walIdGenerator;
    private final Path path;
    private final BinaryAlterFormatter alterCommandWalFormatter = new BinaryAlterFormatter();
    private final SequencerMetadataUpdater sequencerMetadataUpdater;
    private final FilesFacade ff;
    private final int mkDirMode;
    private volatile boolean open = false;
    private boolean isDistressed;

    SequencerImpl(CairoEngine engine, String tableName) {
        this.engine = engine;
        this.tableName = tableName;

        final CairoConfiguration configuration = engine.getConfiguration();
        final FilesFacade ff = configuration.getFilesFacade();
        try {
<<<<<<< HEAD
            CharSequence systemTableName = engine.getSystemTableName(tableName);
            path = new Path().of(configuration.getRoot()).concat(systemTableName).concat(SEQ_DIR);
=======
            path = new Path();
            path.of(configuration.getRoot()).concat(tableName).concat(SEQ_DIR);
>>>>>>> 3558b979
            rootLen = path.length();
            this.ff = ff;
            this.mkDirMode = configuration.getMkDirMode();

            metadata = new SequencerMetadata(ff);
            sequencerMetadataUpdater = new SequencerMetadataUpdater(metadata, tableName);
            walIdGenerator = new IDGenerator(configuration, WAL_INDEX_FILE_NAME);
            catalog = new TxnCatalog(ff);
        } catch (Throwable th) {
            LOG.critical().$("could not create sequencer [name=").$(tableName)
                    .$(", error=").$(th.getMessage())
                    .I$();
            doClose();
            throw th;
        }
    }

    @Override
    public void copyMetadataTo(@NotNull SequencerMetadata copyTo) {
        schemaLock.readLock().lock();
        try {
            copyTo.copyFrom(metadata);
        } finally {
            schemaLock.readLock().unlock();
        }
    }

    @Override
    public SequencerStructureChangeCursor getStructureChangeCursor(
            @Nullable SequencerStructureChangeCursor reusableCursor,
            long fromSchemaVersion
    ) {
        schemaLock.readLock().lock();
        try {
            checkDistressed();
            if (metadata.getStructureVersion() == fromSchemaVersion) {
                // Nothing to do.
                if (reusableCursor != null) {
                    return reusableCursor.empty();
                }
                return null;
            }
        } finally {
            schemaLock.readLock().unlock();
        }
        return catalog.getStructureChangeCursor(reusableCursor, fromSchemaVersion, alterCommandWalFormatter);
    }

    @Override
    public int getTableId() {
        return metadata.getTableId();
    }

    @Override
    public int getNextWalId() {
        return (int) walIdGenerator.getNextId();
    }

    @Override
    public long nextStructureTxn(long expectedSchemaVersion, AlterOperation operation) {
        // Writing to Sequencer can happen from multiple threads, so we need to protect against concurrent writes.
        schemaLock.writeLock().lock();
        long txn;
        try {
            checkDistressed();
            if (metadata.getStructureVersion() == expectedSchemaVersion) {
                long offset = catalog.beginMetadataChangeEntry(expectedSchemaVersion + 1, alterCommandWalFormatter, operation);

                applyToMetadata(operation);
                if (metadata.getStructureVersion() != expectedSchemaVersion + 1) {
                    throw CairoException.critical(0)
                            .put("applying structure change to WAL table failed [table=").put(tableName)
                            .put(", oldVersion: ").put(expectedSchemaVersion)
                            .put(", newVersion: ").put(metadata.getStructureVersion())
                            .put(']');
                }
                txn = catalog.endMetadataChangeEntry(expectedSchemaVersion + 1, offset);
            } else {
                return NO_TXN;
            }
        } catch (Throwable th) {
            isDistressed = true;
            LOG.critical().$("could not apply structure change to WAL table sequencer [table=").$(tableName)
                    .$(", error=").$(th.getMessage())
                    .I$();
            throw th;
        } finally {
            schemaLock.writeLock().unlock();
        }
        engine.notifyWalTxnCommitted(metadata.getTableId(), tableName, txn);
        return txn;
    }

    @Override
    public long nextTxn(long expectedSchemaVersion, int walId, long segmentId, long segmentTxn) {
        // Writing to Sequencer can happen from multiple threads, so we need to protect against concurrent writes.
        schemaLock.writeLock().lock();
        long txn;
        try {
            checkDistressed();
            if (metadata.getStructureVersion() == expectedSchemaVersion) {
                txn = nextTxn(walId, segmentId, segmentTxn);
            } else {
                return NO_TXN;
            }
        } finally {
            schemaLock.writeLock().unlock();
        }
        engine.notifyWalTxnCommitted(metadata.getTableId(), tableName, txn);
        return txn;
    }

    @Override
    public SequencerCursor getCursor(long lastCommittedTxn) {
        schemaLock.writeLock().lock();
        try {
            checkDistressed();
            return catalog.getCursor(lastCommittedTxn);
        } finally {
            schemaLock.writeLock().unlock();
        }
    }

    @Override
    public void close() {
        schemaLock.writeLock().lock();
        try {
            doClose();
        } finally {
            schemaLock.writeLock().unlock();
        }
    }

    public String getTableName() {
        return tableName;
    }

    public boolean isDistressed() {
        return isDistressed;
    }

    public boolean isOpen() {
        return this.open;
    }

    public long lastTxn() {
        schemaLock.readLock().lock();
        try {
            return catalog.lastTxn();
        } finally {
            schemaLock.readLock().unlock();
        }
    }

    public void open() {
        schemaLock.writeLock().lock();
        try {
            walIdGenerator.open(path);
            metadata.open(tableName, path, rootLen);
            catalog.open(path);
            open = true;
        } catch (Throwable th) {
            LOG.critical().$("could not open sequencer [name=").$(tableName)
                    .$(", path=").$(path)
                    .$(", error=").$(th.getMessage())
                    .I$();
            doClose();
            throw th;
        } finally {
            schemaLock.writeLock().unlock();
        }
    }

    private void applyToMetadata(AlterOperation operation) {
        try {
            operation.apply(sequencerMetadataUpdater, true);
        } catch (SqlException e) {
            throw CairoException.critical(0).put("error applying alter command to sequencer metadata [error=").put(e.getFlyweightMessage()).put(']');
        }
    }

    private void checkDistressed() {
        if (isDistressed) {
            throw CairoException.critical(0).put("sequencer is distressed [table=").put(tableName).put(']');
        }
    }

    void create(int tableId, TableStructure model) {
        schemaLock.writeLock().lock();
        try {
            createSequencerDir(ff, mkDirMode);
            metadata.create(model, tableName, path, rootLen, tableId);
        } finally {
            schemaLock.writeLock().unlock();
        }
    }

    private void createSequencerDir(FilesFacade ff, int mkDirMode) {
        if (ff.mkdirs(path.slash$(), mkDirMode) != 0) {
            final CairoException e = CairoException.critical(ff.errno()).put("Cannot create sequencer directory: ").put(path);
            doClose();
            throw e;
        }
        path.trimTo(rootLen);
    }

    private void doClose() {
        open = false;
        Misc.free(metadata);
        Misc.free(catalog);
        Misc.free(walIdGenerator);
        Misc.free(path);
    }

    private long nextTxn(int walId, long segmentId, long segmentTxn) {
        return catalog.addEntry(walId, segmentId, segmentTxn);
    }
}<|MERGE_RESOLUTION|>--- conflicted
+++ resolved
@@ -65,13 +65,9 @@
         final CairoConfiguration configuration = engine.getConfiguration();
         final FilesFacade ff = configuration.getFilesFacade();
         try {
-<<<<<<< HEAD
+            path = new Path();
             CharSequence systemTableName = engine.getSystemTableName(tableName);
-            path = new Path().of(configuration.getRoot()).concat(systemTableName).concat(SEQ_DIR);
-=======
-            path = new Path();
-            path.of(configuration.getRoot()).concat(tableName).concat(SEQ_DIR);
->>>>>>> 3558b979
+            path.of(configuration.getRoot()).concat(systemTableName).concat(SEQ_DIR);
             rootLen = path.length();
             this.ff = ff;
             this.mkDirMode = configuration.getMkDirMode();
