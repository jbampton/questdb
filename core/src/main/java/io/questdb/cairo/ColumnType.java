/*******************************************************************************
 *     ___                  _   ____  ____
 *    / _ \ _   _  ___  ___| |_|  _ \| __ )
 *   | | | | | | |/ _ \/ __| __| | | |  _ \
 *   | |_| | |_| |  __/\__ \ |_| |_| | |_) |
 *    \__\_\\__,_|\___||___/\__|____/|____/
 *
 *  Copyright (c) 2014-2019 Appsicle
 *  Copyright (c) 2019-2022 QuestDB
 *
 *  Licensed under the Apache License, Version 2.0 (the "License");
 *  you may not use this file except in compliance with the License.
 *  You may obtain a copy of the License at
 *
 *  http://www.apache.org/licenses/LICENSE-2.0
 *
 *  Unless required by applicable law or agreed to in writing, software
 *  distributed under the License is distributed on an "AS IS" BASIS,
 *  WITHOUT WARRANTIES OR CONDITIONS OF ANY KIND, either express or implied.
 *  See the License for the specific language governing permissions and
 *  limitations under the License.
 *
 ******************************************************************************/

package io.questdb.cairo;

import io.questdb.std.IntObjHashMap;
import io.questdb.std.Long256;
import io.questdb.std.LowerCaseAsciiCharSequenceIntHashMap;
import io.questdb.std.Numbers;
import io.questdb.std.str.StringSink;

// ColumnType layout - 32bit
//
// | PGWire format | Extra type information | Type discriminant (tag) |
// +---------------+------------------------+-------------------------+
// |    1 bit      |        23 bits         |         8 bits          |
// +---------------+------------------------+-------------------------+

/**
 * Column types as numeric (integer) values
 */
public final class ColumnType {
    // column type version as written to the metadata file
    public static final int VERSION = 426;

    public static final short UNDEFINED = 0;
    public static final short BOOLEAN = 1;
    public static final short BYTE = 2;
    public static final short SHORT = 3;
    public static final short CHAR = 4;
    public static final short INT = 5;
    public static final short LONG = 6;
    public static final short DATE = 7;
    public static final short TIMESTAMP = 8;
    public static final short FLOAT = 9;
    public static final short DOUBLE = 10;
    public static final short STRING = 11;
    public static final short SYMBOL = 12;
    public static final short LONG256 = 13;
    public static final short GEOBYTE = 14;
    public static final short GEOSHORT = 15;
    public static final short GEOINT = 16;
    public static final short GEOLONG = 17;
    public static final short BINARY = 18;
    public static final short PARAMETER = 19;
    public static final short CURSOR = 20;
    public static final short VAR_ARG = 21;
    public static final short RECORD = 22;
    // This type is not stored, it is used on function arguments to resolve overloads.
    // We also build overload matrix, which logic relies on the fact GEOHASH value has to be
    // inside the MAX type value.
    public static final short GEOHASH = 23;
    public static final short LONG128 = 24; // Limited support, few tests only

    // PG specific types to work with 3rd party software with canned catalogue queries
    public static final short REGCLASS = 25;
    public static final short REGPROCEDURE = 26;
    public static final short ARRAY_STRING = 27;
    public static final short NULL = 28;

    // Overload matrix algo depends on the fact that MAX == NULL
    public static final short MAX = NULL;
    public static final short TYPES_SIZE = MAX + 1;
    private static final int[] TYPE_SIZE_POW2 = new int[TYPES_SIZE];
    private static final int[] TYPE_SIZE = new int[TYPES_SIZE];
    public static final int GEO_HASH_MAX_BITS_LENGTH;
    public static final int NO_OVERLOAD = 10000;
    static final int[] GEO_TYPE_SIZE_POW2;
    private static final IntObjHashMap<String> typeNameMap = new IntObjHashMap<>();
    private static final LowerCaseAsciiCharSequenceIntHashMap nameTypeMap = new LowerCaseAsciiCharSequenceIntHashMap();
    // For function overload the priority is taken from left to right
    private static final short[][] overloadPriority = {
            /* 0 UNDEFINED  */  {DOUBLE, FLOAT, STRING, LONG, TIMESTAMP, DATE, INT, CHAR, SHORT, BYTE, BOOLEAN}
            /* 1  BOOLEAN   */, {BOOLEAN}
            /* 2  BYTE      */, {BYTE, SHORT, INT, LONG, FLOAT, DOUBLE}
            /* 3  SHORT     */, {SHORT, INT, LONG, FLOAT, DOUBLE}
            /* 4  CHAR      */, {CHAR, STRING}
            /* 5  INT       */, {INT, LONG, FLOAT, DOUBLE, TIMESTAMP, DATE}
            /* 6  LONG      */, {LONG, DOUBLE, TIMESTAMP, DATE}
            /* 7  DATE      */, {DATE, TIMESTAMP, LONG}
            /* 8  TIMESTAMP */, {TIMESTAMP, LONG}
            /* 9  FLOAT     */, {FLOAT, DOUBLE}
            /* 10 DOUBLE    */, {DOUBLE}
            /* 11 STRING    */, {STRING, CHAR, DOUBLE, LONG, INT, FLOAT, SHORT, BYTE}
            /* 12 SYMBOL    */, {SYMBOL, STRING}
            /* 13 LONG256   */, {LONG256}
            /* 14 GEOBYTE   */, {GEOBYTE, GEOSHORT, GEOINT, GEOLONG, GEOHASH}
            /* 15 GEOSHORT  */, {GEOSHORT, GEOINT, GEOLONG, GEOHASH}
            /* 16 GEOINT    */, {GEOINT, GEOLONG, GEOHASH}
            /* 17 GEOLONG   */, {GEOLONG, GEOHASH}
            /* 18 BINARY    */, {BINARY}
    };

    // this value has to be larger than MAX type and be power of 2
    private static final int OVERLOAD_MATRIX_SIZE = 32;
    private static final int[] overloadPriorityMatrix;
    private static final int TYPE_FLAG_GEO_HASH = (1 << 16);
    private static final int TYPE_FLAG_DESIGNATED_TIMESTAMP = (1 << 17);
    private static final int BITS_OFFSET = 8;

    private ColumnType() {
    }

    public static int getGeoHashBits(int type) {
        return (byte) ((type >> BITS_OFFSET) & 0xFF);
    }

    public static int getGeoHashTypeWithBits(int bits) {
        assert bits > 0 && bits <= GEO_HASH_MAX_BITS_LENGTH;
        // this logic relies on GeoHash type value to be clustered together
        return mkGeoHashType(bits, (short) (GEOBYTE + pow2SizeOfBits(bits)));
    }

    public static boolean isAssignableFrom(int fromType, int toType) {
        return isToSameOrWider(fromType, toType) || isNarrowingCast(fromType, toType);
    }

    public static boolean isToSameOrWider(int fromType, int toType) {
        return ((toType == fromType || tagOf(fromType) == tagOf(toType)) &&
                (
                        getGeoHashBits(fromType) >= getGeoHashBits(toType) || getGeoHashBits(fromType) == 0
                ))
                || isBuiltInWideningCast(fromType, toType)
                || isStringCast(fromType, toType)
                || isGeoHashWideningCast(fromType, toType)
                || isImplicitParsingCast(fromType, toType);
    }

    public static boolean isBinary(int columnType) {
        return columnType == BINARY;
    }

    public static boolean isBoolean(int columnType) {
        return columnType == ColumnType.BOOLEAN;
    }

    public static boolean isBuiltInWideningCast(int fromType, int toType) {
        // This method returns true when a cast is not needed from type to type
        // because of the way typed functions are implemented.
        // For example IntFunction has getDouble() method implemented and does not need
        // additional wrap function to CAST to double.
        // This is usually case for widening conversions.
        return (fromType >= BYTE
                && toType >= BYTE
                && toType <= DOUBLE
                && fromType < toType)
                || fromType == NULL
                // char can be short and short can be char for symmetry
                || (fromType == CHAR && toType == SHORT)
                || (fromType == TIMESTAMP && toType == LONG)
                ;
    }

    public static boolean isChar(int columnType) {
        return columnType == CHAR;
    }

    public static boolean isCursor(int columnType) {
        return columnType == CURSOR;
    }

    public static boolean isDesignatedTimestamp(int type) {
        return (type & TYPE_FLAG_DESIGNATED_TIMESTAMP) != 0;
    }

    public static boolean isDouble(int columnType) {
        return columnType == DOUBLE;
    }

    public static boolean isGeoHash(int columnType) {
        return (columnType & TYPE_FLAG_GEO_HASH) != 0;
    }

    public static boolean isInt(int columnType) {
        return columnType == ColumnType.INT;
    }

    public static boolean isNull(int columnType) {
        return columnType == NULL;
    }

    public static boolean isString(int columnType) {
        return columnType == STRING;
    }

    public static boolean isSymbol(int columnType) {
        return columnType == SYMBOL;
    }

    public static boolean isSymbolOrString(int columnType) {
        return columnType == SYMBOL || columnType == STRING;
    }

    public static boolean isTimestamp(int columnType) {
        return columnType == TIMESTAMP;
    }

    public static boolean isUndefined(int columnType) {
        return columnType == UNDEFINED;
    }

    public static boolean isVariableLength(int columnType) {
        return columnType == STRING || columnType == BINARY;
    }

    public static String nameOf(int columnType) {
        final int index = typeNameMap.keyIndex(columnType);
        if (index > -1) {
            return "unknown";
        }
        return typeNameMap.valueAtQuick(index);
    }

    public static int overloadDistance(short from, short to) {
        final int fromTag = tagOf(from);
        final int toTag = tagOf(to);
        // Functions cannot accept UNDEFINED type (signature is not supported)
        // this check is just in case
        assert toTag > UNDEFINED : "Undefined not supported in overloads";
        return overloadPriorityMatrix[OVERLOAD_MATRIX_SIZE * fromTag + toTag];
    }

    public static int pow2SizeOf(int columnType) {
        return TYPE_SIZE_POW2[tagOf(columnType)];
    }

    public static int pow2SizeOfBits(int bits) {
        assert bits <= GEO_HASH_MAX_BITS_LENGTH;
        return GEO_TYPE_SIZE_POW2[bits];
    }

    public static int setDesignatedTimestampBit(int tsType, boolean designated) {
        if (designated) {
            return tsType | TYPE_FLAG_DESIGNATED_TIMESTAMP;
        } else {
            return tsType & ~(TYPE_FLAG_DESIGNATED_TIMESTAMP);
        }
    }

    public static int sizeOf(int columnType) {
        short tag = tagOf(columnType); // tagOf
        if (tag < TYPES_SIZE) {
            return TYPE_SIZE[tag];
        }
        return -1;
    }

    public static short tagOf(int type) {
        return (short) (type & 0xFF);
    }

    public static short tagOf(CharSequence name) {
        return (short) nameTypeMap.get(name);
    }

    public static int typeOf(CharSequence name) {
        return nameTypeMap.get(name);
    }

<<<<<<< HEAD
    public static long truncateGeoHashBits(long value, int fromBits, int toBits) {
        return value >> (fromBits - toBits);
    }

    // This method used by row copier assembler
    public static long truncateGeoHashTypes(long value, int fromType, int toType) {
        final int fromBits = getGeoHashBits(fromType);
        final int toBits = getGeoHashBits(toType);
        assert fromBits >= toBits;
        return truncateGeoHashBits(value, fromBits, toBits);
    }

    public static int variableColumnLengthBytes(int columnType) {
        if (columnType == ColumnType.STRING) {
            return Integer.BYTES;
        }
        assert columnType == ColumnType.BINARY;
        return Long.BYTES;
    }

=======
>>>>>>> aaa30eab
    private static int mkGeoHashType(int bits, short baseType) {
        return (baseType & ~(0xFF << BITS_OFFSET)) | (bits << BITS_OFFSET) | TYPE_FLAG_GEO_HASH; // bit 16 is GeoHash flag
    }

    private static short indexOf(short[] list, short value) {
        for (short i = 0; i < list.length; i++) {
            if (list[i] == value) {
                return i;
            }
        }
        return -1;
    }

    private static boolean isStringCast(int fromType, int toType) {
        return (fromType == STRING && toType == SYMBOL)
                || (fromType == SYMBOL && toType == STRING)
                || (fromType == CHAR && toType == SYMBOL)
                || (fromType == CHAR && toType == STRING);
    }

    private static boolean isGeoHashWideningCast(int fromType, int toType) {
        final int toTag = tagOf(toType);
        final int fromTag = tagOf(fromType);
        return (fromTag == GEOLONG && toTag == GEOINT)
                || (fromTag == GEOLONG && toTag == GEOSHORT)
                || (fromTag == GEOLONG && toTag == GEOBYTE)
                || (fromTag == GEOINT && toTag == GEOSHORT)
                || (fromTag == GEOINT && toTag == GEOBYTE)
                || (fromTag == GEOSHORT && toTag == GEOBYTE);
    }

    private static boolean isImplicitParsingCast(int fromType, int toType) {
        final int toTag = tagOf(toType);
        return (fromType == CHAR && toTag == GEOBYTE && getGeoHashBits(toType) < 6)
                || (fromType == STRING && toTag == GEOBYTE)
                || (fromType == STRING && toTag == GEOSHORT)
                || (fromType == STRING && toTag == GEOINT)
                || (fromType == STRING && toTag == GEOLONG)
                || (fromType == STRING && toTag == TIMESTAMP)
                || (fromType == SYMBOL && toTag == TIMESTAMP)
                ;
    }

    private static boolean isNarrowingCast(int fromType, int toType) {
        return (fromType == DOUBLE && (toType == FLOAT || (toType >= BYTE && toType <= LONG)))
                || (fromType == FLOAT && toType >= BYTE && toType <= LONG)
                || (fromType == LONG && toType >= BYTE && toType <= INT)
                || (fromType == INT && toType >= BYTE && toType <= SHORT)
                || (fromType == SHORT && toType == BYTE)
                || (fromType == CHAR && toType == BYTE)
                || (fromType == STRING && toType == BYTE)
                || (fromType == STRING && toType == SHORT)
                || (fromType == STRING && toType == INT)
                || (fromType == STRING && toType == LONG)
                || (fromType == STRING && toType == DATE)
                || (fromType == STRING && toType == TIMESTAMP)
                || (fromType == STRING && toType == FLOAT)
                || (fromType == STRING && toType == DOUBLE)
                || (fromType == STRING && toType == CHAR)
                ;
    }

    static {
        overloadPriorityMatrix = new int[OVERLOAD_MATRIX_SIZE * OVERLOAD_MATRIX_SIZE];
        for (short i = UNDEFINED; i < MAX; i++) {
            for (short j = BOOLEAN; j <= MAX; j++) {
                if (i < overloadPriority.length) {
                    int index = indexOf(overloadPriority[i], j);
                    overloadPriorityMatrix[OVERLOAD_MATRIX_SIZE * i + j] = index != -1 ? index : NO_OVERLOAD;
                } else {
                    overloadPriorityMatrix[OVERLOAD_MATRIX_SIZE * i + j] = NO_OVERLOAD;
                }
            }
        }
    }

    static {
        GEO_HASH_MAX_BITS_LENGTH = 60;
        GEO_TYPE_SIZE_POW2 = new int[GEO_HASH_MAX_BITS_LENGTH + 1];
        for (int bits = 1; bits <= GEO_HASH_MAX_BITS_LENGTH; bits++) {
            GEO_TYPE_SIZE_POW2[bits] = Numbers.msb(Numbers.ceilPow2(((bits + Byte.SIZE) & -Byte.SIZE)) >> 3);
        }

        typeNameMap.put(BOOLEAN, "BOOLEAN");
        typeNameMap.put(BYTE, "BYTE");
        typeNameMap.put(DOUBLE, "DOUBLE");
        typeNameMap.put(FLOAT, "FLOAT");
        typeNameMap.put(INT, "INT");
        typeNameMap.put(LONG, "LONG");
        typeNameMap.put(SHORT, "SHORT");
        typeNameMap.put(CHAR, "CHAR");
        typeNameMap.put(STRING, "STRING");
        typeNameMap.put(SYMBOL, "SYMBOL");
        typeNameMap.put(BINARY, "BINARY");
        typeNameMap.put(DATE, "DATE");
        typeNameMap.put(PARAMETER, "PARAMETER");
        typeNameMap.put(TIMESTAMP, "TIMESTAMP");
        typeNameMap.put(LONG256, "LONG256");
        typeNameMap.put(LONG128, "LONG128");
        typeNameMap.put(CURSOR, "CURSOR");
        typeNameMap.put(RECORD, "RECORD");
        typeNameMap.put(VAR_ARG, "VARARG");
        typeNameMap.put(GEOHASH, "GEOHASH");
        typeNameMap.put(REGCLASS, "regclass");
        typeNameMap.put(REGPROCEDURE, "regprocedure");
        typeNameMap.put(ARRAY_STRING, "text[]");

        nameTypeMap.put("boolean", BOOLEAN);
        nameTypeMap.put("byte", BYTE);
        nameTypeMap.put("double", DOUBLE);
        nameTypeMap.put("float", FLOAT);
        nameTypeMap.put("int", INT);
        nameTypeMap.put("long", LONG);
        nameTypeMap.put("short", SHORT);
        nameTypeMap.put("char", CHAR);
        nameTypeMap.put("string", STRING);
        nameTypeMap.put("symbol", SYMBOL);
        nameTypeMap.put("binary", BINARY);
        nameTypeMap.put("date", DATE);
        nameTypeMap.put("parameter", PARAMETER);
        nameTypeMap.put("timestamp", TIMESTAMP);
        nameTypeMap.put("cursor", CURSOR);
        nameTypeMap.put("long256", LONG256);
        nameTypeMap.put("long128", LONG128);
        nameTypeMap.put("geohash", GEOHASH);
        nameTypeMap.put("text", STRING);
        nameTypeMap.put("smallint", SHORT);
        nameTypeMap.put("bigint", LONG);
        nameTypeMap.put("real", FLOAT);
        nameTypeMap.put("bytea", STRING);
        nameTypeMap.put("varchar", STRING);
        nameTypeMap.put("regclass", REGCLASS);
        nameTypeMap.put("regprocedure", REGPROCEDURE);
        nameTypeMap.put("text[]", ARRAY_STRING);

        StringSink sink = new StringSink();
        for (int b = 1; b <= GEO_HASH_MAX_BITS_LENGTH; b++) {
            sink.clear();
            if (b % 5 != 0) {
                sink.put("GEOHASH(").put(b).put("b)");
            } else {
                sink.put("GEOHASH(").put(b / 5).put("c)");
            }
            String name = sink.toString();
            int type = getGeoHashTypeWithBits(b);
            typeNameMap.put(type, name);
            nameTypeMap.put(name, type);
        }

        TYPE_SIZE_POW2[UNDEFINED] = -1;
        TYPE_SIZE_POW2[BOOLEAN] = 0;
        TYPE_SIZE_POW2[BYTE] = 0;
        TYPE_SIZE_POW2[SHORT] = 1;
        TYPE_SIZE_POW2[CHAR] = 1;
        TYPE_SIZE_POW2[FLOAT] = 2;
        TYPE_SIZE_POW2[INT] = 2;
        TYPE_SIZE_POW2[SYMBOL] = 2;
        TYPE_SIZE_POW2[DOUBLE] = 3;
        TYPE_SIZE_POW2[STRING] = -1;
        TYPE_SIZE_POW2[LONG] = 3;
        TYPE_SIZE_POW2[DATE] = 3;
        TYPE_SIZE_POW2[TIMESTAMP] = 3;
        TYPE_SIZE_POW2[LONG256] = 5;
        TYPE_SIZE_POW2[GEOBYTE] = 0;
        TYPE_SIZE_POW2[GEOSHORT] = 1;
        TYPE_SIZE_POW2[GEOINT] = 2;
        TYPE_SIZE_POW2[GEOLONG] = 3;
        TYPE_SIZE_POW2[BINARY] = 2;
        TYPE_SIZE_POW2[PARAMETER] = -1;
        TYPE_SIZE_POW2[CURSOR] = -1;
        TYPE_SIZE_POW2[VAR_ARG] = -1;
        TYPE_SIZE_POW2[RECORD] = -1;
        TYPE_SIZE_POW2[NULL] = -1;
        TYPE_SIZE_POW2[LONG128] = 4;

        TYPE_SIZE[UNDEFINED] = -1;
        TYPE_SIZE[BOOLEAN] = Byte.BYTES;
        TYPE_SIZE[BYTE] = Byte.BYTES;
        TYPE_SIZE[SHORT] = Short.BYTES;
        TYPE_SIZE[CHAR] = Character.BYTES;
        TYPE_SIZE[FLOAT] = Float.BYTES;
        TYPE_SIZE[INT] = Integer.BYTES;
        TYPE_SIZE[SYMBOL] = Integer.BYTES;
        TYPE_SIZE[STRING] = 0;
        TYPE_SIZE[DOUBLE] = Double.BYTES;
        TYPE_SIZE[LONG] = Long.BYTES;
        TYPE_SIZE[DATE] = Long.BYTES;
        TYPE_SIZE[TIMESTAMP] = Long.BYTES;
        TYPE_SIZE[LONG256] = Long256.BYTES;
        TYPE_SIZE[GEOBYTE] = Byte.BYTES;
        TYPE_SIZE[GEOSHORT] = Short.BYTES;
        TYPE_SIZE[GEOINT] = Integer.BYTES;
        TYPE_SIZE[GEOLONG] = Long.BYTES;
        TYPE_SIZE[BINARY] = 0;
        TYPE_SIZE[PARAMETER] = -1;
        TYPE_SIZE[CURSOR] = -1;
        TYPE_SIZE[VAR_ARG] = -1;
        TYPE_SIZE[RECORD] = -1;
        TYPE_SIZE[NULL] = 0;
        TYPE_SIZE[LONG128] = 2 * Long.BYTES;
    }

    //geohash bits <-> backing primitive types bit boundaries
    public static final int GEOBYTE_MIN_BITS = 1;
    public static final int GEOBYTE_MAX_BITS = 7;
    public static final int GEOSHORT_MIN_BITS = 8;
    public static final int GEOSHORT_MAX_BITS = 15;
    public static final int GEOINT_MIN_BITS = 16;
    public static final int GEOINT_MAX_BITS = 31;
    public static final int GEOLONG_MIN_BITS = 32;
    public static final int GEOLONG_MAX_BITS = GEO_HASH_MAX_BITS_LENGTH;
}<|MERGE_RESOLUTION|>--- conflicted
+++ resolved
@@ -278,19 +278,6 @@
         return nameTypeMap.get(name);
     }
 
-<<<<<<< HEAD
-    public static long truncateGeoHashBits(long value, int fromBits, int toBits) {
-        return value >> (fromBits - toBits);
-    }
-
-    // This method used by row copier assembler
-    public static long truncateGeoHashTypes(long value, int fromType, int toType) {
-        final int fromBits = getGeoHashBits(fromType);
-        final int toBits = getGeoHashBits(toType);
-        assert fromBits >= toBits;
-        return truncateGeoHashBits(value, fromBits, toBits);
-    }
-
     public static int variableColumnLengthBytes(int columnType) {
         if (columnType == ColumnType.STRING) {
             return Integer.BYTES;
@@ -299,8 +286,6 @@
         return Long.BYTES;
     }
 
-=======
->>>>>>> aaa30eab
     private static int mkGeoHashType(int bits, short baseType) {
         return (baseType & ~(0xFF << BITS_OFFSET)) | (bits << BITS_OFFSET) | TYPE_FLAG_GEO_HASH; // bit 16 is GeoHash flag
     }
