/*******************************************************************************
 *     ___                  _   ____  ____
 *    / _ \ _   _  ___  ___| |_|  _ \| __ )
 *   | | | | | | |/ _ \/ __| __| | | |  _ \
 *   | |_| | |_| |  __/\__ \ |_| |_| | |_) |
 *    \__\_\\__,_|\___||___/\__|____/|____/
 *
 *  Copyright (c) 2014-2019 Appsicle
 *  Copyright (c) 2019-2022 QuestDB
 *
 *  Licensed under the Apache License, Version 2.0 (the "License");
 *  you may not use this file except in compliance with the License.
 *  You may obtain a copy of the License at
 *
 *  http://www.apache.org/licenses/LICENSE-2.0
 *
 *  Unless required by applicable law or agreed to in writing, software
 *  distributed under the License is distributed on an "AS IS" BASIS,
 *  WITHOUT WARRANTIES OR CONDITIONS OF ANY KIND, either express or implied.
 *  See the License for the specific language governing permissions and
 *  limitations under the License.
 *
 ******************************************************************************/

package io.questdb.cairo;

import io.questdb.BuildInformation;
import io.questdb.TelemetryConfiguration;
import io.questdb.cairo.sql.SqlExecutionCircuitBreakerConfiguration;
import io.questdb.cutlass.text.TextConfiguration;
import io.questdb.std.*;
import io.questdb.std.datetime.DateFormat;
import io.questdb.std.datetime.DateLocale;
import io.questdb.std.datetime.microtime.MicrosecondClock;
import io.questdb.std.datetime.millitime.MillisecondClock;

import java.lang.ThreadLocal;

public interface CairoConfiguration {

    long O_NONE = 0;
    long O_ASYNC = 0x40;
    long O_SYNC = 0x80;
    long O_DIRECT = 0x4000;

    ThreadLocal<Rnd> RANDOM = new ThreadLocal<>();

    boolean attachPartitionCopy();

    boolean enableTestFactories();

    int getAnalyticColumnPoolCapacity();

    // the '+' is used to prevent overlap with table names
    default String getArchivedCrashFilePrefix() {
        return "crash+";
    }

    String getAttachPartitionSuffix();

    DateFormat getBackupDirTimestampFormat();

    int getBackupMkDirMode();

    // null disables backups
    CharSequence getBackupRoot();

    CharSequence getBackupTempDirName();

    int getBinaryEncodingMaxLength();

    int getBindVariablePoolSize();

    BuildInformation getBuildInformation();

    SqlExecutionCircuitBreakerConfiguration getCircuitBreakerConfiguration();

    int getColumnCastModelPoolCapacity();

    int getColumnIndexerQueueCapacity();

    int getColumnPurgeQueueCapacity();

    long getColumnPurgeRetryDelay();

    long getColumnPurgeRetryDelayLimit();

    double getColumnPurgeRetryDelayMultiplier();

    int getColumnPurgeRetryLimitDays();

    int getColumnPurgeTaskPoolCapacity();

    /**
     * Default commit lag in microseconds for new tables. This value
     * can be overridden with 'create table' statement.
     *
     * @return commit lag in microseconds
     */
    long getCommitLag();

    int getCommitMode();

    CharSequence getConfRoot(); // same as root/../conf

    int getCopyPoolCapacity();

    int getCreateAsSelectRetryCount();

    int getCreateTableModelPoolCapacity();

    long getDataAppendPageSize();

    long getDataIndexKeyAppendPageSize();

    long getDataIndexValueAppendPageSize();

    long getDatabaseIdHi();

    long getDatabaseIdLo();

    CharSequence getDbDirectory(); // env['cairo.root'], defaults to db

    DateLocale getDefaultDateLocale();

    CharSequence getDefaultMapType();

    boolean getDefaultSymbolCacheFlag();

    int getDefaultSymbolCapacity();

<<<<<<< HEAD
    int getMetadataPoolCapacity();

    CharSequence getDetachRoot();

=======
>>>>>>> 40b04136
    int getDoubleToStrCastScale();

    int getFileOperationRetryCount();

    FilesFacade getFilesFacade();

    int getFloatToStrCastScale();

    int getGroupByMapCapacity();

    int getGroupByPoolCapacity();

    default IOURingFacade getIOURingFacade() {
        return IOURingFacadeImpl.INSTANCE;
    }

    long getIdleCheckInterval();

    long getInactiveReaderTTL();

    long getInactiveWriterTTL();

    int getIndexValueBlockSize();

    int getInsertPoolCapacity();

    int getLatestByQueueCapacity();

    int getMaxCrashFiles();

    int getMaxFileNameLength();

    int getMaxSwapFileCount();

    int getMaxSymbolNotEqualsCount();

    int getMaxUncommittedRows();

    MicrosecondClock getMicrosecondClock();

    MillisecondClock getMillisecondClock();

    long getMiscAppendPageSize();

    int getMkDirMode();

    default NanosecondClock getNanosecondClock() {
        return NanosecondClockImpl.INSTANCE;
    }

    int getO3CallbackQueueCapacity();

    int getO3ColumnMemorySize();

    int getO3CopyQueueCapacity();

    int getO3OpenColumnQueueCapacity();

    int getO3PartitionQueueCapacity();

    int getO3PartitionUpdateQueueCapacity();

    int getO3PurgeDiscoveryQueueCapacity();

    // the '+' is used to prevent overlap with table names
    default String getOGCrashFilePrefix() {
        return "hs_err_pid+";
    }

    int getPageFrameReduceColumnListCapacity();

    int getPageFrameReduceQueueCapacity();

    int getPageFrameReduceRowIdListCapacity();

    int getPageFrameReduceShardCount();

    int getPageFrameReduceTaskPoolCapacity();

    int getParallelIndexThreshold();

    int getPartitionPurgeListCapacity();

    int getQueryCacheEventQueueCapacity();

    default Rnd getRandom() {
        Rnd rnd = RANDOM.get();
        if (rnd == null) {
            RANDOM.set(rnd = new Rnd(
                    getNanosecondClock().getTicks(),
                    getMicrosecondClock().getTicks())
            );
        }
        return rnd;
    }

    int getReaderPoolMaxSegments();

    int getRenameTableModelPoolCapacity();

    int getReplaceFunctionMaxBufferLength();

    int getRndFunctionMemoryMaxPages();

    int getRndFunctionMemoryPageSize();

    CharSequence getRoot(); // some folder with suffix env['cairo.root'] e.g. /.../db

    default RostiAllocFacade getRostiAllocFacade() {
        return RostiAllocFacadeImpl.INSTANCE;
    }

    int getSampleByIndexSearchPageSize();

    boolean getSimulateCrashEnabled();

    /**
     * Returns database instance id. The instance id is used by the snapshot recovery mechanism:
     * on database start the id is compared with the id stored in a snapshot, if any. If the ids
     * are different, snapshot recovery is being triggered.
     *
     * @return instance id.
     */
    CharSequence getSnapshotInstanceId();

    CharSequence getSnapshotRoot(); // same as root/../snapshot

    long getSpinLockTimeout();

    int getSqlAnalyticRowIdMaxPages();

    int getSqlAnalyticRowIdPageSize();

    int getSqlAnalyticStoreMaxPages();

    int getSqlAnalyticStorePageSize();

    int getSqlAnalyticTreeKeyMaxPages();

    int getSqlAnalyticTreeKeyPageSize();

    int getSqlCharacterStoreCapacity();

    int getSqlCharacterStoreSequencePoolCapacity();

    int getSqlColumnPoolCapacity();

    double getSqlCompactMapLoadFactor();

    int getSqlCopyBufferSize();

    // null input root disables "copy" sql
    CharSequence getSqlCopyInputRoot();

    CharSequence getSqlCopyInputWorkRoot();

    int getSqlCopyLogRetentionDays();

    long getSqlCopyMaxIndexChunkSize();

    int getSqlCopyQueueCapacity();

    int getSqlDistinctTimestampKeyCapacity();

    double getSqlDistinctTimestampLoadFactor();

    int getSqlExpressionPoolCapacity();

    double getSqlFastMapLoadFactor();

    int getSqlHashJoinLightValueMaxPages();

    int getSqlHashJoinLightValuePageSize();

    int getSqlHashJoinValueMaxPages();

    int getSqlHashJoinValuePageSize();

    int getSqlJitBindVarsMemoryMaxPages();

    int getSqlJitBindVarsMemoryPageSize();

    int getSqlJitIRMemoryMaxPages();

    int getSqlJitIRMemoryPageSize();

    int getSqlJitMode();

    int getSqlJitPageAddressCacheThreshold();

    int getSqlJitRowsThreshold();

    int getSqlJoinContextPoolCapacity();

    int getSqlJoinMetadataMaxResizes();

    /**
     * These holds table metadata, which is usually quite small. 16K page should be adequate.
     *
     * @return memory page size
     */
    int getSqlJoinMetadataPageSize();

    long getSqlLatestByRowCount();

    int getSqlLexerPoolCapacity();

    int getSqlMapKeyCapacity();

    int getSqlMapMaxPages();

    int getSqlMapMaxResizes();

    int getSqlMapPageSize();

    int getSqlMaxNegativeLimit();

    int getSqlModelPoolCapacity();

    int getSqlPageFrameMaxRows();

    int getSqlPageFrameMinRows();

    int getSqlSmallMapKeyCapacity();

    int getSqlSortKeyMaxPages();

    long getSqlSortKeyPageSize();

    int getSqlSortLightValueMaxPages();

    long getSqlSortLightValuePageSize();

    int getSqlSortValueMaxPages();

    int getSqlSortValuePageSize();

    CharSequence getSystemTableNamePrefix();

    TelemetryConfiguration getTelemetryConfiguration();

    TextConfiguration getTextConfiguration();

    int getTxnScoreboardEntryCount();

    int getVectorAggregateQueueCapacity();

    boolean getWallEnabledDefault();

    int getWithClauseModelPoolCapacity();

    long getWorkStealTimeoutNanos();

    long getWriterAsyncCommandBusyWaitTimeout();

    long getWriterAsyncCommandMaxTimeout();

    int getWriterCommandQueueCapacity();

    long getWriterCommandQueueSlotSize();

    long getWriterFileOpenOpts();

    int getWriterTickRowsCountMod();

    boolean isIOURingEnabled();

    boolean isO3QuickSortEnabled();

    boolean isParallelIndexingEnabled();

    /**
     * A flag to enable/disable snapshot recovery mechanism. Defaults to {@code true}.
     *
     * @return enable/disable snapshot recovery flag
     */
    boolean isSnapshotRecoveryEnabled();

    boolean isSqlJitDebugEnabled();

    boolean isSqlParallelFilterEnabled();
}<|MERGE_RESOLUTION|>--- conflicted
+++ resolved
@@ -129,13 +129,8 @@
 
     int getDefaultSymbolCapacity();
 
-<<<<<<< HEAD
     int getMetadataPoolCapacity();
 
-    CharSequence getDetachRoot();
-
-=======
->>>>>>> 40b04136
     int getDoubleToStrCastScale();
 
     int getFileOperationRetryCount();
