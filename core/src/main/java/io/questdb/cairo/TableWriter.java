--- conflicted
+++ resolved
@@ -1093,7 +1093,6 @@
         }
     }
 
-<<<<<<< HEAD
     public void processWalCommit(Path walPath, long segmentTxn) {
         var walCursor = walEventReader.of(walPath, WalWriter.WAL_FORMAT_VERSION, segmentTxn);
         var dataInfo = walCursor.getDataInfo();
@@ -1177,8 +1176,6 @@
         }
     }
 
-=======
->>>>>>> 75928136
     public void processWalCommit(
             Path walPath,
             boolean inOrder,
