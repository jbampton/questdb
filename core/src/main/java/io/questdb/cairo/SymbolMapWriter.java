/*******************************************************************************
 *     ___                  _   ____  ____
 *    / _ \ _   _  ___  ___| |_|  _ \| __ )
 *   | | | | | | |/ _ \/ __| __| | | |  _ \
 *   | |_| | |_| |  __/\__ \ |_| |_| | |_) |
 *    \__\_\\__,_|\___||___/\__|____/|____/
 *
 *  Copyright (c) 2014-2019 Appsicle
 *  Copyright (c) 2019-2020 QuestDB
 *
 *  Licensed under the Apache License, Version 2.0 (the "License");
 *  you may not use this file except in compliance with the License.
 *  You may obtain a copy of the License at
 *
 *  http://www.apache.org/licenses/LICENSE-2.0
 *
 *  Unless required by applicable law or agreed to in writing, software
 *  distributed under the License is distributed on an "AS IS" BASIS,
 *  WITHOUT WARRANTIES OR CONDITIONS OF ANY KIND, either express or implied.
 *  See the License for the specific language governing permissions and
 *  limitations under the License.
 *
 ******************************************************************************/

package io.questdb.cairo;

import io.questdb.cairo.sql.RowCursor;
import io.questdb.cairo.sql.SymbolTable;
import io.questdb.log.Log;
import io.questdb.log.LogFactory;
import io.questdb.std.*;
import io.questdb.std.str.DirectCharSequence;
import io.questdb.std.str.Path;
import io.questdb.std.str.SingleCharCharSequence;

import java.io.Closeable;

public class SymbolMapWriter implements Closeable {
    public static final int HEADER_SIZE = 64;
    public static final int HEADER_CAPACITY = 0;
    public static final int HEADER_CACHE_ENABLED = 4;
    public static final int HEADER_NULL_FLAG = 8;
    private static final Log LOG = LogFactory.getLog(SymbolMapWriter.class);
    private final BitmapIndexWriter indexWriter;
    private final ReadWriteMemory charMem;
    private final ReadWriteMemory offsetMem;
    private final CharSequenceIntHashMap cache;
    private final DirectCharSequence tmpSymbol;
    private final int maxHash;
    private boolean nullValue = false;
<<<<<<< HEAD
    private CairoConfiguration configuration;

    public SymbolMapWriter(CairoConfiguration configuration, Path path, CharSequence name, int symbolCount) {
        this.configuration = configuration;
=======
    private final TransientSymbolCountChangeHandler transientSymbolCountChangeHandler;

    public SymbolMapWriter(CairoConfiguration configuration, Path path, CharSequence name, int symbolCount, TransientSymbolCountChangeHandler transientSymbolCountChangeHandler) {
        this.transientSymbolCountChangeHandler = transientSymbolCountChangeHandler;
>>>>>>> 4dd21542
        final int plen = path.length();
        try {
            final FilesFacade ff = configuration.getFilesFacade();
            final long mapPageSize = ff.getMapPageSize();

            // this constructor does not create index. Index must exist
            // and we use "offset" file to store "header"
            offsetFileName(path.trimTo(plen), name);
            if (!ff.exists(path)) {
                LOG.error().$(path).$(" is not found").$();
                throw CairoException.instance(0).put("SymbolMap does not exist: ").put(path);
            }

            // is there enough length in "offset" file for "header"?
            long len = ff.length(path);
            if (len < HEADER_SIZE) {
                LOG.error().$(path).$(" is too short [len=").$(len).$(']').$();
                throw CairoException.instance(0).put("SymbolMap is too short: ").put(path);
            }

            // open "offset" memory and make sure we start appending from where
            // we left off. Where we left off is stored externally to symbol map
            this.offsetMem = new ReadWriteMemory(ff, path, mapPageSize);
            final int symbolCapacity = offsetMem.getInt(HEADER_CAPACITY);
            final boolean useCache = offsetMem.getBool(HEADER_CACHE_ENABLED);
            this.offsetMem.jumpTo(keyToOffset(symbolCount));

            // index writer is used to identify attempts to store duplicate symbol value
            this.indexWriter = new BitmapIndexWriter(configuration, path.trimTo(plen), name);

            // this is the place where symbol values are stored
            this.charMem = new ReadWriteMemory(ff, charFileName(path.trimTo(plen), name), mapPageSize);

            // move append pointer for symbol values in the correct place
            jumpCharMemToSymbolCount(symbolCount);

            // we use index hash maximum equals to half of symbol capacity, which
            // theoretically should require 2 value cells in index per hash
            // we use 4 cells to compensate for occasionally unlucky hash distribution
            this.maxHash = Numbers.ceilPow2(symbolCapacity / 2) - 1;

            if (useCache) {
                this.cache = new CharSequenceIntHashMap(symbolCapacity);
            } else {
                this.cache = null;
            }

            tmpSymbol = new DirectCharSequence();
            LOG.info().$("open [name=").$(path.trimTo(plen).concat(name).$()).$(", fd=").$(this.offsetMem.getFd()).$(", cache=").$(cache != null).$(", capacity=").$(symbolCapacity).$(']').$();
        } catch (CairoException e) {
            close();
            throw e;
        } finally {
            path.trimTo(plen);
        }
    }

    public static Path charFileName(Path path, CharSequence columnName) {
        return path.concat(columnName).put(".c").$();
    }

    public static void createSymbolMapFiles(FilesFacade ff, AppendMemory mem, Path path, CharSequence columnName, int symbolCapacity, boolean symbolCacheFlag) {
        int plen = path.length();
        try (mem) {
            mem.of(ff, offsetFileName(path.trimTo(plen), columnName), ff.getPageSize());
            mem.putInt(symbolCapacity);
            mem.putBool(symbolCacheFlag);
            mem.jumpTo(HEADER_SIZE);
            mem.close();

            if (!ff.touch(charFileName(path.trimTo(plen), columnName))) {
                throw CairoException.instance(ff.errno()).put("Cannot create ").put(path);
            }

            mem.of(ff, BitmapIndexUtils.keyFileName(path.trimTo(plen), columnName), ff.getPageSize());
            BitmapIndexWriter.initKeyMemory(mem, TableUtils.MIN_INDEX_VALUE_BLOCK_SIZE);
            ff.touch(BitmapIndexUtils.valueFileName(path.trimTo(plen), columnName));
        } finally {
            path.trimTo(plen);
        }
    }

    public static Path offsetFileName(Path path, CharSequence columnName) {
        return path.concat(columnName).put(".o").$();
    }

    @Override
    public void close() {
        Misc.free(indexWriter);
        Misc.free(charMem);
        if (this.offsetMem != null) {
            long fd = this.offsetMem.getFd();
            Misc.free(offsetMem);
            LOG.info().$("closed [fd=").$(fd).$(']').$();
        }
        nullValue = false;
    }

    public long getCharMemSize() {
        return charMem.getAppendOffset();
    }

    public int getSymbolCount() {
        return offsetToKey(offsetMem.getAppendOffset());
    }

    public long mapSymbolCharFile(long fromSize, long charMappingSize) {
        return configuration.getFilesFacade().mapFileBlock(charMem.getFd(), fromSize, charMappingSize);
    }

    public void unmapSymbolCharFile(long charMappingAddress, long charMappingSize) {
        configuration.getFilesFacade().unmapFileBlock(charMappingAddress, charMappingSize);
    }

    public int put(char c) {
        return put(SingleCharCharSequence.get(c));
    }

    public int put(CharSequence symbol) {

        if (symbol == null) {
            if (!nullValue) {
                nullValue = true;
                updateNullFlag(true);
            }
            return SymbolTable.VALUE_IS_NULL;
        }

        if (cache != null) {
            int index = cache.keyIndex(symbol);
            return index < 0 ? cache.valueAt(index) : lookupPutAndCache(index, symbol);
        }
        return lookupAndPut(symbol);
    }

    public void rollback(int symbolCount) {
        indexWriter.rollbackValues(keyToOffset(symbolCount));
        offsetMem.jumpTo(keyToOffset(symbolCount));
        jumpCharMemToSymbolCount(symbolCount);
        transientSymbolCountChangeHandler.handleTansientymbolCountChange(symbolCount);
        if (cache != null) {
            cache.clear();
        }
    }

    public void updateCacheFlag(boolean flag) {
        offsetMem.putBool(HEADER_CACHE_ENABLED, flag);
    }

    public void updateNullFlag(boolean flag) {
        offsetMem.putBool(HEADER_NULL_FLAG, flag);
    }

    static int offsetToKey(long offset) {
        return (int) ((offset - HEADER_SIZE) / 8L);
    }

    static long keyToOffset(int key) {
        return HEADER_SIZE + key * 8L;
    }

    boolean isCached() {
        return cache != null;
    }

    private void jumpCharMemToSymbolCount(int symbolCount) {
        if (symbolCount > 0) {
            long lastSymbolOffset = this.offsetMem.getLong(keyToOffset(symbolCount - 1));
            int l = VirtualMemory.getStorageLength(this.charMem.getStr(lastSymbolOffset));
            this.charMem.jumpTo(lastSymbolOffset + l);
        } else {
            this.charMem.jumpTo(0);
        }
    }

    private int lookupAndPut(CharSequence symbol) {
        int hash = Hash.boundedHash(symbol, maxHash);
        RowCursor cursor = indexWriter.getCursor(hash);
        while (cursor.hasNext()) {
            long offsetOffset = cursor.next();
            if (Chars.equals(symbol, charMem.getStr(offsetMem.getLong(offsetOffset)))) {
                return offsetToKey(offsetOffset);
            }
        }
        return put0(symbol, hash);
    }

    private int lookupPutAndCache(int index, CharSequence symbol) {
        int result;
        result = lookupAndPut(symbol);
        cache.putAt(index, symbol.toString(), result);
        return result;
    }

    private int put0(CharSequence symbol, int hash) {
        long offsetOffset = offsetMem.getAppendOffset();
        offsetMem.putLong(charMem.putStr(symbol));
        indexWriter.add(hash, offsetOffset);
        int symIndex = offsetToKey(offsetOffset);
        transientSymbolCountChangeHandler.handleTansientymbolCountChange(symIndex + 1);
        return symIndex;
    }

    public void appendSymbolCharsBlock(long blockSize, long sourceAddress) {
        long appendOffset = charMem.getAppendOffset();
        try {
            charMem.jumpTo(appendOffset);
            charMem.putBlockOfBytes(sourceAddress, blockSize);
        } finally {
            charMem.jumpTo(appendOffset);
        }
    }

    public void commitAppendedBlock(int nSymbolsAdded) {
        long offset = charMem.getAppendOffset();
        int symbolIndex = getSymbolCount();
        int nSymbols = symbolIndex + nSymbolsAdded;
        while (symbolIndex < nSymbols) {
            long symCharsOffset = offset;
            int symLen = charMem.getInt(offset);
            offset += Integer.BYTES;
            long symCharsOffsetHi = offset + symLen * Character.BYTES;
            tmpSymbol.of(charMem.addressOf(offset), charMem.addressOf(symCharsOffsetHi));

            long offsetOffset = offsetMem.getAppendOffset();
            offsetMem.putLong(symCharsOffset);
            int hash = Hash.boundedHash(tmpSymbol, maxHash);
            indexWriter.add(hash, offsetOffset);

            if (cache != null) {
                cache.putAt(symbolIndex, tmpSymbol.toString(), offsetToKey(offsetOffset));
            }

            offset = symCharsOffsetHi;
            charMem.jumpTo(offset);
            symbolIndex++;
        }
        LOG.info().$("appended a block of ").$(nSymbolsAdded).$("symbols [fd=").$(this.offsetMem.getFd()).$(']').$();
    }

    void truncate() {
        offsetMem.jumpTo(keyToOffset(0));
        charMem.jumpTo(0);
        indexWriter.truncate();
        cache.clear();
    }

    public interface TransientSymbolCountChangeHandler {
        void handleTansientymbolCountChange(int symbolCount);
    }
}<|MERGE_RESOLUTION|>--- conflicted
+++ resolved
@@ -48,17 +48,13 @@
     private final DirectCharSequence tmpSymbol;
     private final int maxHash;
     private boolean nullValue = false;
-<<<<<<< HEAD
     private CairoConfiguration configuration;
 
-    public SymbolMapWriter(CairoConfiguration configuration, Path path, CharSequence name, int symbolCount) {
+    private final TransientSymbolCountChangeHandler transientSymbolCountChangeHandler;
+
+    public SymbolMapWriter(CairoConfiguration configuration, Path path, CharSequence name, int symbolCount, TransientSymbolCountChangeHandler transientSymbolCountChangeHandler) {
         this.configuration = configuration;
-=======
-    private final TransientSymbolCountChangeHandler transientSymbolCountChangeHandler;
-
-    public SymbolMapWriter(CairoConfiguration configuration, Path path, CharSequence name, int symbolCount, TransientSymbolCountChangeHandler transientSymbolCountChangeHandler) {
         this.transientSymbolCountChangeHandler = transientSymbolCountChangeHandler;
->>>>>>> 4dd21542
         final int plen = path.length();
         try {
             final FilesFacade ff = configuration.getFilesFacade();
