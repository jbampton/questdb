/*******************************************************************************
 *     ___                  _   ____  ____
 *    / _ \ _   _  ___  ___| |_|  _ \| __ )
 *   | | | | | | |/ _ \/ __| __| | | |  _ \
 *   | |_| | |_| |  __/\__ \ |_| |_| | |_) |
 *    \__\_\\__,_|\___||___/\__|____/|____/
 *
 *  Copyright (c) 2014-2019 Appsicle
 *  Copyright (c) 2019-2022 QuestDB
 *
 *  Licensed under the Apache License, Version 2.0 (the "License");
 *  you may not use this file except in compliance with the License.
 *  You may obtain a copy of the License at
 *
 *  http://www.apache.org/licenses/LICENSE-2.0
 *
 *  Unless required by applicable law or agreed to in writing, software
 *  distributed under the License is distributed on an "AS IS" BASIS,
 *  WITHOUT WARRANTIES OR CONDITIONS OF ANY KIND, either express or implied.
 *  See the License for the specific language governing permissions and
 *  limitations under the License.
 *
 ******************************************************************************/

package io.questdb.cairo;

import io.questdb.MessageBus;
import io.questdb.cairo.sql.Function;
import io.questdb.cairo.sql.SymbolTable;
import io.questdb.cairo.vm.Vm;
import io.questdb.cairo.vm.api.*;
import io.questdb.griffin.AnyRecordMetadata;
import io.questdb.griffin.FunctionParser;
import io.questdb.griffin.SqlException;
import io.questdb.griffin.SqlExecutionContext;
import io.questdb.griffin.model.QueryModel;
import io.questdb.log.Log;
import io.questdb.log.LogFactory;
import io.questdb.mp.MPSequence;
import io.questdb.std.*;
import io.questdb.std.datetime.millitime.MillisecondClock;
import io.questdb.std.str.CharSink;
import io.questdb.std.str.LPSZ;
import io.questdb.std.str.Path;
import io.questdb.tasks.O3PartitionPurgeTask;
import org.jetbrains.annotations.NotNull;
import org.jetbrains.annotations.Nullable;

import static io.questdb.cairo.MapWriter.createSymbolMapFiles;

public final class TableUtils {
    public static final int TABLE_EXISTS = 0;
    public static final int TABLE_DOES_NOT_EXIST = 1;
    public static final int TABLE_RESERVED = 2;
    public static final String META_FILE_NAME = "_meta";
    public static final String EVENT_FILE_NAME = "_event";
    public static final String CATALOG_FILE_NAME = "_catalog";
    public static final String TXN_FILE_NAME = "_txn";
    public static final String COLUMN_VERSION_FILE_NAME = "_cv";
    public static final String TXN_SCOREBOARD_FILE_NAME = "_txn_scoreboard";
    public static final String UPGRADE_FILE_NAME = "_upgrade.d";
    public static final String DETACHED_DIR_MARKER = ".detached";
    public static final String TAB_INDEX_FILE_NAME = "_tab_index.d";
    public static final String WAL_INDEX_FILE_NAME = "_wal_index.d";
    public static final String SNAPSHOT_META_FILE_NAME = "_snapshot";
    public static final int INITIAL_TXN = 0;
    public static final int NULL_LEN = -1;
    public static final int ANY_TABLE_ID = -1;
    public static final int ANY_TABLE_VERSION = -1;
    public static final long META_OFFSET_COUNT = 0;
    public static final long META_OFFSET_TIMESTAMP_INDEX = 8;
    public static final long META_OFFSET_VERSION = 12;
    public static final long META_OFFSET_TABLE_ID = 16;
    public static final long META_OFFSET_MAX_UNCOMMITTED_ROWS = 20; // LONG
    public static final long META_OFFSET_COMMIT_LAG = 24; // LONG
    public static final long META_OFFSET_STRUCTURE_VERSION = 32; // LONG
<<<<<<< HEAD
    public static final long WAL_META_OFFSET_VERSION = 0;
    public static final long WAL_META_OFFSET_COLUMN_COUNT = 4;
    public static final long WAL_META_OFFSET_TIMESTAMP_INDEX = 8;
    public static final long WAL_META_OFFSET_COLUMNS = 12;
    public static final long SEQ_META_OFFSET_WAL_VERSION = 0;
    public static final long SEQ_META_OFFSET_SCHEMA_VERSION = 4;
    public static final long SEQ_META_OFFSET_COLUMN_COUNT = 8;
    public static final long SEQ_META_OFFSET_TIMESTAMP_INDEX = 12;
    public static final long SEQ_META_OFFSET_COLUMNS = 16;
=======
    public static final long META_OFFSET_WAL_ENABLED = 40; // INT
>>>>>>> 40faeaae
    public static final String FILE_SUFFIX_I = ".i";
    public static final String FILE_SUFFIX_D = ".d";
    public static final String SYMBOL_KEY_REMAP_FILE_SUFFIX = ".r";
    public static final int LONGS_PER_TX_ATTACHED_PARTITION = 4;
    public static final int LONGS_PER_TX_ATTACHED_PARTITION_MSB = Numbers.msb(LONGS_PER_TX_ATTACHED_PARTITION);
    public static final String DEFAULT_PARTITION_NAME = "default";
    public static final long META_OFFSET_COLUMN_TYPES = 128;
    public static final long META_COLUMN_DATA_SIZE = 32;
    // transaction file structure
    public static final int TX_BASE_HEADER_SECTION_PADDING = 12; // Add some free space into header for future use
    public static final long TX_BASE_OFFSET_VERSION_64 = 0;
    public static final long TX_BASE_OFFSET_A_32 = TX_BASE_OFFSET_VERSION_64 + 8;
    public static final long TX_BASE_OFFSET_SYMBOLS_SIZE_A_32 = TX_BASE_OFFSET_A_32 + 4;
    public static final long TX_BASE_OFFSET_PARTITIONS_SIZE_A_32 = TX_BASE_OFFSET_SYMBOLS_SIZE_A_32 + 4;
    public static final long TX_BASE_OFFSET_B_32 = TX_BASE_OFFSET_PARTITIONS_SIZE_A_32 + 4 + TX_BASE_HEADER_SECTION_PADDING;
    public static final long TX_BASE_OFFSET_SYMBOLS_SIZE_B_32 = TX_BASE_OFFSET_B_32 + 4;
    public static final long TX_BASE_OFFSET_PARTITIONS_SIZE_B_32 = TX_BASE_OFFSET_SYMBOLS_SIZE_B_32 + 4;
    public static final int TX_BASE_HEADER_SIZE = (int) Math.max(TX_BASE_OFFSET_PARTITIONS_SIZE_B_32 + 4 + TX_BASE_HEADER_SECTION_PADDING, 64);
    public static final long TX_OFFSET_TXN_64 = 0;
    public static final long TX_OFFSET_TRANSIENT_ROW_COUNT_64 = TX_OFFSET_TXN_64 + 8;
    public static final long TX_OFFSET_FIXED_ROW_COUNT_64 = TX_OFFSET_TRANSIENT_ROW_COUNT_64 + 8;
    public static final long TX_OFFSET_MIN_TIMESTAMP_64 = TX_OFFSET_FIXED_ROW_COUNT_64 + 8;
    public static final long TX_OFFSET_MAX_TIMESTAMP_64 = TX_OFFSET_MIN_TIMESTAMP_64 + 8;
    public static final long TX_OFFSET_STRUCT_VERSION_64 = TX_OFFSET_MAX_TIMESTAMP_64 + 8;
    public static final long TX_OFFSET_DATA_VERSION_64 = TX_OFFSET_STRUCT_VERSION_64 + 8;
    public static final long TX_OFFSET_PARTITION_TABLE_VERSION_64 = TX_OFFSET_DATA_VERSION_64 + 8;
    public static final long TX_OFFSET_COLUMN_VERSION_64 = TX_OFFSET_PARTITION_TABLE_VERSION_64 + 8;
    public static final long TX_OFFSET_TRUNCATE_VERSION_64 = TX_OFFSET_COLUMN_VERSION_64 + 8;
    public static final long TX_OFFSET_MAP_WRITER_COUNT_32 = 128;
    public static final int TX_RECORD_HEADER_SIZE = (int) TX_OFFSET_MAP_WRITER_COUNT_32 + Integer.BYTES;
    public static final long COLUMN_NAME_TXN_NONE = -1L;
    static final int MIN_INDEX_VALUE_BLOCK_SIZE = Numbers.ceilPow2(4);
    static final byte TODO_RESTORE_META = 2;
    static final byte TODO_TRUNCATE = 1;
    static final int COLUMN_VERSION_FILE_HEADER_SIZE = 40;
    /**
     * TXN file structure
     * struct {
     * long txn;
     * long transient_row_count; // rows count in last partition
     * long fixed_row_count; // row count in table excluding count in last partition
     * long max_timestamp; // last timestamp written to table
     * long struct_version; // data structure version; whenever columns added or removed this version changes.
     * long partition_version; // version that increments whenever non-current partitions are modified/added/removed
     * long txn_check; // same as txn - sanity check for concurrent reads and writes
     * int  map_writer_count; // symbol writer count
     * int  map_writer_position[map_writer_count]; // position of each of map writers
     * }
     * <p>
     * TableUtils.resetTxn() writes to this file, it could be using different offsets, beware
     */

    static final String META_SWAP_FILE_NAME = "_meta.swp";
    static final String META_PREV_FILE_NAME = "_meta.prev";
    // INT - symbol map count, this is a variable part of transaction file
    // below this offset we will have INT values for symbol map size
    static final long META_OFFSET_PARTITION_BY = 4;
    static final int META_FLAG_BIT_NOT_INDEXED = 0;
    static final int META_FLAG_BIT_INDEXED = 1;
    static final int META_FLAG_BIT_SEQUENTIAL = 1 << 1;
    static final String TODO_FILE_NAME = "_todo_";
    private static final int MIN_SYMBOL_CAPACITY = 2;
    private static final int MAX_SYMBOL_CAPACITY = Numbers.ceilPow2(Integer.MAX_VALUE);
    private static final int MAX_SYMBOL_CAPACITY_CACHED = Numbers.ceilPow2(30_000_000);
    private static final int MAX_INDEX_VALUE_BLOCK_SIZE = Numbers.ceilPow2(8 * 1024 * 1024);
    private final static Log LOG = LogFactory.getLog(TableUtils.class);

    private TableUtils() {
    }

    public static void allocateDiskSpace(FilesFacade ff, long fd, long size) {
        if (ff.length(fd) < size && !ff.allocate(fd, size)) {
            throw CairoException.instance(ff.errno()).put("No space left [size=").put(size).put(", fd=").put(fd).put(']');
        }
    }

    public static Path charFileName(Path path, CharSequence columnName, long columnNameTxn) {
        path.concat(columnName).put(".c");
        if (columnNameTxn > COLUMN_NAME_TXN_NONE) {
            path.put('.').put(columnNameTxn);
        }
        return path.$();
    }

    public static void createColumnVersionFile(MemoryMARW mem) {
        // Create page of 0s for Column Version file "_cv"
        mem.extend(COLUMN_VERSION_FILE_HEADER_SIZE);
        mem.jumpTo(COLUMN_VERSION_FILE_HEADER_SIZE);
        mem.zero();
    }

    @NotNull
    public static Function createCursorFunction(
            FunctionParser functionParser,
            @NotNull QueryModel model,
            @NotNull SqlExecutionContext executionContext
    ) throws SqlException {
        final Function function = functionParser.parseFunction(model.getTableName(), AnyRecordMetadata.INSTANCE, executionContext);
        if (!ColumnType.isCursor(function.getType())) {
            throw SqlException.$(model.getTableName().position, "function must return CURSOR");
        }
        return function;
    }

    public static void createTable(
            CairoConfiguration configuration,
            MemoryMARW memory,
            Path path,
            TableStructure structure,
            int tableId
    ) {
        createTable(configuration, memory, path, structure, ColumnType.VERSION, tableId);
    }

    public static void createTable(
            CairoConfiguration configuration,
            MemoryMARW memory,
            Path path,
            TableStructure structure,
            int tableVersion,
            int tableId
    ) {
        final FilesFacade ff = configuration.getFilesFacade();
        final CharSequence root = configuration.getRoot();
        final int mkDirMode = configuration.getMkDirMode();
        createTable(ff, root, mkDirMode, memory, path, structure, tableVersion, tableId);
    }

    public static void createTable(
            FilesFacade ff,
            CharSequence root,
            int mkDirMode,
            MemoryMARW memory,
            Path path,
            TableStructure structure,
            int tableVersion,
            int tableId
    ) {
        createTable(ff, root, mkDirMode, memory, path, structure.getTableName(), structure, tableVersion, tableId);
    }

    public static void createTable(
            FilesFacade ff,
            CharSequence root,
            int mkDirMode,
            MemoryMARW memory,
            Path path,
            CharSequence tableName,
            TableStructure structure,
            int tableVersion,
            int tableId
    ) {
        LOG.debug().$("create table [name=").$(tableName).$(']').$();
        path.of(root).concat(tableName);

        if (ff.mkdirs(path.slash$(), mkDirMode) != 0) {
            throw CairoException.instance(ff.errno()).put("could not create [dir=").put(path).put(']');
        }

        final int rootLen = path.length();

        final long dirFd = !ff.isRestrictedFileSystem() ? TableUtils.openRO(ff, path.$(), LOG) : 0;
        try (MemoryMARW mem = memory) {
            mem.smallFile(ff, path.trimTo(rootLen).concat(META_FILE_NAME).$(), MemoryTag.MMAP_DEFAULT);
            mem.jumpTo(0);
            final int count = structure.getColumnCount();
            path.trimTo(rootLen);
            mem.putInt(count);
            mem.putInt(structure.getPartitionBy());
            mem.putInt(structure.getTimestampIndex());
            mem.putInt(tableVersion);
            mem.putInt(tableId);
            mem.putInt(structure.getMaxUncommittedRows());
            mem.putLong(structure.getCommitLag());
            mem.putLong(0); // Structure version.
            mem.putInt(structure.isWallEnabled() ? 1 : 0);
            mem.jumpTo(TableUtils.META_OFFSET_COLUMN_TYPES);

            assert count > 0;

            for (int i = 0; i < count; i++) {
                mem.putInt(structure.getColumnType(i));
                long flags = 0;
                if (structure.isIndexed(i)) {
                    flags |= META_FLAG_BIT_INDEXED;
                }

                if (structure.isSequential(i)) {
                    flags |= META_FLAG_BIT_SEQUENTIAL;
                }

                mem.putLong(flags);
                mem.putInt(structure.getIndexBlockCapacity(i));
                mem.putLong(structure.getColumnHash(i));
                // reserved
                mem.skip(8);
            }

            for (int i = 0; i < count; i++) {
                mem.putStr(structure.getColumnName(i));
            }

            // create symbol maps
            int symbolMapCount = 0;
            for (int i = 0; i < count; i++) {
                if (ColumnType.isSymbol(structure.getColumnType(i))) {
                    createSymbolMapFiles(
                            ff,
                            mem,
                            path.trimTo(rootLen),
                            structure.getColumnName(i),
                            COLUMN_NAME_TXN_NONE,
                            structure.getSymbolCapacity(i),
                            structure.getSymbolCacheFlag(i)
                    );
                    symbolMapCount++;
                }
            }
            mem.smallFile(ff, path.trimTo(rootLen).concat(TXN_FILE_NAME).$(), MemoryTag.MMAP_DEFAULT);
            createTxn(mem, symbolMapCount, 0L, INITIAL_TXN, 0L, 0L, 0L, 0L);


            mem.smallFile(ff, path.trimTo(rootLen).concat(COLUMN_VERSION_FILE_NAME).$(), MemoryTag.MMAP_DEFAULT);
            createColumnVersionFile(mem);
            mem.close();

            resetTodoLog(ff, path, rootLen, mem);
            // allocate txn scoreboard
            path.trimTo(rootLen).concat(TXN_SCOREBOARD_FILE_NAME).$();
        } finally {
            if (dirFd > 0) {
                if (ff.fsync(dirFd) != 0) {
                    LOG.error()
                            .$("could not fsync [fd=").$(dirFd)
                            .$(", errno=").$(ff.errno())
                            .$(']').$();
                }
                ff.close(dirFd);
            }
        }
    }

    public static long createTransitionIndex(
            MemoryR masterMeta,
            BaseRecordMetadata slaveMeta
    ) {
        int slaveColumnCount = slaveMeta.columnCount;
        int masterColumnCount = masterMeta.getInt(META_OFFSET_COUNT);
        final long pTransitionIndex;
        final int size = 8 + masterColumnCount * 8;

        long index = pTransitionIndex = Unsafe.calloc(size, MemoryTag.NATIVE_TABLE_READER);
        Unsafe.getUnsafe().putInt(index, size);
        index += 8;

        // index structure is
        // [action: int, copy from:int]

        // action: if -1 then current column in slave is deleted or renamed, else it's reused
        // "copy from" >= 0 indicates that column is to be copied from slave position
        // "copy from" < 0  indicates that column is new and should be taken from updated metadata position
        // "copy from" == Integer.MIN_VALUE  indicates that column is deleted for good and should not be re-added from any source

        long offset = getColumnNameOffset(masterColumnCount);
        int slaveIndex = 0;
        int shiftLeft = 0;
        for (int masterIndex = 0; masterIndex < masterColumnCount; masterIndex++) {
            CharSequence name = masterMeta.getStr(offset);
            offset += Vm.getStorageLength(name);
            int masterColumnType = getColumnType(masterMeta, masterIndex);

            if (slaveIndex < slaveColumnCount) {
                int existingWriterIndex = slaveMeta.getWriterIndex(slaveIndex);
                if (existingWriterIndex > masterIndex) {
                    // This column must be deleted so existing dense columns do not contain it
                    assert masterColumnType < 0;
                    continue;
                }
                assert existingWriterIndex == masterIndex;
            }

            int outIndex = slaveIndex - shiftLeft;
            if (masterColumnType < 0) {
                shiftLeft++; // Deleted in master
                if (slaveIndex < slaveColumnCount) {
                    Unsafe.getUnsafe().putInt(index + slaveIndex * 8L, -1);
                    Unsafe.getUnsafe().putInt(index + slaveIndex * 8L + 4, Integer.MIN_VALUE);
                }
            } else {
                if (
                        slaveIndex < slaveColumnCount
                                && isColumnIndexed(masterMeta, masterIndex) == slaveMeta.isColumnIndexed(slaveIndex)
                                && Chars.equals(name, slaveMeta.getColumnName(slaveIndex))
                ) {
                    // reuse
                    Unsafe.getUnsafe().putInt(index + outIndex * 8L + 4, slaveIndex);
                    if (slaveIndex > outIndex) {
                        // mark to do nothing with existing column, this may be overwritten later
                        Unsafe.getUnsafe().putInt(index + slaveIndex * 8L + 4, Integer.MIN_VALUE);
                    }
                } else {
                    // new
                    if (slaveIndex < slaveColumnCount) {
                        // free
                        Unsafe.getUnsafe().putInt(index + slaveIndex * 8L, -1);
                    }
                    Unsafe.getUnsafe().putInt(index + outIndex * 8L + 4, -masterIndex - 1);
                }
            }
            slaveIndex++;
        }
        Unsafe.getUnsafe().putInt(pTransitionIndex + 4, slaveIndex - shiftLeft);
        return pTransitionIndex;
    }

    public static void createTxn(MemoryMW txMem, int symbolMapCount, long txn, long dataVersion, long partitionTableVersion, long structureVersion, long columnVersion, long truncateVersion) {
        txMem.putInt(TX_BASE_OFFSET_A_32, TX_BASE_HEADER_SIZE);
        txMem.putInt(TX_BASE_OFFSET_SYMBOLS_SIZE_A_32, symbolMapCount * 8);
        txMem.putInt(TX_BASE_OFFSET_PARTITIONS_SIZE_A_32, 0);
        resetTxn(txMem, TX_BASE_HEADER_SIZE, symbolMapCount, txn, dataVersion, partitionTableVersion, structureVersion, columnVersion, truncateVersion);
        txMem.setTruncateSize(TX_BASE_HEADER_SIZE + TX_RECORD_HEADER_SIZE);
    }

    public static LPSZ dFile(Path path, CharSequence columnName, long columnTxn) {
        path.concat(columnName).put(FILE_SUFFIX_D);
        if (columnTxn > COLUMN_NAME_TXN_NONE) {
            path.put('.').put(columnTxn);
        }
        return path.$();
    }

    public static LPSZ dFile(Path path, CharSequence columnName) {
        return dFile(path, columnName, COLUMN_NAME_TXN_NONE);
    }

    public static int exists(FilesFacade ff, Path path, CharSequence root, CharSequence name) {
        return exists(ff, path, root, name, 0, name.length());
    }

    public static int exists(FilesFacade ff, Path path, CharSequence root, CharSequence name, int lo, int hi) {
        path.of(root).concat(name, lo, hi).$();
        if (ff.exists(path)) {
            // prepare to replace trailing \0
            if (ff.exists(path.chop$().concat(TXN_FILE_NAME).$())) {
                return TABLE_EXISTS;
            } else {
                return TABLE_RESERVED;
            }
        } else {
            return TABLE_DOES_NOT_EXIST;
        }
    }

    public static void freeTransitionIndex(long address) {
        if (address == 0) {
            return;
        }
        Unsafe.free(address, Unsafe.getUnsafe().getInt(address), MemoryTag.NATIVE_TABLE_READER);
    }

    public static long getColumnHash(MemoryR metaMem, int columnIndex) {
        return metaMem.getLong(META_OFFSET_COLUMN_TYPES + columnIndex * META_COLUMN_DATA_SIZE + 16);
    }

    public static long getColumnNameOffset(int columnCount) {
        return META_OFFSET_COLUMN_TYPES + columnCount * META_COLUMN_DATA_SIZE;
    }

    public static int getColumnType(MemoryR metaMem, int columnIndex) {
        return metaMem.getInt(META_OFFSET_COLUMN_TYPES + columnIndex * META_COLUMN_DATA_SIZE);
    }

    public static long getPartitionTableIndexOffset(int symbolWriterCount, int index) {
        return getPartitionTableIndexOffset(getPartitionTableSizeOffset(symbolWriterCount), index);
    }

    public static long getPartitionTableIndexOffset(long partitionTableOffset, int index) {
        return partitionTableOffset + 4 + index * 8L;
    }

    public static long getPartitionTableSizeOffset(int symbolWriterCount) {
        return getSymbolWriterIndexOffset(symbolWriterCount);
    }

    public static long getSymbolWriterIndexOffset(int index) {
        return TX_OFFSET_MAP_WRITER_COUNT_32 + 4 + index * 8L;
    }

    public static long getSymbolWriterTransientIndexOffset(int index) {
        return getSymbolWriterIndexOffset(index) + Integer.BYTES;
    }

    public static LPSZ iFile(Path path, CharSequence columnName, long columnTxn) {
        path.concat(columnName).put(FILE_SUFFIX_I);
        if (columnTxn > COLUMN_NAME_TXN_NONE) {
            path.put('.').put(columnTxn);
        }
        return path.$();
    }

    public static LPSZ iFile(Path path, CharSequence columnName) {
        return iFile(path, columnName, COLUMN_NAME_TXN_NONE);
    }

    public static boolean isValidColumnName(CharSequence seq, int fsFileNameLimit) {
        int l = seq.length();
        if (l > fsFileNameLimit) {
            // Most file systems don't support files name longer than 255 bytes
            return false;
        }

        for (int i = 0; i < l; i++) {
            char c = seq.charAt(i);
            switch (c) {
                case '?':
                case '.':
                case ',':
                case '\'':
                case '\"':
                case '\\':
                case '/':
                case ':':
                case ')':
                case '(':
                case '+':
                case '-':
                case '*':
                case '%':
                case '~':
                case '\u0000': // Control characters
                case '\u0001':
                case '\u0002':
                case '\u0003':
                case '\u0004':
                case '\u0005':
                case '\u0006':
                case '\u0007':
                case '\u0008':
                case '\u0009':
                case '\u000B':
                case '\u000c':
                case '\n':
                case '\r':
                case '\u000e':
                case '\u000f':
                case '\u007f':
                case 0xfeff: // UTF-8 BOM (Byte Order Mark) can appear at the beginning of a character stream
                    return false;
                default:
                    break;
            }
        }
        return l > 0;
    }

    public static boolean isValidTableName(CharSequence tableName, int fsFileNameLimit) {
        int l = tableName.length();
        if (l > fsFileNameLimit) {
            // Most file systems don't support files name longer than 255 bytes
            return false;
        }
        for (int i = 0; i < l; i++) {
            char c = tableName.charAt(i);
            switch (c) {
                case '.':
                    if (i == 0 || i == l - 1 || tableName.charAt(i - 1) == '.') {
                        // Single dot in the middle is allowed only
                        // Starting from . hides directory in Linux
                        // Ending . can be trimmed by some Windows versions / file systems
                        // Double, triple dot look suspicious
                        // Single dot allowed as compatibility,
                        // when someone uploads 'file_name.csv' the file name used as the table name
                        return false;
                    }
                    break;
                case '?':
                case ',':
                case '\'':
                case '\"':
                case '\\':
                case '/':
                case ':':
                case ')':
                case '(':
                case '+':
                case '*':
                case '%':
                case '~':
                case '\u0000':  // Control characters
                case '\u0001':
                case '\u0002':
                case '\u0003':
                case '\u0004':
                case '\u0005':
                case '\u0006':
                case '\u0007':
                case '\u0008':
                case '\u0009':
                case '\u000B':
                case '\u000c':
                case '\r':
                case '\n':
                case '\u000e':
                case '\u000f':
                case '\u007f':
                case 0xfeff: // UTF-8 BOM (Byte Order Mark) can appear at the beginning of a character stream
                    return false;
            }
        }
        return tableName.length() > 0 && tableName.charAt(0) != ' ' && tableName.charAt(l - 1) != ' ';
    }

    public static long lock(FilesFacade ff, Path path) {
        long fd = ff.openRW(path, CairoConfiguration.O_NONE);
        if (fd == -1) {
            LOG.error().$("cannot open '").utf8(path).$("' to lock [errno=").$(ff.errno()).$(']').$();
            return -1L;
        }

        if (ff.lock(fd) != 0) {
            LOG.error().$("cannot lock '").utf8(path).$("' [errno=").$(ff.errno()).$(", fd=").$(fd).$(']').$();
            ff.close(fd);
            return -1L;
        }

        return fd;
    }

    public static void lockName(Path path) {
        path.put(".lock").$();
    }

    static void removeOrException(FilesFacade ff, LPSZ path) {
        if (ff.exists(path) && !ff.remove(path)) {
            throw CairoException.instance(ff.errno()).put("Cannot remove ").put(path);
        }
    }

    public static long mapRO(FilesFacade ff, long fd, long size, int memoryTag) {
        return mapRO(ff, fd, size, 0, memoryTag);
    }

    /**
     * Maps a file in read-only mode.
     * <p>
     * Important note. Linux requires the offset to be page aligned.
     *
     * @param ff        files facade, - intermediary to allow intercepting calls to the OS.
     * @param fd        file descriptor, previously provided by one of openFile() functions
     * @param size      size of the mapped file region
     * @param offset    offset in file to begin mapping
     * @param memoryTag bucket to trace memory allocation calls
     * @return read-only memory address
     */
    public static long mapRO(FilesFacade ff, long fd, long size, long offset, int memoryTag) {
        assert offset % ff.getPageSize() == 0;
        final long address = ff.mmap(fd, size, offset, Files.MAP_RO, memoryTag);
        if (address == FilesFacade.MAP_FAILED) {
            throw CairoException.instance(ff.errno())
                    .put("could not mmap ")
                    .put(" [size=").put(size)
                    .put(", offset=").put(offset)
                    .put(", fd=").put(fd)
                    .put(", memUsed=").put(Unsafe.getMemUsed())
                    .put(", fileLen=").put(ff.length(fd))
                    .put(']');
        }
        return address;
    }

    public static long mapRW(FilesFacade ff, long fd, long size, int memoryTag) {
        return mapRW(ff, fd, size, 0, memoryTag);
    }

    /**
     * Maps a file in read-write mode.
     * <p>
     * Important note. Linux requires the offset to be page aligned.
     *
     * @param ff        files facade, - intermediary to allow intercepting calls to the OS.
     * @param fd        file descriptor, previously provided by one of openFile() functions. File has to be opened read-write
     * @param size      size of the mapped file region
     * @param offset    offset in file to begin mapping
     * @param memoryTag bucket to trace memory allocation calls
     * @return read-write memory address
     */
    public static long mapRW(FilesFacade ff, long fd, long size, long offset, int memoryTag) {
        assert offset % ff.getPageSize() == 0;
        allocateDiskSpace(ff, fd, size + offset);
        long addr = ff.mmap(fd, size, offset, Files.MAP_RW, memoryTag);
        if (addr > -1) {
            return addr;
        }
        int errno = ff.errno();
        if (Os.type != Os.WINDOWS || errno != 112) {
            throw CairoException.instance(ff.errno()).put("could not mmap column [fd=").put(fd).put(", size=").put(size).put(']');
        }
        throw CairoException.instance(ff.errno()).put("No space left [size=").put(size).put(", fd=").put(fd).put(']');
    }

    public static long mapRWOrClose(FilesFacade ff, long fd, long size, int memoryTag) {
        try {
            return TableUtils.mapRW(ff, fd, size, memoryTag);
        } catch (CairoException e) {
            ff.close(fd);
            throw e;
        }
    }

    public static long mremap(
            FilesFacade ff,
            long fd,
            long prevAddress,
            long prevSize,
            long newSize,
            int mapMode,
            int memoryTag) {
        return mremap(ff, fd, prevAddress, prevSize, newSize, 0L, mapMode, memoryTag);
    }

    public static long mremap(
            FilesFacade ff,
            long fd,
            long prevAddress,
            long prevSize,
            long newSize,
            long offset,
            int mapMode,
            int memoryTag) {
        final long page = ff.mremap(fd, prevAddress, prevSize, newSize, offset, mapMode, memoryTag);
        if (page == FilesFacade.MAP_FAILED) {
            int errno = ff.errno();
            // Closing memory will truncate size to current append offset.
            // Since the failed resize can occur before append offset can be
            // explicitly set, we must assume that file size should be
            // equal to previous memory size
            throw CairoException.instance(errno).put("could not remap file [previousSize=").put(prevSize).put(", newSize=").put(newSize).put(", offset=").put(offset).put(", fd=").put(fd).put(']');
        }
        return page;
    }

    public static Path offsetFileName(Path path, CharSequence columnName, long columnNameTxn) {
        path.concat(columnName).put(".o");
        if (columnNameTxn > COLUMN_NAME_TXN_NONE) {
            path.put('.').put(columnNameTxn);
        }
        return path.$();
    }

    public static void oldPartitionName(Path path, long txn) {
        path.put("-x-").put(txn);
    }

    public static long openFileRWOrFail(FilesFacade ff, LPSZ path, long opts) {
        return openRW(ff, path, LOG, opts);
    }

    public static long openRO(FilesFacade ff, LPSZ path, Log log) {
        final long fd = ff.openRO(path);
        if (fd > -1) {
            log.debug().$("open [file=").$(path).$(", fd=").$(fd).$(']').$();
            return fd;
        }
        throw CairoException.instance(ff.errno()).put("could not open read-only [file=").put(path).put(']');
    }

    public static long openRW(FilesFacade ff, LPSZ path, Log log, long opts) {
        final long fd = ff.openRW(path, opts);
        if (fd > -1) {
            log.debug().$("open [file=").$(path).$(", fd=").$(fd).$(']').$();
            return fd;
        }
        throw CairoException.instance(ff.errno()).put("could not open read-write [file=").put(path).put(']');
    }

    public static int readIntOrFail(FilesFacade ff, long fd, long offset, long tempMem8b, Path path) {
        if (ff.read(fd, tempMem8b, Integer.BYTES, offset) != Integer.BYTES) {
            throw CairoException.instance(ff.errno()).put("Cannot read: ").put(path);
        }
        return Unsafe.getUnsafe().getInt(tempMem8b);
    }

    public static long readLongAtOffset(FilesFacade ff, Path path, long tempMem8b, long offset) {
        final long fd = TableUtils.openRO(ff, path, LOG);
        try {
            return readLongOrFail(ff, fd, offset, tempMem8b, path);
        } finally {
            ff.close(fd);
        }
    }

    public static long readLongOrFail(FilesFacade ff, long fd, long offset, long tempMem8b, @Nullable Path path) {
        if (ff.read(fd, tempMem8b, Long.BYTES, offset) != Long.BYTES) {
            if (path != null) {
                throw CairoException.instance(ff.errno()).put("could not read long [path=").put(path).put(", fd=").put(fd).put(", offset=").put(offset);
            }
            throw CairoException.instance(ff.errno()).put("could not read long [fd=").put(fd).put(", offset=").put(offset);
        }
        return Unsafe.getUnsafe().getLong(tempMem8b);
    }

    public static void renameOrFail(FilesFacade ff, Path src, Path dst) {
        if (ff.rename(src, dst) != Files.FILES_RENAME_OK) {
            throw CairoException.instance(ff.errno()).put("could not rename ").put(src).put(" -> ").put(dst);
        }
    }

    public static void resetTodoLog(FilesFacade ff, Path path, int rootLen, MemoryMARW mem) {
        mem.smallFile(ff, path.trimTo(rootLen).concat(TODO_FILE_NAME).$(), MemoryTag.MMAP_DEFAULT);
        mem.jumpTo(0);
        mem.putLong(24, 0); // txn check
        Unsafe.getUnsafe().storeFence();
        mem.putLong(8, 0); // hashLo
        mem.putLong(16, 0); // hashHi
        Unsafe.getUnsafe().storeFence();
        mem.putLong(0, 0); // txn
        mem.putLong(32, 0); // count
        mem.jumpTo(40);
    }

    public static void resetTxn(MemoryMW txMem, long baseOffset, int symbolMapCount, long txn, long dataVersion, long partitionTableVersion, long structureVersion, long columnVersion, long truncateVersion) {
        // txn to let readers know table is being reset
        txMem.putLong(baseOffset + TX_OFFSET_TXN_64, txn);

        // transient row count
        txMem.putLong(baseOffset + TX_OFFSET_TRANSIENT_ROW_COUNT_64, 0);
        // fixed row count
        txMem.putLong(baseOffset + TX_OFFSET_FIXED_ROW_COUNT_64, 0);
        // min timestamp value in table
        txMem.putLong(baseOffset + TX_OFFSET_MIN_TIMESTAMP_64, Long.MAX_VALUE);
        // max timestamp value in table
        txMem.putLong(baseOffset + TX_OFFSET_MAX_TIMESTAMP_64, Long.MIN_VALUE);
        // structure version
        txMem.putLong(baseOffset + TX_OFFSET_STRUCT_VERSION_64, structureVersion);
        // data version
        txMem.putLong(baseOffset + TX_OFFSET_DATA_VERSION_64, dataVersion);
        // partition table version
        txMem.putLong(baseOffset + TX_OFFSET_PARTITION_TABLE_VERSION_64, partitionTableVersion);
        // column version
        txMem.putLong(baseOffset + TX_OFFSET_COLUMN_VERSION_64, columnVersion);
        // truncate version
        txMem.putLong(baseOffset + TX_OFFSET_TRUNCATE_VERSION_64, truncateVersion);

        txMem.putInt(baseOffset + TX_OFFSET_MAP_WRITER_COUNT_32, symbolMapCount);
        for (int i = 0; i < symbolMapCount; i++) {
            long offset = getSymbolWriterIndexOffset(i);
            txMem.putInt(baseOffset + offset, 0);
            offset += Integer.BYTES;
            txMem.putInt(baseOffset + offset, 0);
        }

        // partition update count
        txMem.putInt(baseOffset + getPartitionTableSizeOffset(symbolMapCount), 0);
    }

    public static void safeReadTxn(TxReader txReader, MillisecondClock clock, long spinLockTimeout) {
        long deadline = clock.getTicks() + spinLockTimeout;
        if (txReader.unsafeReadVersion() == txReader.getVersion()) {
            LOG.debug().$("checked clean txn, version ").$(txReader.getVersion()).$(", txn=").$(txReader.getTxn()).$();
            return;
        }

        while (true) {
            if (txReader.unsafeLoadAll()) {
                LOG.debug().$("loaded clean txn, version ").$(txReader.getVersion())
                        .$(", offset=").$(txReader.getBaseOffset())
                        .$(", size=").$(txReader.getRecordSize())
                        .$(", txn=").$(txReader.getTxn()).$();
                // All good, snapshot read
                return;
            }
            // This is unlucky, sequences have changed while we were reading transaction data
            // We must discard and try again
            if (clock.getTicks() > deadline) {
                LOG.error().$("tx read timeout [timeout=").$(spinLockTimeout).utf8("ms]").$();
                throw CairoException.instance(0).put("Transaction read timeout");
            }

            LOG.debug().$("loaded __dirty__ txn, version ").$(txReader.getVersion()).$();
            Os.pause();
        }
    }

    public static boolean schedulePurgeO3Partitions(MessageBus messageBus, String tableName, int partitionBy) {
        final MPSequence seq = messageBus.getO3PurgeDiscoveryPubSeq();
        while (true) {
            long cursor = seq.next();
            if (cursor > -1) {
                O3PartitionPurgeTask task = messageBus.getO3PurgeDiscoveryQueue().get(cursor);
                task.of(tableName, partitionBy);
                seq.done(cursor);
                return true;
            } else if (cursor == -1) {
                return false;
            }
        }
    }

    public static void setNull(int columnType, long addr, long count) {
        switch (ColumnType.tagOf(columnType)) {
            case ColumnType.BOOLEAN:
            case ColumnType.BYTE:
            case ColumnType.GEOBYTE:
                Vect.memset(addr, count, 0);
                break;
            case ColumnType.CHAR:
            case ColumnType.SHORT:
            case ColumnType.GEOSHORT:
                Vect.setMemoryShort(addr, (short) 0, count);
                break;
            case ColumnType.INT:
            case ColumnType.GEOINT:
                Vect.setMemoryInt(addr, Numbers.INT_NaN, count);
                break;
            case ColumnType.FLOAT:
                Vect.setMemoryFloat(addr, Float.NaN, count);
                break;
            case ColumnType.SYMBOL:
                Vect.setMemoryInt(addr, -1, count);
                break;
            case ColumnType.LONG:
            case ColumnType.DATE:
            case ColumnType.TIMESTAMP:
            case ColumnType.GEOLONG:
                Vect.setMemoryLong(addr, Numbers.LONG_NaN, count);
                break;
            case ColumnType.DOUBLE:
                Vect.setMemoryDouble(addr, Double.NaN, count);
                break;
            case ColumnType.LONG256:
                // Long256 is null when all 4 longs are NaNs
                Vect.setMemoryLong(addr, Numbers.LONG_NaN, count * 4);
                break;
            case ColumnType.LONG128:
                // Long128 is null when all 2 longs are NaNs
                Vect.setMemoryLong(addr, Numbers.LONG_NaN, count * 2);
                break;
            default:
                break;
        }
    }

    /**
     * Sets the path to the directory of a partition taking into account the timestamp and the partitioning scheme.
     *
     * @param path                  Set to the root directory for a table, this will be updated to the root directory of the partition
     * @param partitionBy           Partitioning scheme
     * @param timestamp             A timestamp in the partition
     * @param calculatePartitionMax flag when caller is going to use the return value of this method
     * @return The last timestamp in the partition
     */
    public static long setPathForPartition(Path path, int partitionBy, long timestamp, boolean calculatePartitionMax) {
        return PartitionBy.setSinkForPartition(path.slash(), partitionBy, timestamp, calculatePartitionMax);
    }

    public static int toIndexKey(int symbolKey) {
        return symbolKey == SymbolTable.VALUE_IS_NULL ? 0 : symbolKey + 1;
    }

    public static void txnPartition(CharSink path, long txn) {
        path.put('.').put(txn);
    }

    public static void txnPartitionConditionally(CharSink path, long txn) {
        if (txn > -1) {
            txnPartition(path, txn);
        }
    }

    public static void validate(
            MemoryMR metaMem,
            LowerCaseCharSequenceIntHashMap nameIndex,
            int expectedVersion
    ) {
        try {
            final long memSize = checkMemSize(metaMem, META_OFFSET_COLUMN_TYPES);
            validateMetaVersion(metaMem, META_OFFSET_VERSION, expectedVersion);
            final int columnCount = getColumnCount(metaMem, META_OFFSET_COUNT);

            long offset = getColumnNameOffset(columnCount);
            if (memSize < offset) {
                throw validationException(metaMem).put("File is too small, column types are missing ").put(memSize);
            }

            // validate designated timestamp column
            final int timestampIndex = getTimestampIndex(metaMem, META_OFFSET_TIMESTAMP_INDEX, columnCount);
            if (timestampIndex != -1) {
                final int timestampType = getColumnType(metaMem, timestampIndex);
                if (!ColumnType.isTimestamp(timestampType)) {
                    throw validationException(metaMem).put("Timestamp column must be TIMESTAMP, but found ").put(ColumnType.nameOf(timestampType));
                }
            }

            // validate column types and index attributes
            for (int i = 0; i < columnCount; i++) {
                final int type = Math.abs(getColumnType(metaMem, i));
                if (ColumnType.sizeOf(type) == -1) {
                    throw validationException(metaMem).put("Invalid column type ").put(type).put(" at [").put(i).put(']');
                }

                if (isColumnIndexed(metaMem, i)) {
                    if (!ColumnType.isSymbol(type)) {
                        throw validationException(metaMem).put("Index flag is only supported for SYMBOL").put(" at [").put(i).put(']');
                    }

                    if (getIndexBlockCapacity(metaMem, i) < 2) {
                        throw validationException(metaMem).put("Invalid index value block capacity ").put(getIndexBlockCapacity(metaMem, i)).put(" at [").put(i).put(']');
                    }
                }
            }

            // validate column names
            int denseCount = 0;
            for (int i = 0; i < columnCount; i++) {
                final CharSequence name = getColumnName(metaMem, memSize, offset, i);
                if (getColumnType(metaMem, i) < 0 || nameIndex.put(name, denseCount++)) {
                    offset += Vm.getStorageLength(name);
                } else {
                    throw validationException(metaMem).put("Duplicate column [name=").put(name).put("] at ").put(i);
                }
            }
        } catch (Throwable e) {
            nameIndex.clear();
            throw e;
        }
    }

    static void loadWalMetadata(
            MemoryMR metaMem,
            ObjList<TableColumnMetadata> columnMetadata,
            LowerCaseCharSequenceIntHashMap nameIndex,
            int expectedVersion
    ) {
        try {
            final long memSize = checkMemSize(metaMem, WAL_META_OFFSET_COLUMNS);
            validateMetaVersion(metaMem, WAL_META_OFFSET_VERSION, expectedVersion);
            final int columnCount = getColumnCount(metaMem, WAL_META_OFFSET_COLUMN_COUNT);
            final int timestampIndex = getTimestampIndex(metaMem, WAL_META_OFFSET_TIMESTAMP_INDEX, columnCount);

            // load column types and names
            long offset = WAL_META_OFFSET_COLUMNS;
            for (int i = 0; i < columnCount; i++) {
                final int type = getColumnType(metaMem, memSize, offset, i);
                offset += Integer.BYTES;

                final String name = getColumnName(metaMem, memSize, offset, i).toString();
                offset += Vm.getStorageLength(name);

                nameIndex.put(name, i);

                if (ColumnType.isSymbol(type)) {
                    columnMetadata.add(new TableColumnMetadata(name, -1L, type, true, 1024, true, null));
                } else {
                    columnMetadata.add(new TableColumnMetadata(name, -1L, type));
                }
            }

            // validate designated timestamp column
            if (timestampIndex != -1) {
                final int timestampType = columnMetadata.getQuick(timestampIndex).getType();
                if (!ColumnType.isTimestamp(timestampType)) {
                    throw validationException(metaMem).put("Timestamp column must be TIMESTAMP, but found ").put(ColumnType.nameOf(timestampType));
                }
            }
        } catch (Throwable e) {
            nameIndex.clear();
            throw e;
        }
    }

    static void loadSequencerMetadata(
            MemoryMR metaMem,
            ObjList<TableColumnMetadata> columnMetadata,
            LowerCaseCharSequenceIntHashMap nameIndex
    ) {
        try {
            final long memSize = checkMemSize(metaMem, SEQ_META_OFFSET_COLUMNS);
            validateMetaVersion(metaMem, SEQ_META_OFFSET_WAL_VERSION, WalWriter.WAL_FORMAT_VERSION);
            final int columnCount = getColumnCount(metaMem, SEQ_META_OFFSET_COLUMN_COUNT);
            final int timestampIndex = getTimestampIndex(metaMem, SEQ_META_OFFSET_TIMESTAMP_INDEX, columnCount);

            // load column types and names
            long offset = SEQ_META_OFFSET_COLUMNS;
            for (int i = 0; i < columnCount; i++) {
                final int type = getColumnType(metaMem, memSize, offset, i);
                offset += Integer.BYTES;

                final String name = getColumnName(metaMem, memSize, offset, i).toString();
                offset += Vm.getStorageLength(name);

                nameIndex.put(name, i);

                if (ColumnType.isSymbol(type)) {
                    columnMetadata.add(new TableColumnMetadata(name, -1L, type, true, 1024, true, null));
                } else {
                    columnMetadata.add(new TableColumnMetadata(name, -1L, type));
                }
            }

            // validate designated timestamp column
            if (timestampIndex != -1) {
                final int timestampType = columnMetadata.getQuick(timestampIndex).getType();
                if (!ColumnType.isTimestamp(timestampType)) {
                    throw validationException(metaMem).put("Timestamp column must be TIMESTAMP, but found ").put(ColumnType.nameOf(timestampType));
                }
            }
        } catch (Throwable e) {
            nameIndex.clear();
            throw e;
        }
    }

    static long checkMemSize(MemoryMR metaMem, long minSize) {
        final long memSize = metaMem.size();
        if (memSize < minSize) {
            throw CairoException.instance(0).put("File is too small, size=").put(memSize).put(", required=").put(minSize);
        }
        return memSize;
    }

    static void validateMetaVersion(MemoryMR metaMem, long metaVersionOffset, int expectedVersion) {
        final int metaVersion = metaMem.getInt(metaVersionOffset);
        if (expectedVersion != metaVersion) {
            throw validationException(metaMem)
                    .put("Metadata version does not match runtime version [expected=").put(expectedVersion)
                    .put(", actual=").put(metaVersion)
                    .put(']');
        }
    }

    private static int getColumnCount(MemoryMR metaMem, long offset) {
        final int columnCount = metaMem.getInt(offset);
        if (columnCount < 0) {
            throw validationException(metaMem).put("Incorrect columnCount: ").put(columnCount);
        }
        return columnCount;
    }

    private static int getTimestampIndex(MemoryMR metaMem, long offset, int columnCount) {
        final int timestampIndex = metaMem.getInt(offset);
        if (timestampIndex < -1 || timestampIndex >= columnCount) {
            throw validationException(metaMem).put("Timestamp index is outside of range, timestampIndex=").put(timestampIndex);
        }
        return timestampIndex;
    }

    private static int getColumnType(MemoryMR metaMem, long memSize, long offset, int columnIndex) {
        final int type = getInt(metaMem, memSize, offset);
        if (type >= 0 && ColumnType.sizeOf(type) == -1) {
            throw validationException(metaMem).put("Invalid column type ").put(type).put(" at [").put(columnIndex).put(']');
        }
        return type;
    }

    private static CharSequence getColumnName(MemoryMR metaMem, long memSize, long offset, int columnIndex) {
        final int strLength = getInt(metaMem, memSize, offset);
        if (strLength == TableUtils.NULL_LEN) {
            throw validationException(metaMem).put("NULL column name at [").put(columnIndex).put(']');
        }
        return getCharSequence(metaMem, memSize, offset, strLength);
    }

    private static int getInt(MemoryMR metaMem, long memSize, long offset) {
        if (memSize < offset + Integer.BYTES) {
            throw CairoException.instance(0).put("File is too small, size=").put(memSize).put(", required=").put(offset + Integer.BYTES);
        }
        return metaMem.getInt(offset);
    }

    private static CharSequence getCharSequence(MemoryMR metaMem, long memSize, long offset, int strLength) {
        if (strLength < 1 || strLength > 255) {
            // EXT4 and many others do not allow file name length > 255 bytes
            throw validationException(metaMem).put("String length of ").put(strLength).put(" is invalid at offset ").put(offset);
        }
        final long storageLength = Vm.getStorageLength(strLength);
        if (offset + storageLength > memSize) {
            throw CairoException.instance(0).put("File is too small, size=").put(memSize).put(", required=").put(offset + storageLength);
        }
        return metaMem.getStr(offset);
    }

    public static void validateIndexValueBlockSize(int position, int indexValueBlockSize) throws SqlException {
        if (indexValueBlockSize < MIN_INDEX_VALUE_BLOCK_SIZE) {
            throw SqlException.$(position, "min index block capacity is ").put(MIN_INDEX_VALUE_BLOCK_SIZE);
        }
        if (indexValueBlockSize > MAX_INDEX_VALUE_BLOCK_SIZE) {
            throw SqlException.$(position, "max index block capacity is ").put(MAX_INDEX_VALUE_BLOCK_SIZE);
        }
    }

    public static void validateSymbolCapacity(int position, int symbolCapacity) throws SqlException {
        if (symbolCapacity < MIN_SYMBOL_CAPACITY) {
            throw SqlException.$(position, "min symbol capacity is ").put(MIN_SYMBOL_CAPACITY);
        }
        if (symbolCapacity > MAX_SYMBOL_CAPACITY) {
            throw SqlException.$(position, "max symbol capacity is ").put(MAX_SYMBOL_CAPACITY);
        }
    }

    public static void validateSymbolCapacityCached(boolean cache, int symbolCapacity, int cacheKeywordPosition) throws SqlException {
        if (cache && symbolCapacity > MAX_SYMBOL_CAPACITY_CACHED) {
            throw SqlException.$(cacheKeywordPosition, "max cached symbol capacity is ").put(MAX_SYMBOL_CAPACITY_CACHED);
        }
    }

    public static void writeIntOrFail(FilesFacade ff, long fd, long offset, int value, long tempMem8b, Path path) {
        Unsafe.getUnsafe().putInt(tempMem8b, value);
        if (ff.write(fd, tempMem8b, Integer.BYTES, offset) != Integer.BYTES) {
            throw CairoException.instance(ff.errno())
                    .put("could not write 8 bytes [path=").put(path)
                    .put(", fd=").put(fd)
                    .put(", offset=").put(offset)
                    .put(", value=").put(value)
                    .put(']');
        }
    }

    public static void writeLongOrFail(FilesFacade ff, long fd, long offset, long value, long tempMem8b, Path path) {
        Unsafe.getUnsafe().putLong(tempMem8b, value);
        if (ff.write(fd, tempMem8b, Long.BYTES, offset) != Long.BYTES) {
            throw CairoException.instance(ff.errno())
                    .put("could not write 8 bytes [path=").put(path)
                    .put(", fd=").put(fd)
                    .put(", offset=").put(offset)
                    .put(", value=").put(value)
                    .put(']');
        }
    }

    static long getColumnFlags(MemoryR metaMem, int columnIndex) {
        return metaMem.getLong(META_OFFSET_COLUMN_TYPES + columnIndex * META_COLUMN_DATA_SIZE + 4);
    }

    static boolean isColumnIndexed(MemoryR metaMem, int columnIndex) {
        return (getColumnFlags(metaMem, columnIndex) & META_FLAG_BIT_INDEXED) != 0;
    }

    static boolean isSequential(MemoryR metaMem, int columnIndex) {
        return (getColumnFlags(metaMem, columnIndex) & META_FLAG_BIT_SEQUENTIAL) != 0;
    }

    static int getIndexBlockCapacity(MemoryR metaMem, int columnIndex) {
        return metaMem.getInt(META_OFFSET_COLUMN_TYPES + columnIndex * META_COLUMN_DATA_SIZE + 4 + 8);
    }

    static int openMetaSwapFile(FilesFacade ff, MemoryMA mem, Path path, int rootLen, int retryCount) {
        try {
            path.concat(META_SWAP_FILE_NAME).$();
            int l = path.length();
            int index = 0;
            do {
                if (index > 0) {
                    path.trimTo(l).put('.').put(index);
                    path.$();
                }

                if (!ff.exists(path) || ff.remove(path)) {
                    try {
                        mem.smallFile(ff, path, MemoryTag.MMAP_DEFAULT);
                        mem.jumpTo(0);
                        return index;
                    } catch (CairoException e) {
                        // right, cannot open file for some reason?
                        LOG.error()
                                .$("could not open swap [file=").$(path)
                                .$(", errno=").$(e.getErrno())
                                .$(']').$();
                    }
                } else {
                    LOG.error()
                            .$("could not remove swap [file=").$(path)
                            .$(", errno=").$(ff.errno())
                            .$(']').$();
                }
            } while (++index < retryCount);
            throw CairoException.instance(0).put("Cannot open indexed file. Max number of attempts reached [").put(index).put("]. Last file tried: ").put(path);
        } finally {
            path.trimTo(rootLen);
        }
    }

    static void openMetaSwapFileByIndex(FilesFacade ff, MemoryMA mem, Path path, int rootLen, int swapIndex) {
        try {
            path.concat(META_SWAP_FILE_NAME);
            if (swapIndex > 0) {
                path.put('.').put(swapIndex);
            }
            path.$();
            mem.smallFile(ff, path, MemoryTag.MMAP_DEFAULT);
        } finally {
            path.trimTo(rootLen);
        }
    }

    static void openSmallFile(FilesFacade ff, Path path, int rootLen, MemoryMR metaMem, CharSequence fileName, int memoryTag) {
        path.concat(fileName).$();
        try {
            metaMem.smallFile(ff, path, memoryTag);
        } finally {
            path.trimTo(rootLen);
        }
    }

    private static CairoException validationException(MemoryMR mem) {
        return CairoException.instance(CairoException.METADATA_VALIDATION).put("Invalid metadata at fd=").put(mem.getFd()).put(". ");
    }

    static void createDirsOrFail(FilesFacade ff, Path path, int mkDirMode) {
        if (ff.mkdirs(path, mkDirMode) != 0) {
            throw CairoException.instance(ff.errno()).put("could not create directories [file=").put(path).put(']');
        }
    }

    // Scans timestamp file
    // returns size of partition detected, e.g. size of monotonic increase
    // of timestamp longs read from 0 offset to the end of the file
    // It also writes min and max values found in tempMem16b
    static long readPartitionSizeMinMax(FilesFacade ff, Path path, CharSequence columnName, long tempMem16b, long timestamp) {
        int plen = path.chop$().length();
        try {
            if (ff.exists(path.concat(columnName).put(FILE_SUFFIX_D).$())) {
                final long fd = TableUtils.openRO(ff, path, LOG);
                try {
                    long fileSize = ff.length(fd);
                    long mappedMem = mapRO(ff, fd, fileSize, MemoryTag.MMAP_DEFAULT);
                    try {
                        long minTimestamp;
                        long maxTimestamp = timestamp;
                        long size = 0L;

                        for (long ptr = mappedMem, hi = mappedMem + fileSize; ptr < hi; ptr += Long.BYTES) {
                            long ts = Unsafe.getUnsafe().getLong(ptr);
                            if (ts >= maxTimestamp) {
                                maxTimestamp = ts;
                                size++;
                            } else {
                                break;
                            }
                        }
                        if (size > 0) {
                            minTimestamp = Unsafe.getUnsafe().getLong(mappedMem);
                            Unsafe.getUnsafe().putLong(tempMem16b, minTimestamp);
                            Unsafe.getUnsafe().putLong(tempMem16b + Long.BYTES, maxTimestamp);
                        }
                        return size;
                    } finally {
                        ff.munmap(mappedMem, fileSize, MemoryTag.MMAP_DEFAULT);
                    }
                } finally {
                    ff.close(fd);
                }
            } else {
                throw CairoException.instance(0).put("path does not exist [path=").put(path).put(']');
            }
        } finally {
            path.trimTo(plen);
        }
    }

    public interface FailureCloseable {
        void close(long prevSize);
    }

    static void handleMetadataLoadException(CairoConfiguration configuration, CharSequence tableName, long deadline, CairoException ex) {
        // This is temporary solution until we can get multiple version of metadata not overwriting each other
        if (isMetaFileMissingFileSystemError(ex)) {
            if (configuration.getMillisecondClock().getTicks() < deadline) {
                LOG.info().$("error reloading metadata [table=").$(tableName)
                        .$(", errno=").$(ex.getErrno())
                        .$(", error=").$(ex.getFlyweightMessage()).I$();
                Os.pause();
            } else {
                LOG.error().$("metadata read timeout [timeout=").$(configuration.getSpinLockTimeout()).utf8("μs]").$();
                throw CairoException.instance(ex.getErrno()).put("Metadata read timeout. Last error: ").put(ex.getFlyweightMessage());
            }
        } else {
            throw ex;
        }
    }

    private static boolean isMetaFileMissingFileSystemError(CairoException ex) {
        int errno = ex.getErrno();
        return errno == CairoException.ERRNO_FILE_DOES_NOT_EXIST || errno == CairoException.METADATA_VALIDATION;
    }
}<|MERGE_RESOLUTION|>--- conflicted
+++ resolved
@@ -74,7 +74,7 @@
     public static final long META_OFFSET_MAX_UNCOMMITTED_ROWS = 20; // LONG
     public static final long META_OFFSET_COMMIT_LAG = 24; // LONG
     public static final long META_OFFSET_STRUCTURE_VERSION = 32; // LONG
-<<<<<<< HEAD
+    public static final long META_OFFSET_WAL_ENABLED = 40; // INT
     public static final long WAL_META_OFFSET_VERSION = 0;
     public static final long WAL_META_OFFSET_COLUMN_COUNT = 4;
     public static final long WAL_META_OFFSET_TIMESTAMP_INDEX = 8;
@@ -84,9 +84,6 @@
     public static final long SEQ_META_OFFSET_COLUMN_COUNT = 8;
     public static final long SEQ_META_OFFSET_TIMESTAMP_INDEX = 12;
     public static final long SEQ_META_OFFSET_COLUMNS = 16;
-=======
-    public static final long META_OFFSET_WAL_ENABLED = 40; // INT
->>>>>>> 40faeaae
     public static final String FILE_SUFFIX_I = ".i";
     public static final String FILE_SUFFIX_D = ".d";
     public static final String SYMBOL_KEY_REMAP_FILE_SUFFIX = ".r";
