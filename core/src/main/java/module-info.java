/*******************************************************************************
 *     ___                  _   ____  ____
 *    / _ \ _   _  ___  ___| |_|  _ \| __ )
 *   | | | | | | |/ _ \/ __| __| | | |  _ \
 *   | |_| | |_| |  __/\__ \ |_| |_| | |_) |
 *    \__\_\\__,_|\___||___/\__|____/|____/
 *
 *  Copyright (c) 2014-2019 Appsicle
 *  Copyright (c) 2019-2022 QuestDB
 *
 *  Licensed under the Apache License, Version 2.0 (the "License");
 *  you may not use this file except in compliance with the License.
 *  You may obtain a copy of the License at
 *
 *  http://www.apache.org/licenses/LICENSE-2.0
 *
 *  Unless required by applicable law or agreed to in writing, software
 *  distributed under the License is distributed on an "AS IS" BASIS,
 *  WITHOUT WARRANTIES OR CONDITIONS OF ANY KIND, either express or implied.
 *  See the License for the specific language governing permissions and
 *  limitations under the License.
 *
 ******************************************************************************/

import io.questdb.griffin.FunctionFactory;
import io.questdb.griffin.engine.functions.math.*;

open module io.questdb {
    requires transitive jdk.unsupported;
    requires static org.jetbrains.annotations;
    requires static java.sql;
    requires static java.management;

    uses io.questdb.griffin.FunctionFactory;

    exports io.questdb;
    exports io.questdb.cairo;
    exports io.questdb.cairo.vm;
    exports io.questdb.cairo.map;
    exports io.questdb.cairo.sql;
    exports io.questdb.cairo.pool;
    exports io.questdb.cairo.pool.ex;
    exports io.questdb.cairo.security;

    exports io.questdb.cutlass.http;
    exports io.questdb.cutlass.http.processors;
    exports io.questdb.cutlass.http.ex;
    exports io.questdb.cutlass.json;
    exports io.questdb.cutlass.line;
    exports io.questdb.cutlass.line.udp;
    exports io.questdb.cutlass.line.tcp;
    exports io.questdb.cutlass.pgwire;
    exports io.questdb.cutlass.text;
    exports io.questdb.cutlass.text.types;

    exports io.questdb.griffin;
    exports io.questdb.griffin.engine;
    exports io.questdb.griffin.model;
    exports io.questdb.griffin.engine.functions;
    exports io.questdb.griffin.engine.functions.rnd;
    exports io.questdb.griffin.engine.functions.bind;
    exports io.questdb.griffin.engine.functions.bool;
    exports io.questdb.griffin.engine.functions.cast;
    exports io.questdb.griffin.engine.functions.catalogue;
    exports io.questdb.griffin.engine.functions.columns;
    exports io.questdb.griffin.engine.functions.conditional;
    exports io.questdb.griffin.engine.functions.constants;
    exports io.questdb.griffin.engine.functions.date;
    exports io.questdb.griffin.engine.functions.eq;
    exports io.questdb.griffin.engine.functions.groupby;
    exports io.questdb.griffin.engine.functions.lt;
    exports io.questdb.griffin.engine.functions.math;
    exports io.questdb.griffin.engine.functions.regex;
    exports io.questdb.griffin.engine.functions.str;
    exports io.questdb.griffin.engine.groupby;
    exports io.questdb.griffin.engine.groupby.vect;
    exports io.questdb.griffin.engine.analytic;

    exports io.questdb.std;
    exports io.questdb.std.datetime;
    exports io.questdb.std.datetime.microtime;
    exports io.questdb.std.datetime.millitime;
    exports io.questdb.std.str;
    exports io.questdb.std.ex;
    exports io.questdb.network;
    exports io.questdb.log;
    exports io.questdb.mp;
    exports io.questdb.tasks;
    exports io.questdb.metrics;
    exports io.questdb.cairo.vm.api;
    exports io.questdb.cairo.mig;
    exports io.questdb.griffin.engine.join;
    exports io.questdb.griffin.engine.ops;
    exports io.questdb.cairo.sql.async;
<<<<<<< HEAD
    exports io.questdb.griffin.engine.functions.long128;
=======
    exports io.questdb.client;
>>>>>>> ac9cb577

    provides FunctionFactory with
            // test functions
            io.questdb.griffin.engine.functions.test.TestMatchFunctionFactory,
            io.questdb.griffin.engine.functions.test.TestLatchedCounterFunctionFactory,
            io.questdb.griffin.engine.functions.test.TestSumXDoubleGroupByFunctionFactory,
            io.questdb.griffin.engine.functions.test.TestNPEFactory,
            io.questdb.griffin.engine.functions.test.TestSumTDoubleGroupByFunctionFactory,
            io.questdb.griffin.engine.functions.test.TestSumStringGroupByFunctionFactory,
            io.questdb.griffin.engine.functions.bool.OrFunctionFactory,
            io.questdb.griffin.engine.functions.bool.AndFunctionFactory,
            io.questdb.griffin.engine.functions.bool.NotFunctionFactory,

            // [] operators
            io.questdb.griffin.engine.functions.array.StrArrayDereferenceFunctionFactory,
            io.questdb.griffin.engine.functions.array.IntArrayDereferenceHackFunctionFactory,
            // '=' operators
            io.questdb.griffin.engine.functions.eq.EqStrFunctionFactory,
            io.questdb.griffin.engine.functions.eq.EqByteFunctionFactory,
            io.questdb.griffin.engine.functions.eq.EqShortFunctionFactory,
            io.questdb.griffin.engine.functions.eq.EqIntFunctionFactory,
            io.questdb.griffin.engine.functions.eq.EqLongFunctionFactory,
            io.questdb.griffin.engine.functions.eq.EqLong128FunctionFactory,
            io.questdb.griffin.engine.functions.eq.EqDoubleFunctionFactory,
            io.questdb.griffin.engine.functions.eq.EqLong256StrFunctionFactory,
            io.questdb.griffin.engine.functions.eq.EqLong256FunctionFactory,
            io.questdb.griffin.engine.functions.eq.EqStrCharFunctionFactory,
            io.questdb.griffin.engine.functions.eq.EqSymStrFunctionFactory,
            io.questdb.griffin.engine.functions.eq.EqSymCharFunctionFactory,
            io.questdb.griffin.engine.functions.eq.EqCharCharFunctionFactory,
            io.questdb.griffin.engine.functions.eq.EqIntStrCFunctionFactory,
            io.questdb.griffin.engine.functions.eq.EqTimestampFunctionFactory,
            io.questdb.griffin.engine.functions.eq.EqBooleanFunctionFactory,
            io.questdb.griffin.engine.functions.eq.EqBooleanCharFunctionFactory,
            io.questdb.griffin.engine.functions.eq.EqBinaryFunctionFactory,
            io.questdb.griffin.engine.functions.eq.EqGeoHashGeoHashFunctionFactory,
            io.questdb.griffin.engine.functions.eq.EqGeoHashStrFunctionFactory,
            io.questdb.griffin.engine.functions.eq.EqStrGeoHashFunctionFactory,

            //nullif
            io.questdb.griffin.engine.functions.conditional.NullIfCharFunctionFactory,
            io.questdb.griffin.engine.functions.conditional.NullIfIFunctionFactory,
            io.questdb.griffin.engine.functions.conditional.NullIfStrFunctionFactory,

//                   '<' operator
            io.questdb.griffin.engine.functions.lt.LtDoubleVVFunctionFactory,
            io.questdb.griffin.engine.functions.lt.LtTimestampFunctionFactory,
            io.questdb.griffin.engine.functions.lt.LtIntFunctionFactory,
            io.questdb.griffin.engine.functions.lt.LtCharFunctionFactory,
            io.questdb.griffin.engine.functions.lt.LtLong256FunctionFactory,

//                   '+' operator
            io.questdb.griffin.engine.functions.math.AddIntFunctionFactory,
            io.questdb.griffin.engine.functions.math.AddLongFunctionFactory,
            io.questdb.griffin.engine.functions.math.AddFloatFunctionFactory,
            io.questdb.griffin.engine.functions.math.AddDoubleFunctionFactory,
            io.questdb.griffin.engine.functions.math.AddLong256FunctionFactory,
            io.questdb.griffin.engine.functions.date.AddLongToTimestampFunctionFactory,
//                    # '-' operator,
            io.questdb.griffin.engine.functions.math.NegIntFunctionFactory,
            io.questdb.griffin.engine.functions.math.NegDoubleFunctionFactory,
            io.questdb.griffin.engine.functions.math.NegFloatFunctionFactory,
            io.questdb.griffin.engine.functions.math.NegLongFunctionFactory,
            io.questdb.griffin.engine.functions.math.NegShortFunctionFactory,
            io.questdb.griffin.engine.functions.math.NegByteFunctionFactory,

            io.questdb.griffin.engine.functions.math.SubDoubleFunctionFactory,
            io.questdb.griffin.engine.functions.math.SubIntFunctionFactory,
            io.questdb.griffin.engine.functions.math.SubLongFunctionFactory,
            io.questdb.griffin.engine.functions.math.SubTimestampFunctionFactory,
//                    # '/' operator,
            io.questdb.griffin.engine.functions.math.DivDoubleFunctionFactory,
            io.questdb.griffin.engine.functions.math.DivFloatFunctionFactory,
            io.questdb.griffin.engine.functions.math.DivLongFunctionFactory,
            io.questdb.griffin.engine.functions.math.DivIntFunctionFactory,
//                    # '%' operator,
            io.questdb.griffin.engine.functions.math.RemIntFunctionFactory,
            io.questdb.griffin.engine.functions.math.RemLongFunctionFactory,
            io.questdb.griffin.engine.functions.math.RemDoubleFunctionFactory,
            io.questdb.griffin.engine.functions.math.RemFloatFunctionFactory,
//                    # '*' operator,
            io.questdb.griffin.engine.functions.math.MulFloatFunctionFactory,
            io.questdb.griffin.engine.functions.math.MulDoubleFunctionFactory,
            io.questdb.griffin.engine.functions.math.MulLongFunctionFactory,
            io.questdb.griffin.engine.functions.math.MulIntFunctionFactory,
            io.questdb.griffin.engine.functions.math.AbsIntFunctionFactory,
            io.questdb.griffin.engine.functions.math.AbsShortFunctionFactory,
            io.questdb.griffin.engine.functions.math.AbsLongFunctionFactory,
            io.questdb.griffin.engine.functions.math.AbsDoubleFunctionFactory,
            io.questdb.griffin.engine.functions.math.LogDoubleFunctionFactory,
            io.questdb.griffin.engine.functions.math.SqrtDoubleFunctionFactory,
//                    # '~=',
            io.questdb.griffin.engine.functions.regex.MatchStrFunctionFactory,
            io.questdb.griffin.engine.functions.regex.MatchCharFunctionFactory,
//                    #like
            io.questdb.griffin.engine.functions.regex.LikeCharFunctionFactory,
            io.questdb.griffin.engine.functions.regex.LikeStrFunctionFactory,
            io.questdb.griffin.engine.functions.regex.ILikeStrFunctionFactory,
//                    # '!~',
            io.questdb.griffin.engine.functions.regex.NotMatchStrFunctionFactory,
            io.questdb.griffin.engine.functions.regex.NotMatchCharFunctionFactory,
//                    # 'to_char',
            io.questdb.griffin.engine.functions.date.ToStrDateFunctionFactory,
            io.questdb.griffin.engine.functions.date.ToStrTimestampFunctionFactory,
            io.questdb.griffin.engine.functions.str.ToCharBinFunctionFactory,
//                    # 'length',
            io.questdb.griffin.engine.functions.str.LengthStrFunctionFactory,
            io.questdb.griffin.engine.functions.str.LengthSymbolFunctionFactory,
            io.questdb.griffin.engine.functions.str.LengthBinFunctionFactory,
//                    # random generator functions,
            io.questdb.griffin.engine.functions.rnd.LongSequenceFunctionFactory,
            io.questdb.griffin.engine.functions.rnd.RndBooleanFunctionFactory,
            io.questdb.griffin.engine.functions.rnd.RndIntFunctionFactory,
            io.questdb.griffin.engine.functions.rnd.RndIntCCFunctionFactory,
            io.questdb.griffin.engine.functions.rnd.RndStrFunctionFactory,
            io.questdb.griffin.engine.functions.rnd.RndStringRndListFunctionFactory,
            io.questdb.griffin.engine.functions.rnd.RndDoubleCCFunctionFactory,
            io.questdb.griffin.engine.functions.rnd.RndDoubleFunctionFactory,
            io.questdb.griffin.engine.functions.rnd.RndFloatCFunctionFactory,
            io.questdb.griffin.engine.functions.rnd.RndShortCCFunctionFactory,
            io.questdb.griffin.engine.functions.rnd.RndShortFunctionFactory,
            io.questdb.griffin.engine.functions.rnd.RndDateCCCFunctionFactory,
            io.questdb.griffin.engine.functions.rnd.RndTimestampFunctionFactory,
            io.questdb.griffin.engine.functions.rnd.RndSymbolFunctionFactory,
            io.questdb.griffin.engine.functions.rnd.RndLongCCFunctionFactory,
            io.questdb.griffin.engine.functions.rnd.RndLongFunctionFactory,
            io.questdb.griffin.engine.functions.date.TimestampSequenceFunctionFactory,
            io.questdb.griffin.engine.functions.long128.LongsToLong128FunctionFactory,
            io.questdb.griffin.engine.functions.date.TimestampShuffleFunctionFactory,
            io.questdb.griffin.engine.functions.date.TimestampFloorFunctionFactory,
            io.questdb.griffin.engine.functions.date.TimestampCeilFunctionFactory,
            io.questdb.griffin.engine.functions.date.DateTruncFunctionFactory,
            io.questdb.griffin.engine.functions.rnd.RndByteCCFunctionFactory,
            io.questdb.griffin.engine.functions.rnd.RndBinCCCFunctionFactory,
            io.questdb.griffin.engine.functions.rnd.RndSymbolListFunctionFactory,
            io.questdb.griffin.engine.functions.rnd.RndStringListFunctionFactory,
            io.questdb.griffin.engine.functions.rnd.RndCharFunctionFactory,
            io.questdb.griffin.engine.functions.rnd.RndLong256FunctionFactory,
            io.questdb.griffin.engine.functions.rnd.RndLong256NFunctionFactory,
            io.questdb.griffin.engine.functions.rnd.RndByteFunctionFactory,
            io.questdb.griffin.engine.functions.rnd.RndFloatFunctionFactory,
            io.questdb.griffin.engine.functions.rnd.RndBinFunctionFactory,
            io.questdb.griffin.engine.functions.rnd.RndDateFunctionFactory,
            io.questdb.griffin.engine.functions.rnd.ListFunctionFactory,
            io.questdb.griffin.engine.functions.rnd.RndGeoHashFunctionFactory,
            io.questdb.griffin.engine.functions.rnd.RndLogFunctionFactory,
//                  date conversion functions,
            io.questdb.griffin.engine.functions.date.SysdateFunctionFactory,
            io.questdb.griffin.engine.functions.date.ToTimestampVCFunctionFactory,
            io.questdb.griffin.engine.functions.date.ToTimestampFunctionFactory,
            io.questdb.griffin.engine.functions.date.SystimestampFunctionFactory,
            io.questdb.griffin.engine.functions.date.NowFunctionFactory,
            io.questdb.griffin.engine.functions.date.HourOfDayFunctionFactory,
            io.questdb.griffin.engine.functions.date.DayOfMonthFunctionFactory,
            io.questdb.griffin.engine.functions.date.DayOfWeekFunctionFactory,
            io.questdb.griffin.engine.functions.date.DayOfWeekSundayFirstFunctionFactory,
            io.questdb.griffin.engine.functions.date.MinuteOfHourFunctionFactory,
            io.questdb.griffin.engine.functions.date.SecondOfMinuteFunctionFactory,
            io.questdb.griffin.engine.functions.date.YearFunctionFactory,
            io.questdb.griffin.engine.functions.date.MonthOfYearFunctionFactory,
            io.questdb.griffin.engine.functions.date.DaysPerMonthFunctionFactory,
            io.questdb.griffin.engine.functions.date.ExtractFromTimestampFunctionFactory,
            io.questdb.griffin.engine.functions.date.MicrosOfSecondFunctionFactory,
            io.questdb.griffin.engine.functions.date.MillisOfSecondFunctionFactory,
            io.questdb.griffin.engine.functions.date.IsLeapYearFunctionFactory,
            io.questdb.griffin.engine.functions.date.TimestampDiffFunctionFactory,
            io.questdb.griffin.engine.functions.date.TimestampAddFunctionFactory,
            io.questdb.griffin.engine.functions.date.ToDateFunctionFactory,
            io.questdb.griffin.engine.functions.date.ToPgDateFunctionFactory,
//                  cast functions,
//                  cast double to ...,
            io.questdb.griffin.engine.functions.cast.CastDoubleToIntFunctionFactory,
            io.questdb.griffin.engine.functions.cast.CastDoubleToDoubleFunctionFactory,
            io.questdb.griffin.engine.functions.cast.CastDoubleToFloatFunctionFactory,
            io.questdb.griffin.engine.functions.cast.CastDoubleToLong256FunctionFactory,
            io.questdb.griffin.engine.functions.cast.CastDoubleToLongFunctionFactory,
            io.questdb.griffin.engine.functions.cast.CastDoubleToShortFunctionFactory,
            io.questdb.griffin.engine.functions.cast.CastDoubleToByteFunctionFactory,
            io.questdb.griffin.engine.functions.cast.CastDoubleToStrFunctionFactory,
            io.questdb.griffin.engine.functions.cast.CastDoubleToSymbolFunctionFactory,
            io.questdb.griffin.engine.functions.cast.CastDoubleToCharFunctionFactory,
            io.questdb.griffin.engine.functions.cast.CastDoubleToDateFunctionFactory,
            io.questdb.griffin.engine.functions.cast.CastDoubleToTimestampFunctionFactory,
//                  cast float to ...,
            io.questdb.griffin.engine.functions.cast.CastFloatToIntFunctionFactory,
            io.questdb.griffin.engine.functions.cast.CastFloatToDoubleFunctionFactory,
            io.questdb.griffin.engine.functions.cast.CastFloatToFloatFunctionFactory,
            io.questdb.griffin.engine.functions.cast.CastFloatToLong256FunctionFactory,
            io.questdb.griffin.engine.functions.cast.CastFloatToLongFunctionFactory,
            io.questdb.griffin.engine.functions.cast.CastFloatToShortFunctionFactory,
            io.questdb.griffin.engine.functions.cast.CastFloatToByteFunctionFactory,
            io.questdb.griffin.engine.functions.cast.CastFloatToStrFunctionFactory,
            io.questdb.griffin.engine.functions.cast.CastFloatToSymbolFunctionFactory,
            io.questdb.griffin.engine.functions.cast.CastFloatToCharFunctionFactory,
            io.questdb.griffin.engine.functions.cast.CastFloatToDateFunctionFactory,
            io.questdb.griffin.engine.functions.cast.CastFloatToTimestampFunctionFactory,
//                  cast short to ...,
            io.questdb.griffin.engine.functions.cast.CastShortToShortFunctionFactory,
            io.questdb.griffin.engine.functions.cast.CastShortToByteFunctionFactory,
            io.questdb.griffin.engine.functions.cast.CastShortToCharFunctionFactory,
            io.questdb.griffin.engine.functions.cast.CastShortToIntFunctionFactory,
            io.questdb.griffin.engine.functions.cast.CastShortToLongFunctionFactory,
            io.questdb.griffin.engine.functions.cast.CastShortToFloatFunctionFactory,
            io.questdb.griffin.engine.functions.cast.CastShortToDoubleFunctionFactory,
            io.questdb.griffin.engine.functions.cast.CastShortToStrFunctionFactory,
            io.questdb.griffin.engine.functions.cast.CastShortToDateFunctionFactory,
            io.questdb.griffin.engine.functions.cast.CastShortToTimestampFunctionFactory,
            io.questdb.griffin.engine.functions.cast.CastShortToSymbolFunctionFactory,
            io.questdb.griffin.engine.functions.cast.CastShortToLong256FunctionFactory,
            io.questdb.griffin.engine.functions.cast.CastShortToBooleanFunctionFactory,
//                  cast int to ...,
            io.questdb.griffin.engine.functions.cast.CastIntToShortFunctionFactory,
            io.questdb.griffin.engine.functions.cast.CastIntToByteFunctionFactory,
            io.questdb.griffin.engine.functions.cast.CastIntToCharFunctionFactory,
            io.questdb.griffin.engine.functions.cast.CastIntToIntFunctionFactory,
            io.questdb.griffin.engine.functions.cast.CastIntToLongFunctionFactory,
            io.questdb.griffin.engine.functions.cast.CastIntToFloatFunctionFactory,
            io.questdb.griffin.engine.functions.cast.CastIntToDoubleFunctionFactory,
            io.questdb.griffin.engine.functions.cast.CastIntToStrFunctionFactory,
            io.questdb.griffin.engine.functions.cast.CastIntToDateFunctionFactory,
            io.questdb.griffin.engine.functions.cast.CastIntToTimestampFunctionFactory,
            io.questdb.griffin.engine.functions.cast.CastIntToSymbolFunctionFactory,
            io.questdb.griffin.engine.functions.cast.CastIntToLong256FunctionFactory,
            io.questdb.griffin.engine.functions.cast.CastIntToBooleanFunctionFactory,
//                  cast long to ...,
            io.questdb.griffin.engine.functions.cast.CastLongToShortFunctionFactory,
            io.questdb.griffin.engine.functions.cast.CastLongToByteFunctionFactory,
            io.questdb.griffin.engine.functions.cast.CastLongToCharFunctionFactory,
            io.questdb.griffin.engine.functions.cast.CastLongToIntFunctionFactory,
            io.questdb.griffin.engine.functions.cast.CastLongToLongFunctionFactory,
            io.questdb.griffin.engine.functions.cast.CastLongToFloatFunctionFactory,
            io.questdb.griffin.engine.functions.cast.CastLongToDoubleFunctionFactory,
            io.questdb.griffin.engine.functions.cast.CastLongToStrFunctionFactory,
            io.questdb.griffin.engine.functions.cast.CastLongToDateFunctionFactory,
            io.questdb.griffin.engine.functions.cast.CastLongToTimestampFunctionFactory,
            io.questdb.griffin.engine.functions.cast.CastNullFunctionFactory,
            io.questdb.griffin.engine.functions.cast.CastLongToSymbolFunctionFactory,
            io.questdb.griffin.engine.functions.cast.CastLongToLong256FunctionFactory,
            io.questdb.griffin.engine.functions.cast.CastLongToBooleanFunctionFactory,
            io.questdb.griffin.engine.functions.cast.CastLongToGeoHashFunctionFactory,
//                  cast long256 to ...,
            io.questdb.griffin.engine.functions.cast.CastLong256ToShortFunctionFactory,
            io.questdb.griffin.engine.functions.cast.CastLong256ToByteFunctionFactory,
            io.questdb.griffin.engine.functions.cast.CastLong256ToCharFunctionFactory,
            io.questdb.griffin.engine.functions.cast.CastLong256ToIntFunctionFactory,
            io.questdb.griffin.engine.functions.cast.CastLong256ToLongFunctionFactory,
            io.questdb.griffin.engine.functions.cast.CastLong256ToFloatFunctionFactory,
            io.questdb.griffin.engine.functions.cast.CastLong256ToDoubleFunctionFactory,
            io.questdb.griffin.engine.functions.cast.CastLong256ToStrFunctionFactory,
            io.questdb.griffin.engine.functions.cast.CastLong256ToDateFunctionFactory,
            io.questdb.griffin.engine.functions.cast.CastLong256ToTimestampFunctionFactory,
            io.questdb.griffin.engine.functions.cast.CastLong256ToSymbolFunctionFactory,
            io.questdb.griffin.engine.functions.cast.CastLong256ToLong256FunctionFactory,
            io.questdb.griffin.engine.functions.cast.CastLong256ToBooleanFunctionFactory,
//                  cast date to ...,
            io.questdb.griffin.engine.functions.cast.CastDateToShortFunctionFactory,
            io.questdb.griffin.engine.functions.cast.CastDateToByteFunctionFactory,
            io.questdb.griffin.engine.functions.cast.CastDateToCharFunctionFactory,
            io.questdb.griffin.engine.functions.cast.CastDateToIntFunctionFactory,
            io.questdb.griffin.engine.functions.cast.CastDateToLongFunctionFactory,
            io.questdb.griffin.engine.functions.cast.CastDateToFloatFunctionFactory,
            io.questdb.griffin.engine.functions.cast.CastDateToDoubleFunctionFactory,
            io.questdb.griffin.engine.functions.cast.CastDateToStrFunctionFactory,
            io.questdb.griffin.engine.functions.cast.CastDateToDateFunctionFactory,
            io.questdb.griffin.engine.functions.cast.CastDateToTimestampFunctionFactory,
            io.questdb.griffin.engine.functions.cast.CastDateToSymbolFunctionFactory,
            io.questdb.griffin.engine.functions.cast.CastDateToLong256FunctionFactory,
            io.questdb.griffin.engine.functions.cast.CastDateToBooleanFunctionFactory,
//                  cast timestamp to ...,
            io.questdb.griffin.engine.functions.cast.CastTimestampToShortFunctionFactory,
            io.questdb.griffin.engine.functions.cast.CastTimestampToByteFunctionFactory,
            io.questdb.griffin.engine.functions.cast.CastTimestampToCharFunctionFactory,
            io.questdb.griffin.engine.functions.cast.CastTimestampToIntFunctionFactory,
            io.questdb.griffin.engine.functions.cast.CastTimestampToLongFunctionFactory,
            io.questdb.griffin.engine.functions.cast.CastTimestampToFloatFunctionFactory,
            io.questdb.griffin.engine.functions.cast.CastTimestampToDoubleFunctionFactory,
            io.questdb.griffin.engine.functions.cast.CastTimestampToStrFunctionFactory,
            io.questdb.griffin.engine.functions.cast.CastTimestampToDateFunctionFactory,
            io.questdb.griffin.engine.functions.cast.CastTimestampToTimestampFunctionFactory,
            io.questdb.griffin.engine.functions.cast.CastTimestampToSymbolFunctionFactory,
            io.questdb.griffin.engine.functions.cast.CastTimestampToLong256FunctionFactory,
            io.questdb.griffin.engine.functions.cast.CastTimestampToBooleanFunctionFactory,
//                  cast byte to ...,
            io.questdb.griffin.engine.functions.cast.CastByteToShortFunctionFactory,
            io.questdb.griffin.engine.functions.cast.CastByteToByteFunctionFactory,
            io.questdb.griffin.engine.functions.cast.CastByteToCharFunctionFactory,
            io.questdb.griffin.engine.functions.cast.CastByteToIntFunctionFactory,
            io.questdb.griffin.engine.functions.cast.CastByteToLongFunctionFactory,
            io.questdb.griffin.engine.functions.cast.CastByteToFloatFunctionFactory,
            io.questdb.griffin.engine.functions.cast.CastByteToDoubleFunctionFactory,
            io.questdb.griffin.engine.functions.cast.CastByteToStrFunctionFactory,
            io.questdb.griffin.engine.functions.cast.CastByteToDateFunctionFactory,
            io.questdb.griffin.engine.functions.cast.CastByteToTimestampFunctionFactory,
            io.questdb.griffin.engine.functions.cast.CastByteToSymbolFunctionFactory,
            io.questdb.griffin.engine.functions.cast.CastByteToLong256FunctionFactory,
            io.questdb.griffin.engine.functions.cast.CastByteToBooleanFunctionFactory,
//                  cast boolean to ...,
            io.questdb.griffin.engine.functions.cast.CastBooleanToShortFunctionFactory,
            io.questdb.griffin.engine.functions.cast.CastBooleanToByteFunctionFactory,
            io.questdb.griffin.engine.functions.cast.CastBooleanToCharFunctionFactory,
            io.questdb.griffin.engine.functions.cast.CastBooleanToIntFunctionFactory,
            io.questdb.griffin.engine.functions.cast.CastBooleanToLongFunctionFactory,
            io.questdb.griffin.engine.functions.cast.CastBooleanToFloatFunctionFactory,
            io.questdb.griffin.engine.functions.cast.CastBooleanToDoubleFunctionFactory,
            io.questdb.griffin.engine.functions.cast.CastBooleanToStrFunctionFactory,
            io.questdb.griffin.engine.functions.cast.CastBooleanToDateFunctionFactory,
            io.questdb.griffin.engine.functions.cast.CastBooleanToTimestampFunctionFactory,
            io.questdb.griffin.engine.functions.cast.CastBooleanToSymbolFunctionFactory,
            io.questdb.griffin.engine.functions.cast.CastBooleanToLong256FunctionFactory,
            io.questdb.griffin.engine.functions.cast.CastBooleanToBooleanFunctionFactory,
//                  cast char to ...,
            io.questdb.griffin.engine.functions.cast.CastCharToShortFunctionFactory,
            io.questdb.griffin.engine.functions.cast.CastCharToByteFunctionFactory,
            io.questdb.griffin.engine.functions.cast.CastCharToCharFunctionFactory,
            io.questdb.griffin.engine.functions.cast.CastCharToIntFunctionFactory,
            io.questdb.griffin.engine.functions.cast.CastCharToLongFunctionFactory,
            io.questdb.griffin.engine.functions.cast.CastCharToFloatFunctionFactory,
            io.questdb.griffin.engine.functions.cast.CastCharToDoubleFunctionFactory,
            io.questdb.griffin.engine.functions.cast.CastCharToStrFunctionFactory,
            io.questdb.griffin.engine.functions.cast.CastCharToDateFunctionFactory,
            io.questdb.griffin.engine.functions.cast.CastCharToTimestampFunctionFactory,
            io.questdb.griffin.engine.functions.cast.CastCharToSymbolFunctionFactory,
            io.questdb.griffin.engine.functions.cast.CastCharToLong256FunctionFactory,
//                  cast str to ...,
            io.questdb.griffin.engine.functions.cast.CastStrToIntFunctionFactory,
            io.questdb.griffin.engine.functions.cast.CastStrToDoubleFunctionFactory,
            io.questdb.griffin.engine.functions.cast.CastCharToBooleanFunctionFactory,
            io.questdb.griffin.engine.functions.cast.CastStrToBooleanFunctionFactory,
            io.questdb.griffin.engine.functions.cast.CastStrToFloatFunctionFactory,
            io.questdb.griffin.engine.functions.cast.CastStrToLong256FunctionFactory,
            io.questdb.griffin.engine.functions.cast.CastStrToLongFunctionFactory,
            io.questdb.griffin.engine.functions.cast.CastStrToShortFunctionFactory,
            io.questdb.griffin.engine.functions.cast.CastStrToByteFunctionFactory,
            io.questdb.griffin.engine.functions.cast.CastStrToStrFunctionFactory,
            io.questdb.griffin.engine.functions.cast.CastStrToSymbolFunctionFactory,
            io.questdb.griffin.engine.functions.cast.CastStrToCharFunctionFactory,
            io.questdb.griffin.engine.functions.cast.CastStrToDateFunctionFactory,
            io.questdb.griffin.engine.functions.cast.CastStrToTimestampFunctionFactory,
            io.questdb.griffin.engine.functions.cast.CastStrToBinaryFunctionFactory,
            io.questdb.griffin.engine.functions.cast.CastStrToGeoHashFunctionFactory,
            io.questdb.griffin.engine.functions.cast.CastGeoHashToGeoHashFunctionFactory,
//                  cast symbol to ...
            io.questdb.griffin.engine.functions.cast.CastSymbolToIntFunctionFactory,
            io.questdb.griffin.engine.functions.cast.CastSymbolToDoubleFunctionFactory,
            io.questdb.griffin.engine.functions.cast.CastSymbolToFloatFunctionFactory,
            io.questdb.griffin.engine.functions.cast.CastSymbolToLong256FunctionFactory,
            io.questdb.griffin.engine.functions.cast.CastSymbolToLongFunctionFactory,
            io.questdb.griffin.engine.functions.cast.CastSymbolToShortFunctionFactory,
            io.questdb.griffin.engine.functions.cast.CastSymbolToByteFunctionFactory,
            io.questdb.griffin.engine.functions.cast.CastSymbolToStrFunctionFactory,
            io.questdb.griffin.engine.functions.cast.CastSymbolToSymbolFunctionFactory,
            io.questdb.griffin.engine.functions.cast.CastSymbolToCharFunctionFactory,
            io.questdb.griffin.engine.functions.cast.CastSymbolToDateFunctionFactory,
            io.questdb.griffin.engine.functions.cast.CastSymbolToTimestampFunctionFactory,
            // cast helpers
            io.questdb.griffin.engine.functions.cast.VarcharCastHelperFunctionFactory,
//                  'in'
            io.questdb.griffin.engine.functions.bool.InSymbolCursorFunctionFactory,
            io.questdb.griffin.engine.functions.bool.InStrFunctionFactory,
            io.questdb.griffin.engine.functions.bool.InCharFunctionFactory,
            io.questdb.griffin.engine.functions.bool.InSymbolFunctionFactory,
            io.questdb.griffin.engine.functions.bool.InTimestampStrFunctionFactory,
            io.questdb.griffin.engine.functions.bool.InTimestampTimestampFunctionFactory,
            io.questdb.griffin.engine.functions.bool.BetweenTimestampFunctionFactory,
//                  'all'
            io.questdb.griffin.engine.functions.bool.AllNotEqStrFunctionFactory,
//                  'agg' group by function
            io.questdb.griffin.engine.functions.groupby.StringAggGroupByFunctionFactory,
//                  'sum' group by function
            io.questdb.griffin.engine.functions.groupby.SumDoubleGroupByFunctionFactory,
            io.questdb.griffin.engine.functions.groupby.SumFloatGroupByFunctionFactory,
            io.questdb.griffin.engine.functions.groupby.SumIntGroupByFunctionFactory,
            io.questdb.griffin.engine.functions.groupby.SumLongGroupByFunctionFactory,
            io.questdb.griffin.engine.functions.groupby.SumLong256GroupByFunctionFactory,
            io.questdb.griffin.engine.functions.groupby.KSumDoubleGroupByFunctionFactory,
            io.questdb.griffin.engine.functions.groupby.NSumDoubleGroupByFunctionFactory,
//                  'last' group by function
            io.questdb.griffin.engine.functions.groupby.LastDoubleGroupByFunctionFactory,
            io.questdb.griffin.engine.functions.groupby.LastFloatGroupByFunctionFactory,
            io.questdb.griffin.engine.functions.groupby.LastIntGroupByFunctionFactory,
            io.questdb.griffin.engine.functions.groupby.LastCharGroupByFunctionFactory,
            io.questdb.griffin.engine.functions.groupby.LastShortGroupByFunctionFactory,
            io.questdb.griffin.engine.functions.groupby.LastByteGroupByFunctionFactory,
            io.questdb.griffin.engine.functions.groupby.LastSymbolGroupByFunctionFactory,
            io.questdb.griffin.engine.functions.groupby.LastTimestampGroupByFunctionFactory,
            io.questdb.griffin.engine.functions.groupby.LastDateGroupByFunctionFactory,
            io.questdb.griffin.engine.functions.groupby.LastLongGroupByFunctionFactory,
            io.questdb.griffin.engine.functions.groupby.LastGeoHashGroupByFunctionFactory,

//                  'first' group by function
            io.questdb.griffin.engine.functions.groupby.FirstDoubleGroupByFunctionFactory,
            io.questdb.griffin.engine.functions.groupby.FirstFloatGroupByFunctionFactory,
            io.questdb.griffin.engine.functions.groupby.FirstIntGroupByFunctionFactory,
            io.questdb.griffin.engine.functions.groupby.FirstCharGroupByFunctionFactory,
            io.questdb.griffin.engine.functions.groupby.FirstShortGroupByFunctionFactory,
            io.questdb.griffin.engine.functions.groupby.FirstByteGroupByFunctionFactory,
            io.questdb.griffin.engine.functions.groupby.FirstTimestampGroupByFunctionFactory,
            io.questdb.griffin.engine.functions.groupby.FirstLongGroupByFunctionFactory,
            io.questdb.griffin.engine.functions.groupby.FirstDateGroupByFunctionFactory,
            io.questdb.griffin.engine.functions.groupby.FirstGeoHashGroupByFunctionFactory,
//                  'max' group
            io.questdb.griffin.engine.functions.groupby.MaxDoubleGroupByFunctionFactory,
            io.questdb.griffin.engine.functions.groupby.MaxIntGroupByFunctionFactory,
            io.questdb.griffin.engine.functions.groupby.MaxLongGroupByFunctionFactory,
            io.questdb.griffin.engine.functions.groupby.MaxTimestampGroupByFunctionFactory,
            io.questdb.griffin.engine.functions.groupby.MaxDateGroupByFunctionFactory,
            io.questdb.griffin.engine.functions.groupby.MaxFloatGroupByFunctionFactory,
//                  'min' group
            io.questdb.griffin.engine.functions.groupby.MinDoubleGroupByFunctionFactory,
            io.questdb.griffin.engine.functions.groupby.MinFloatGroupByFunctionFactory,
            io.questdb.griffin.engine.functions.groupby.MinLongGroupByFunctionFactory,
            io.questdb.griffin.engine.functions.groupby.MinIntGroupByFunctionFactory,
            io.questdb.griffin.engine.functions.groupby.MaxCharGroupByFunctionFactory,
            io.questdb.griffin.engine.functions.groupby.MinCharGroupByFunctionFactory,
            io.questdb.griffin.engine.functions.groupby.MinTimestampGroupByFunctionFactory,
            io.questdb.griffin.engine.functions.groupby.MinDateGroupByFunctionFactory,
//                  'count' group by function
            io.questdb.griffin.engine.functions.groupby.CountGroupByFunctionFactory,
            io.questdb.griffin.engine.functions.groupby.CountLongGroupByFunctionFactory,
            io.questdb.griffin.engine.functions.groupby.CountStringGroupByFunctionFactory,
            io.questdb.griffin.engine.functions.groupby.CountSymbolGroupByFunctionFactory,
            io.questdb.griffin.engine.functions.groupby.CountLong256GroupByFunctionFactory,
            //      'haversine_dist_degree' group by function
            io.questdb.griffin.engine.functions.groupby.HaversineDistDegreeGroupByFunctionFactory,
//                  'isOrdered'
            io.questdb.griffin.engine.functions.groupby.IsLongOrderedGroupByFunctionFactory,
//                  round()
            io.questdb.griffin.engine.functions.math.RoundDoubleZeroScaleFunctionFactory,
            io.questdb.griffin.engine.functions.math.RoundDoubleFunctionFactory,
            io.questdb.griffin.engine.functions.math.RoundDownDoubleFunctionFactory,
            io.questdb.griffin.engine.functions.math.RoundUpDoubleFunctionFactory,
            io.questdb.griffin.engine.functions.math.RoundHalfEvenDoubleFunctionFactory,
//                  ceil()
            io.questdb.griffin.engine.functions.math.CeilDoubleFunctionFactory,
            io.questdb.griffin.engine.functions.math.CeilFloatFunctionFactory,
//                  floor()
            io.questdb.griffin.engine.functions.math.FloorDoubleFunctionFactory,
            io.questdb.griffin.engine.functions.math.FloorFloatFunctionFactory,            
//                  case conditional statement
            io.questdb.griffin.engine.functions.conditional.CaseFunctionFactory,
            io.questdb.griffin.engine.functions.conditional.SwitchFunctionFactory,
            io.questdb.griffin.engine.functions.conditional.CoalesceFunctionFactory,
//                  PostgeSQL catalogue functions
            io.questdb.griffin.engine.functions.catalogue.AttrDefCatalogueFunctionFactory,
            io.questdb.griffin.engine.functions.catalogue.PrefixedAttrDefCatalogueFunctionFactory,
            io.questdb.griffin.engine.functions.catalogue.AttributeCatalogueFunctionFactory,
            io.questdb.griffin.engine.functions.catalogue.ClassCatalogueFunctionFactory,
            io.questdb.griffin.engine.functions.catalogue.PrefixedClassCatalogueFunctionFactory,
            io.questdb.griffin.engine.functions.catalogue.IndexCatalogueFunctionFactory,
            io.questdb.griffin.engine.functions.catalogue.InformationSchemaFunctionFactory,
            io.questdb.griffin.engine.functions.catalogue.PrefixedTypeCatalogueFunctionFactory,
            io.questdb.griffin.engine.functions.catalogue.PrefixedDescriptionCatalogueFunctionFactory,
            io.questdb.griffin.engine.functions.catalogue.PrefixedNamespaceCatalogueFunctionFactory,
            io.questdb.griffin.engine.functions.catalogue.NamespaceCatalogueFunctionFactory,
            io.questdb.griffin.engine.functions.catalogue.IsTableVisibleCatalogueFunctionFactory,
            io.questdb.griffin.engine.functions.catalogue.UserByIdCatalogueFunctionFactory,
            io.questdb.griffin.engine.functions.catalogue.TypeCatalogueFunctionFactory,
            io.questdb.griffin.engine.functions.catalogue.VersionFunctionFactory,
            io.questdb.griffin.engine.functions.catalogue.CurrentDatabaseFunctionFactory,
            io.questdb.griffin.engine.functions.catalogue.CurrentSchemaBooleanFunctionFactory,
            io.questdb.griffin.engine.functions.catalogue.CurrentSchemaFunctionFactory,
            io.questdb.griffin.engine.functions.catalogue.PrefixedCurrentSchemasFunctionFactory,
            io.questdb.griffin.engine.functions.catalogue.CursorDereferenceFunctionFactory,
            io.questdb.griffin.engine.functions.catalogue.DescriptionCatalogueFunctionFactory,
            io.questdb.griffin.engine.functions.catalogue.SessionUserFunctionFactory,
            io.questdb.griffin.engine.functions.catalogue.ClassResolveFunctionFactory,
            io.questdb.griffin.engine.functions.catalogue.PrefixedPgGetPartKeyDefFunctionFactory,
            io.questdb.griffin.engine.functions.catalogue.PrefixedPgGetSITExprFunctionFactory,
            io.questdb.griffin.engine.functions.catalogue.PrefixedPgGetSIExprFunctionFactory,
            io.questdb.griffin.engine.functions.catalogue.PgGetSIExprFunctionFactory,
            io.questdb.griffin.engine.functions.catalogue.FormatTypeFunctionFactory,
            io.questdb.griffin.engine.functions.catalogue.ProcCatalogueFunctionFactory,
            io.questdb.griffin.engine.functions.catalogue.RangeCatalogueFunctionFactory,
            io.questdb.griffin.engine.functions.catalogue.PrefixedPgGetKeywordsFunctionFactory,
            io.questdb.griffin.engine.functions.catalogue.TableListFunctionFactory,
            io.questdb.griffin.engine.functions.catalogue.DumpMemoryUsageFunctionFactory,
            io.questdb.griffin.engine.functions.catalogue.DumpThreadStacksFunctionFactory,
            io.questdb.griffin.engine.functions.catalogue.FlushQueryCacheFunctionFactory,
            io.questdb.griffin.engine.functions.catalogue.SimulateCrashFunctionFactory,

//            PostgreSQL advisory locks functions
            io.questdb.griffin.engine.functions.lock.AdvisoryUnlockAll,
//                  concat()
            io.questdb.griffin.engine.functions.str.ConcatFunctionFactory,
            // replace()
            io.questdb.griffin.engine.functions.str.ReplaceStrFunctionFactory,
//                  avg()
            io.questdb.griffin.engine.functions.groupby.AvgDoubleGroupByFunctionFactory,
//                 stddev_samp()
            io.questdb.griffin.engine.functions.groupby.StdDevSampleDoubleGroupByFunctionFactory,
//                  ^
            io.questdb.griffin.engine.functions.math.PowDoubleFunctionFactory,
            io.questdb.griffin.engine.functions.table.AllTablesFunctionFactory,
            io.questdb.griffin.engine.functions.table.TableColumnsFunctionFactory,
            io.questdb.griffin.engine.functions.table.TouchTableFunctionFactory,
            io.questdb.griffin.engine.functions.table.ReaderPoolFunctionFactory,

            // first
            io.questdb.griffin.engine.functions.groupby.FirstSymbolGroupByFunctionFactory,
            // strpos
            io.questdb.griffin.engine.functions.str.StrPosFunctionFactory,
            io.questdb.griffin.engine.functions.str.StrPosCharFunctionFactory,
//                  Change string case
            io.questdb.griffin.engine.functions.str.ToUppercaseFunctionFactory,
            io.questdb.griffin.engine.functions.str.ToLowercaseFunctionFactory,
//          left/right
            io.questdb.griffin.engine.functions.str.LeftFunctionFactory,
            io.questdb.griffin.engine.functions.str.RightFunctionFactory,

            // analytic functions
            io.questdb.griffin.engine.functions.analytic.RowNumberFunctionFactory,

            // metadata functions
            io.questdb.griffin.engine.functions.metadata.BuildFunctionFactory,
            // geohash functions
            io.questdb.griffin.engine.functions.geohash.GeoHashFromCoordinatesFunctionFactory,
            // bin functions
            io.questdb.griffin.engine.functions.bin.Base64FunctionFactory,
            // bit operations
            BitwiseAndLongFunctionFactory,
            BitwiseOrLongFunctionFactory,
            BitwiseNotLongFunctionFactory,
            BitwiseXorLongFunctionFactory,
            BitwiseAndIntFunctionFactory,
            BitwiseOrIntFunctionFactory,
            BitwiseNotIntFunctionFactory,
            BitwiseXorIntFunctionFactory,

            io.questdb.griffin.engine.functions.date.ToTimezoneTimestampFunctionFactory,
            io.questdb.griffin.engine.functions.date.ToUTCTimestampFunctionFactory,

            io.questdb.griffin.engine.functions.catalogue.TypeOfFunctionFactory
            ;
}<|MERGE_RESOLUTION|>--- conflicted
+++ resolved
@@ -92,11 +92,8 @@
     exports io.questdb.griffin.engine.join;
     exports io.questdb.griffin.engine.ops;
     exports io.questdb.cairo.sql.async;
-<<<<<<< HEAD
+    exports io.questdb.client;
     exports io.questdb.griffin.engine.functions.long128;
-=======
-    exports io.questdb.client;
->>>>>>> ac9cb577
 
     provides FunctionFactory with
             // test functions
