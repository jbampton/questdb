/*******************************************************************************
 *     ___                  _   ____  ____
 *    / _ \ _   _  ___  ___| |_|  _ \| __ )
 *   | | | | | | |/ _ \/ __| __| | | |  _ \
 *   | |_| | |_| |  __/\__ \ |_| |_| | |_) |
 *    \__\_\\__,_|\___||___/\__|____/|____/
 *
 *  Copyright (c) 2014-2019 Appsicle
 *  Copyright (c) 2019-2022 QuestDB
 *
 *  Licensed under the Apache License, Version 2.0 (the "License");
 *  you may not use this file except in compliance with the License.
 *  You may obtain a copy of the License at
 *
 *  http://www.apache.org/licenses/LICENSE-2.0
 *
 *  Unless required by applicable law or agreed to in writing, software
 *  distributed under the License is distributed on an "AS IS" BASIS,
 *  WITHOUT WARRANTIES OR CONDITIONS OF ANY KIND, either express or implied.
 *  See the License for the specific language governing permissions and
 *  limitations under the License.
 *
 ******************************************************************************/

package io.questdb.cutlass.pgwire;

import io.questdb.cairo.ColumnType;
import io.questdb.cairo.GeoHashes;
import io.questdb.cairo.TableReader;
import io.questdb.cairo.TableWriter;
import io.questdb.cairo.security.AllowAllCairoSecurityContext;
import io.questdb.cairo.sql.OperationFuture;
import io.questdb.cairo.sql.Record;
import io.questdb.cairo.sql.RecordCursor;
import io.questdb.cairo.sql.RecordCursorFactory;
import io.questdb.cutlass.NetUtils;
import io.questdb.griffin.QueryFutureUpdateListener;
import io.questdb.griffin.SqlException;
import io.questdb.griffin.SqlExecutionContextImpl;
import io.questdb.log.Log;
import io.questdb.log.LogFactory;
import io.questdb.mp.SOCountDownLatch;
import io.questdb.mp.WorkerPool;
import io.questdb.network.DefaultIODispatcherConfiguration;
import io.questdb.network.IODispatcherConfiguration;
import io.questdb.network.NetworkFacade;
import io.questdb.network.NetworkFacadeImpl;
import io.questdb.std.*;
import io.questdb.std.datetime.microtime.MicrosecondClock;
import io.questdb.std.datetime.microtime.TimestampFormatUtils;
import io.questdb.std.datetime.microtime.Timestamps;
import io.questdb.std.str.LPSZ;
import io.questdb.std.str.StringSink;
import io.questdb.test.tools.TestUtils;
import org.junit.*;
import org.junit.runner.RunWith;
import org.junit.runners.Parameterized;
import org.junit.runners.Parameterized.Parameters;
import org.postgresql.PGResultSetMetaData;
import org.postgresql.copy.CopyIn;
import org.postgresql.copy.CopyManager;
import org.postgresql.core.BaseConnection;
import org.postgresql.util.PGTimestamp;
import org.postgresql.util.PSQLException;

import java.io.IOException;
import java.io.InputStream;
import java.sql.*;
import java.text.SimpleDateFormat;
import java.util.GregorianCalendar;
import java.util.Arrays;
import java.util.Collection;
import java.util.List;
import java.util.Properties;
import java.util.TimeZone;
import java.util.concurrent.BrokenBarrierException;
import java.util.concurrent.CountDownLatch;
import java.util.concurrent.CyclicBarrier;
import java.util.concurrent.atomic.AtomicBoolean;
import java.util.concurrent.atomic.AtomicInteger;
import java.util.concurrent.atomic.AtomicLong;
import java.util.stream.Collectors;
import java.util.stream.LongStream;
import java.util.stream.Stream;

import static io.questdb.test.tools.TestUtils.*;
import static org.junit.Assert.*;


@RunWith(Parameterized.class)
@SuppressWarnings("SqlNoDataSourceInspection")
public class PGJobContextTest extends BasePGTest {

    public static final int CONN_AWARE_SIMPLE_BINARY = 1;
    public static final int CONN_AWARE_SIMPLE_TEXT = 2;
    public static final int CONN_AWARE_EXTENDED_BINARY = 4;
    public static final int CONN_AWARE_EXTENDED_TEXT = 8;
    public static final int CONN_AWARE_EXTENDED_PREPARED_BINARY = 16;
    public static final int CONN_AWARE_EXTENDED_PREPARED_TEXT = 32;
    public static final int CONN_AWARE_EXTENDED_CACHED_BINARY = 64;
    public static final int CONN_AWARE_EXTENDED_CACHED_TEXT = 128;
    public static final int CONN_AWARE_ALL =
            CONN_AWARE_SIMPLE_BINARY
                    | CONN_AWARE_SIMPLE_TEXT
                    | CONN_AWARE_EXTENDED_BINARY
                    | CONN_AWARE_EXTENDED_TEXT
                    | CONN_AWARE_EXTENDED_PREPARED_BINARY
                    | CONN_AWARE_EXTENDED_PREPARED_TEXT
                    | CONN_AWARE_EXTENDED_CACHED_BINARY
                    | CONN_AWARE_EXTENDED_CACHED_TEXT;

    /** When set to true, tests or sections of tests that are don't work with the WAL are skipped. */
    public static final boolean SKIP_FAILING_WAL_TESTS = true;

    private static final Log LOG = LogFactory.getLog(PGJobContextTest.class);
    private static final long DAY_MICROS = Timestamps.HOUR_MICROS * 24L;
    private static final int count = 200;
    private static final String createDatesTblStmt = "create table xts as (select timestamp_sequence(0, 3600L * 1000 * 1000) ts from long_sequence(" + count + ")) timestamp(ts) partition by DAY";
    private static List<Object[]> datesArr;

    private final boolean walEnabled;

    public PGJobContextTest(boolean walEnabled) {
        this.walEnabled = walEnabled;
    }

    @Parameters
    public static Collection<Object[]> data() {
        return Arrays.asList(new Object[][] {
                { false }, { true }
        });
    }

    @BeforeClass
    public static void setUpStatic() {
        BasePGTest.setUpStatic();
        inputRoot = TestUtils.getCsvRoot();
        final SimpleDateFormat formatter = new SimpleDateFormat("yyyy-MM-dd HH:mm:ss'.0'");
        formatter.setTimeZone(TimeZone.getTimeZone("UTC"));
        final Stream<Object[]> dates = LongStream.rangeClosed(0, count - 1)
                .map(i -> i * Timestamps.HOUR_MICROS / 1000L)
                .mapToObj(ts -> new Object[]{ts * 1000L, formatter.format(new java.util.Date(ts))});
        datesArr = dates.collect(Collectors.toList());
    }

    @AfterClass
    public static void tearDownStatic() {
        BasePGTest.tearDownStatic();
    }

    @Before
    public void setUp() {
        defaultTableWriteMode = walEnabled ? 1 : 0;
        super.setUp();
    }

    @After
    public void tearDown() {
        super.tearDown();
        defaultTableWriteMode = -1;
    }

    private void mayDrainWalQueue() {
        if (walEnabled)
            drainWalQueue();
    }

    private boolean isDisabledForWalRun() {
        return SKIP_FAILING_WAL_TESTS && walEnabled;
    }

    /**
     * Marker method for tests that don't quite work with the WAL yet.
     * Disables and skips the test.
     */
    private void maySkipOnWalRun() {
        Assume.assumeTrue("Test disabled during WAL run.",!SKIP_FAILING_WAL_TESTS || !walEnabled);
    }

    @Test
    //this looks like the same script as the preparedStatementHex()
    public void testAllParamsHex() throws Exception {
        final String script = ">0000006e00030000757365720078797a0064617461626173650071646200636c69656e745f656e636f64696e67005554463800446174655374796c650049534f0054696d655a6f6e65004575726f70652f4c6f6e646f6e0065787472615f666c6f61745f64696769747300320000\n" +
                "<520000000800000003\n" +
                ">70000000076f6800\n" +
                "<520000000800000000530000001154696d655a6f6e6500474d5400530000001d6170706c69636174696f6e5f6e616d6500517565737444420053000000187365727665725f76657273696f6e0031312e33005300000019696e74656765725f6461746574696d6573006f6e005300000019636c69656e745f656e636f64696e670055544638005a0000000549\n" +
                ">5000\n" +
                ">00\n" +
                ">002200\n" +
                ">5345\n" +
                ">5420\n" +
                ">65\n" +
                ">7874\n" +
                ">7261\n" +
                ">5f\n" +
                ">66\n" +
                ">6c6f\n" +
                ">6174\n" +
                ">5f\n" +
                ">64\n" +
                ">69676974\n" +
                ">73\n" +
                ">20\n" +
                ">3d20\n" +
                ">33\n" +
                ">0000\n" +
                ">0042\n" +
                ">0000000c0000000000000000450000000900000000015300000004\n" +
                "<310000000432000000044300000008534554005a0000000549\n" +
                ">50\n" +
                ">0000\n" +
                ">00\n" +
                ">3700\n" +
                ">5345\n" +
                ">54\n" +
                ">2061\n" +
                ">70\n" +
                ">706c\n" +
                ">69\n" +
                ">6361\n" +
                ">7469\n" +
                ">6f\n" +
                ">6e5f\n" +
                ">6e\n" +
                ">616d6520\n" +
                ">3d20\n" +
                ">2750\n" +
                ">6f\n" +
                ">7374\n" +
                ">67\n" +
                ">726553514c20\n" +
                ">4a\n" +
                ">44\n" +
                ">42\n" +
                ">4320\n" +
                ">44\n" +
                ">726976\n" +
                ">657227\n" +
                ">00\n" +
                ">0000\n" +
                ">420000000c00000000\n" +
                ">0000000045\n" +
                ">00\n" +
                ">000009000000\n" +
                ">00\n" +
                ">0153\n" +
                ">0000\n" +
                ">0004\n" +
                "<310000000432000000044300000008534554005a0000000549\n" +
                ">50\n" +
                ">00\n" +
                ">0000\n" +
                ">2a00\n" +
                ">73\n" +
                ">656c\n" +
                ">65\n" +
                ">6374\n" +
                ">2031\n" +
                ">2c322c\n" +
                ">33\n" +
                ">2066\n" +
                ">72\n" +
                ">6f6d\n" +
                ">20\n" +
                ">6c6f\n" +
                ">6e\n" +
                ">67\n" +
                ">5f7365\n" +
                ">7175\n" +
                ">65\n" +
                ">6e63\n" +
                ">6528\n" +
                ">31\n" +
                ">2900\n" +
                ">00\n" +
                ">0042\n" +
                ">0000000c000000000000000044000000065000450000000900000000005300000004\n" +
                "<31000000043200000004540000004200033100000000000001000000170004ffffffff00003200000000000002000000170004ffffffff00003300000000000003000000170004ffffffff000044000000150003000000013100000001320000000133430000000d53454c4543542031005a0000000549\n" +
                ">50\n" +
                ">000000260073656c6563\n" +
                ">74\n" +
                ">2031\n" +
                ">2066\n" +
                ">72\n" +
                ">6f\n" +
                ">6d\n" +
                ">206c\n" +
                ">6f6e\n" +
                ">675f73\n" +
                ">65\n" +
                ">7175656e63\n" +
                ">65\n" +
                ">2832\n" +
                ">290000\n" +
                ">00\n" +
                ">420000000c000000000000000044000000065000450000000900000000005300000004\n" +
                "<31000000043200000004540000001a00013100000000000001000000170004ffffffff0000440000000b00010000000131440000000b00010000000131430000000d53454c4543542032005a0000000549\n" +
                ">5000\n" +
                ">0000\n" +
                ">2a00\n" +
                ">7365\n" +
                ">6c\n" +
                ">65637420\n" +
                ">31\n" +
                ">2c32\n" +
                ">2c33\n" +
                ">2066\n" +
                ">726f\n" +
                ">6d\n" +
                ">206c\n" +
                ">6f6e\n" +
                ">675f\n" +
                ">7365\n" +
                ">7175\n" +
                ">65\n" +
                ">6e63\n" +
                ">65\n" +
                ">28\n" +
                ">31\n" +
                ">2900\n" +
                ">0000\n" +
                ">420000000c00\n" +
                ">00\n" +
                ">000000\n" +
                ">00\n" +
                ">0000\n" +
                ">44\n" +
                ">0000\n" +
                ">0006\n" +
                ">5000\n" +
                ">45\n" +
                ">0000\n" +
                ">0009\n" +
                ">0000\n" +
                ">0000\n" +
                ">00\n" +
                ">530000\n" +
                ">00\n" +
                ">04\n" +
                "<31000000043200000004540000004200033100000000000001000000170004ffffffff00003200000000000002000000170004ffffffff00003300000000000003000000170004ffffffff000044000000150003000000013100000001320000000133430000000d53454c4543542031005a0000000549\n" +
                ">50\n" +
                ">0000\n" +
                ">00\n" +
                ">26\n" +
                ">0073\n" +
                ">656c\n" +
                ">65637420\n" +
                ">3120\n" +
                ">6672\n" +
                ">6f6d\n" +
                ">20\n" +
                ">6c6f\n" +
                ">6e67\n" +
                ">5f7365\n" +
                ">7175\n" +
                ">656e\n" +
                ">6365\n" +
                ">2832\n" +
                ">2900\n" +
                ">0000\n" +
                ">42000000\n" +
                ">0c\n" +
                ">0000\n" +
                ">0000\n" +
                ">0000\n" +
                ">00\n" +
                ">00\n" +
                ">44\n" +
                ">0000\n" +
                ">0006\n" +
                ">50\n" +
                ">0045\n" +
                ">0000\n" +
                ">0009\n" +
                ">00\n" +
                ">00\n" +
                ">00\n" +
                ">0000\n" +
                ">530000\n" +
                ">0004\n" +
                "<31000000043200000004540000001a00013100000000000001000000170004ffffffff0000440000000b00010000000131440000000b00010000000131430000000d53454c4543542032005a0000000549\n" +
                ">5000\n" +
                ">00\n" +
                ">00\n" +
                ">2a00\n" +
                ">73\n" +
                ">65\n" +
                ">6c65\n" +
                ">6374\n" +
                ">2031\n" +
                ">2c32\n" +
                ">2c\n" +
                ">33\n" +
                ">20\n" +
                ">6672\n" +
                ">6f6d\n" +
                ">20\n" +
                ">6c6f\n" +
                ">6e67\n" +
                ">5f\n" +
                ">73657175656e6365283129\n" +
                ">0000\n" +
                ">0042000000\n" +
                ">0c000000000000\n" +
                ">00\n" +
                ">00\n" +
                ">44\n" +
                ">00\n" +
                ">0000\n" +
                ">06\n" +
                ">5000\n" +
                ">4500\n" +
                ">00\n" +
                ">00\n" +
                ">0900\n" +
                ">00\n" +
                ">00\n" +
                ">0000\n" +
                ">53000000\n" +
                ">04\n" +
                "<31000000043200000004540000004200033100000000000001000000170004ffffffff00003200000000000002000000170004ffffffff00003300000000000003000000170004ffffffff000044000000150003000000013100000001320000000133430000000d53454c4543542031005a0000000549\n" +
                ">50\n" +
                ">0000\n" +
                ">0026\n" +
                ">0073\n" +
                ">65\n" +
                ">6c\n" +
                ">6563\n" +
                ">7420\n" +
                ">312066\n" +
                ">726f\n" +
                ">6d\n" +
                ">206c\n" +
                ">6f\n" +
                ">6e67\n" +
                ">5f73\n" +
                ">65\n" +
                ">7175\n" +
                ">656e\n" +
                ">6365\n" +
                ">283229\n" +
                ">00\n" +
                ">0000\n" +
                ">420000000c\n" +
                ">000000\n" +
                ">00\n" +
                ">0000\n" +
                ">00\n" +
                ">00\n" +
                ">44\n" +
                ">0000\n" +
                ">000650\n" +
                ">0045\n" +
                ">00\n" +
                ">00\n" +
                ">0009\n" +
                ">0000\n" +
                ">00\n" +
                ">00\n" +
                ">00\n" +
                ">5300\n" +
                ">00\n" +
                ">0004\n" +
                "<31000000043200000004540000001a00013100000000000001000000170004ffffffff0000440000000b00010000000131440000000b00010000000131430000000d53454c4543542032005a0000000549\n" +
                ">50\n" +
                ">00\n" +
                ">00\n" +
                ">00\n" +
                ">2a\n" +
                ">0073\n" +
                ">65\n" +
                ">6c\n" +
                ">65\n" +
                ">63\n" +
                ">74\n" +
                ">20\n" +
                ">31\n" +
                ">2c\n" +
                ">32\n" +
                ">2c\n" +
                ">3320\n" +
                ">6672\n" +
                ">6f\n" +
                ">6d\n" +
                ">20\n" +
                ">6c6f\n" +
                ">6e\n" +
                ">67\n" +
                ">5f\n" +
                ">73\n" +
                ">65\n" +
                ">71\n" +
                ">75\n" +
                ">65\n" +
                ">6e\n" +
                ">63\n" +
                ">65\n" +
                ">28\n" +
                ">31\n" +
                ">29\n" +
                ">000000420000000c\n" +
                ">0000000000\n" +
                ">00\n" +
                ">000044\n" +
                ">00\n" +
                ">00\n" +
                ">00\n" +
                ">06\n" +
                ">50\n" +
                ">00\n" +
                ">45\n" +
                ">00\n" +
                ">00\n" +
                ">00\n" +
                ">0900\n" +
                ">00\n" +
                ">00\n" +
                ">00\n" +
                ">00\n" +
                ">530000\n" +
                ">00\n" +
                ">04\n" +
                "<31000000043200000004540000004200033100000000000001000000170004ffffffff00003200000000000002000000170004ffffffff00003300000000000003000000170004ffffffff000044000000150003000000013100000001320000000133430000000d53454c4543542031005a0000000549\n" +
                ">50\n" +
                ">00\n" +
                ">00\n" +
                ">00\n" +
                ">2600\n" +
                ">7365\n" +
                ">6c\n" +
                ">6563\n" +
                ">74\n" +
                ">20\n" +
                ">3120\n" +
                ">66\n" +
                ">72\n" +
                ">6f\n" +
                ">6d\n" +
                ">20\n" +
                ">6c\n" +
                ">6f\n" +
                ">6e\n" +
                ">67\n" +
                ">5f\n" +
                ">73\n" +
                ">65\n" +
                ">71\n" +
                ">75\n" +
                ">65\n" +
                ">6e\n" +
                ">63\n" +
                ">65\n" +
                ">28\n" +
                ">32\n" +
                ">29\n" +
                ">00\n" +
                ">00\n" +
                ">00\n" +
                ">420000\n" +
                ">00\n" +
                ">0c\n" +
                ">00\n" +
                ">00\n" +
                ">0000\n" +
                ">00\n" +
                ">00\n" +
                ">00\n" +
                ">00\n" +
                ">4400\n" +
                ">00\n" +
                ">00\n" +
                ">06\n" +
                ">50\n" +
                ">00\n" +
                ">45\n" +
                ">00\n" +
                ">00\n" +
                ">00\n" +
                ">09\n" +
                ">00\n" +
                ">00\n" +
                ">00\n" +
                ">0000\n" +
                ">5300\n" +
                ">00\n" +
                ">00\n" +
                ">04\n" +
                "<31000000043200000004540000001a00013100000000000001000000170004ffffffff0000440000000b00010000000131440000000b00010000000131430000000d53454c4543542032005a0000000549\n" +
                ">50\n" +
                ">0000\n" +
                ">00\n" +
                ">2d\n" +
                ">53\n" +
                ">5f\n" +
                ">31\n" +
                ">0073\n" +
                ">65\n" +
                ">6c\n" +
                ">65\n" +
                ">63\n" +
                ">74\n" +
                ">20\n" +
                ">31\n" +
                ">2c\n" +
                ">32\n" +
                ">2c\n" +
                ">33\n" +
                ">2066\n" +
                ">72\n" +
                ">6f\n" +
                ">6d\n" +
                ">206c\n" +
                ">6f\n" +
                ">6e\n" +
                ">675f\n" +
                ">7365\n" +
                ">71\n" +
                ">75\n" +
                ">65\n" +
                ">6e\n" +
                ">63\n" +
                ">65\n" +
                ">28\n" +
                ">31\n" +
                ">2900\n" +
                ">00\n" +
                ">00\n" +
                ">420000000f0053\n" +
                ">5f\n" +
                ">31\n" +
                ">0000\n" +
                ">00\n" +
                ">00\n" +
                ">00\n" +
                ">00\n" +
                ">00\n" +
                ">44\n" +
                ">0000\n" +
                ">0006\n" +
                ">50\n" +
                ">00\n" +
                ">4500\n" +
                ">00\n" +
                ">00\n" +
                ">09\n" +
                ">0000\n" +
                ">00\n" +
                ">00\n" +
                ">00\n" +
                ">530000\n" +
                ">0004\n" +
                "<31000000043200000004540000004200033100000000000001000000170004ffffffff00003200000000000002000000170004ffffffff00003300000000000003000000170004ffffffff000044000000150003000000013100000001320000000133430000000d53454c4543542031005a0000000549\n" +
                ">5000\n" +
                ">00\n" +
                ">00\n" +
                ">26\n" +
                ">00\n" +
                ">73\n" +
                ">656c\n" +
                ">65\n" +
                ">63\n" +
                ">74\n" +
                ">20\n" +
                ">31\n" +
                ">20\n" +
                ">66\n" +
                ">72\n" +
                ">6f\n" +
                ">6d\n" +
                ">20\n" +
                ">6c\n" +
                ">6f\n" +
                ">6e\n" +
                ">67\n" +
                ">5f\n" +
                ">73\n" +
                ">65\n" +
                ">71\n" +
                ">75\n" +
                ">65\n" +
                ">6e\n" +
                ">6365\n" +
                ">28\n" +
                ">32\n" +
                ">29\n" +
                ">00\n" +
                ">00\n" +
                ">00\n" +
                ">420000\n" +
                ">00\n" +
                ">0c\n" +
                ">00\n" +
                ">00\n" +
                ">00\n" +
                ">00\n" +
                ">00\n" +
                ">00\n" +
                ">00\n" +
                ">00\n" +
                ">44\n" +
                ">00\n" +
                ">00\n" +
                ">00\n" +
                ">06\n" +
                ">50\n" +
                ">00\n" +
                ">45\n" +
                ">0000\n" +
                ">0009\n" +
                ">00\n" +
                ">00\n" +
                ">00\n" +
                ">00\n" +
                ">00\n" +
                ">5300\n" +
                ">00\n" +
                ">00\n" +
                ">04\n" +
                "<31000000043200000004540000001a00013100000000000001000000170004ffffffff0000440000000b00010000000131440000000b00010000000131430000000d53454c4543542032005a0000000549\n" +
                ">4200\n" +
                ">00\n" +
                ">00\n" +
                ">0f\n" +
                ">00\n" +
                ">53\n" +
                ">5f\n" +
                ">31\n" +
                ">0000\n" +
                ">00\n" +
                ">00\n" +
                ">00\n" +
                ">00\n" +
                ">00\n" +
                ">45000000\n" +
                ">0900\n" +
                ">00\n" +
                ">00\n" +
                ">00\n" +
                ">0053\n" +
                ">00000004\n" +
                "<320000000444000000150003000000013100000001320000000133430000000d53454c4543542031005a0000000549\n" +
                ">5000\n" +
                ">00\n" +
                ">00\n" +
                ">26\n" +
                ">00\n" +
                ">73\n" +
                ">65\n" +
                ">6c\n" +
                ">65\n" +
                ">63\n" +
                ">74\n" +
                ">20\n" +
                ">31\n" +
                ">20\n" +
                ">66\n" +
                ">72\n" +
                ">6f\n" +
                ">6d\n" +
                ">20\n" +
                ">6c6f6e675f73657175656e63\n" +
                ">65283229000000\n" +
                ">420000000c00\n" +
                ">00\n" +
                ">00\n" +
                ">00\n" +
                ">00\n" +
                ">00\n" +
                ">00\n" +
                ">00\n" +
                ">44\n" +
                ">00\n" +
                ">00\n" +
                ">00\n" +
                ">06\n" +
                ">50\n" +
                ">00\n" +
                ">45\n" +
                ">00\n" +
                ">00\n" +
                ">00\n" +
                ">09\n" +
                ">00\n" +
                ">00\n" +
                ">00\n" +
                ">00\n" +
                ">00\n" +
                ">53000000\n" +
                ">04\n" +
                "<31000000043200000004540000001a00013100000000000001000000170004ffffffff0000440000000b00010000000131440000000b00010000000131430000000d53454c4543542032005a0000000549\n" +
                ">42\n" +
                ">00\n" +
                ">00\n" +
                ">00\n" +
                ">0f\n" +
                ">00\n" +
                ">53\n" +
                ">5f\n" +
                ">31\n" +
                ">00\n" +
                ">00\n" +
                ">00\n" +
                ">00\n" +
                ">00\n" +
                ">00\n" +
                ">00\n" +
                ">45\n" +
                ">00\n" +
                ">00\n" +
                ">00\n" +
                ">09\n" +
                ">00\n" +
                ">00\n" +
                ">000000\n" +
                ">5300\n" +
                ">0000\n" +
                ">04\n" +
                "<320000000444000000150003000000013100000001320000000133430000000d53454c4543542031005a0000000549\n" +
                ">5000\n" +
                ">00\n" +
                ">00\n" +
                ">26\n" +
                ">00\n" +
                ">73\n" +
                ">65\n" +
                ">6c\n" +
                ">65\n" +
                ">63\n" +
                ">74\n" +
                ">20\n" +
                ">31\n" +
                ">20\n" +
                ">66\n" +
                ">72\n" +
                ">6f\n" +
                ">6d\n" +
                ">20\n" +
                ">6c\n" +
                ">6f\n" +
                ">6e\n" +
                ">67\n" +
                ">5f\n" +
                ">73\n" +
                ">65\n" +
                ">71\n" +
                ">75\n" +
                ">65\n" +
                ">6e\n" +
                ">63\n" +
                ">65\n" +
                ">28\n" +
                ">32\n" +
                ">29\n" +
                ">00\n" +
                ">00\n" +
                ">00\n" +
                ">420000\n" +
                ">00\n" +
                ">0c\n" +
                ">00\n" +
                ">00\n" +
                ">00\n" +
                ">00\n" +
                ">00\n" +
                ">00\n" +
                ">00\n" +
                ">00\n" +
                ">44\n" +
                ">00\n" +
                ">00\n" +
                ">00\n" +
                ">06\n" +
                ">50\n" +
                ">00\n" +
                ">45\n" +
                ">00\n" +
                ">00\n" +
                ">00\n" +
                ">09\n" +
                ">00\n" +
                ">00\n" +
                ">00\n" +
                ">00\n" +
                ">00\n" +
                ">5300\n" +
                ">00\n" +
                ">00\n" +
                ">04\n" +
                "<31000000043200000004540000001a00013100000000000001000000170004ffffffff0000440000000b00010000000131440000000b00010000000131430000000d53454c4543542032005a0000000549\n" +
                ">42\n" +
                ">00\n" +
                ">00\n" +
                ">00\n" +
                ">0f\n" +
                ">00\n" +
                ">53\n" +
                ">5f\n" +
                ">31\n" +
                ">00\n" +
                ">00\n" +
                ">00\n" +
                ">00\n" +
                ">00\n" +
                ">00\n" +
                ">00\n" +
                ">45\n" +
                ">00\n" +
                ">00\n" +
                ">00\n" +
                ">09\n" +
                ">00\n" +
                ">00\n" +
                ">00\n" +
                ">00\n" +
                ">00\n" +
                ">53\n" +
                ">00\n" +
                ">00\n" +
                ">00\n" +
                ">04\n" +
                "<320000000444000000150003000000013100000001320000000133430000000d53454c4543542031005a0000000549\n" +
                ">50\n" +
                ">00\n" +
                ">00\n" +
                ">00\n" +
                ">2600\n" +
                ">73\n" +
                ">65\n" +
                ">6c\n" +
                ">65\n" +
                ">63\n" +
                ">74\n" +
                ">20\n" +
                ">31\n" +
                ">20\n" +
                ">66\n" +
                ">72\n" +
                ">6f\n" +
                ">6d\n" +
                ">20\n" +
                ">6c\n" +
                ">6f\n" +
                ">6e\n" +
                ">67\n" +
                ">5f\n" +
                ">73\n" +
                ">65\n" +
                ">71\n" +
                ">75\n" +
                ">65\n" +
                ">6e\n" +
                ">63\n" +
                ">65\n" +
                ">28\n" +
                ">32\n" +
                ">29\n" +
                ">00\n" +
                ">00\n" +
                ">00\n" +
                ">420000\n" +
                ">00\n" +
                ">0c\n" +
                ">00\n" +
                ">00\n" +
                ">00\n" +
                ">0000\n" +
                ">0000\n" +
                ">00\n" +
                ">4400\n" +
                ">00\n" +
                ">00\n" +
                ">06\n" +
                ">50\n" +
                ">00\n" +
                ">45\n" +
                ">00\n" +
                ">00\n" +
                ">00\n" +
                ">09\n" +
                ">00\n" +
                ">00\n" +
                ">00\n" +
                ">00\n" +
                ">00\n" +
                ">5300\n" +
                ">00\n" +
                ">00\n" +
                ">04\n" +
                "<31000000043200000004540000001a00013100000000000001000000170004ffffffff0000440000000b00010000000131440000000b00010000000131430000000d53454c4543542032005a0000000549\n" +
                ">42\n" +
                ">00\n" +
                ">00\n" +
                ">00\n" +
                ">0f\n" +
                ">00\n" +
                ">53\n" +
                ">5f\n" +
                ">31\n" +
                ">00\n" +
                ">00\n" +
                ">00\n" +
                ">00\n" +
                ">00\n" +
                ">00\n" +
                ">00\n" +
                ">45\n" +
                ">00\n" +
                ">00\n" +
                ">00\n" +
                ">09\n" +
                ">0000\n" +
                ">00\n" +
                ">00\n" +
                ">00\n" +
                ">5300\n" +
                ">00\n" +
                ">00\n" +
                ">04\n" +
                "<320000000444000000150003000000013100000001320000000133430000000d53454c4543542031005a0000000549\n" +
                ">50\n" +
                ">00\n" +
                ">00\n" +
                ">00\n" +
                ">26\n" +
                ">00\n" +
                ">73\n" +
                ">65\n" +
                ">6c\n" +
                ">65\n" +
                ">63\n" +
                ">74\n" +
                ">2031\n" +
                ">20\n" +
                ">66\n" +
                ">72\n" +
                ">6f\n" +
                ">6d\n" +
                ">20\n" +
                ">6c6f6e675f\n" +
                ">73\n" +
                ">65\n" +
                ">71\n" +
                ">75\n" +
                ">65\n" +
                ">6e\n" +
                ">63\n" +
                ">65\n" +
                ">28\n" +
                ">32\n" +
                ">29\n" +
                ">00\n" +
                ">00\n" +
                ">00\n" +
                ">420000\n" +
                ">00\n" +
                ">0c\n" +
                ">00\n" +
                ">00\n" +
                ">00\n" +
                ">00\n" +
                ">00\n" +
                ">00\n" +
                ">00\n" +
                ">00\n" +
                ">44\n" +
                ">00\n" +
                ">00\n" +
                ">00\n" +
                ">06\n" +
                ">50\n" +
                ">00\n" +
                ">45\n" +
                ">00\n" +
                ">00\n" +
                ">00\n" +
                ">09\n" +
                ">00\n" +
                ">00\n" +
                ">00\n" +
                ">00\n" +
                ">00\n" +
                ">5300\n" +
                ">00\n" +
                ">00\n" +
                ">04\n" +
                "<31000000043200000004540000001a00013100000000000001000000170004ffffffff0000440000000b00010000000131440000000b00010000000131430000000d53454c4543542032005a0000000549\n" +
                ">42\n" +
                ">00\n" +
                ">00\n" +
                ">00\n" +
                ">0f\n" +
                ">00\n" +
                ">53\n" +
                ">5f\n" +
                ">31\n" +
                ">00\n" +
                ">00\n" +
                ">00\n" +
                ">00\n" +
                ">00\n" +
                ">00\n" +
                ">00\n" +
                ">45\n" +
                ">00\n" +
                ">00\n" +
                ">00\n" +
                ">09\n" +
                ">00\n" +
                ">00\n" +
                ">00\n" +
                ">00\n" +
                ">00\n" +
                ">53\n" +
                ">00\n" +
                ">00\n" +
                ">00\n" +
                ">04\n" +
                "<320000000444000000150003000000013100000001320000000133430000000d53454c4543542031005a0000000549\n" +
                ">50\n" +
                ">00\n" +
                ">00\n" +
                ">00\n" +
                ">26\n" +
                ">00\n" +
                ">73\n" +
                ">65\n" +
                ">6c\n" +
                ">65\n" +
                ">63\n" +
                ">74\n" +
                ">20\n" +
                ">31\n" +
                ">20\n" +
                ">66\n" +
                ">72\n" +
                ">6f\n" +
                ">6d\n" +
                ">20\n" +
                ">6c\n" +
                ">6f\n" +
                ">6e\n" +
                ">67\n" +
                ">5f\n" +
                ">73\n" +
                ">65\n" +
                ">71\n" +
                ">75\n" +
                ">65\n" +
                ">6e\n" +
                ">63\n" +
                ">65\n" +
                ">28\n" +
                ">32\n" +
                ">29\n" +
                ">00\n" +
                ">00\n" +
                ">00\n" +
                ">420000\n" +
                ">00\n" +
                ">0c\n" +
                ">00\n" +
                ">00\n" +
                ">00\n" +
                ">00\n" +
                ">00\n" +
                ">00\n" +
                ">00\n" +
                ">00\n" +
                ">44\n" +
                ">00\n" +
                ">00\n" +
                ">00\n" +
                ">06\n" +
                ">50\n" +
                ">00\n" +
                ">45\n" +
                ">00\n" +
                ">00\n" +
                ">00\n" +
                ">09\n" +
                ">00\n" +
                ">00\n" +
                ">00\n" +
                ">00\n" +
                ">00\n" +
                ">5300\n" +
                ">00\n" +
                ">00\n" +
                ">04\n" +
                "<31000000043200000004540000001a00013100000000000001000000170004ffffffff0000440000000b00010000000131440000000b00010000000131430000000d53454c4543542032005a0000000549\n" +
                ">5800000004\n";
        assertHexScript(
                getFragmentedSendFacade(),
                script,
                getHexPgWireConfig()
        );
    }

    @Test
    public void testAllTypesSelectExtended() throws Exception {
        testAllTypesSelect(false);
    }

    @Test
    public void testAllTypesSelectSimple() throws Exception {
        testAllTypesSelect(true);
    }

    @Test
    public void testBadMessageLength() throws Exception {
        final String script =
                ">0000006900030000757365720078797a006461746162617365006e6162755f61707000636c69656e745f656e636f64696e67005554463800446174655374796c650049534f0054696d655a6f6e6500474d540065787472615f666c6f61745f64696769747300320000\n" +
                        "<520000000800000003\n" +
                        ">70000000006f6800\n" +
                        "<!!";
        assertHexScript(
                getFragmentedSendFacade(),
                script,
                new Port0PGWireConfiguration()
        );
    }

    @Test
    public void testBadPasswordLength() throws Exception {
        assertHexScript(
                NetworkFacadeImpl.INSTANCE,
                ">0000000804d2162f\n" +
                        "<4e\n" +
                        ">0000007500030000757365720061646d696e006461746162617365006e6162755f61707000636c69656e745f656e636f64696e67005554463800446174655374796c650049534f0054696d655a6f6e65004575726f70652f4c6f6e646f6e0065787472615f666c6f61745f64696769747300320000\n" +
                        "<520000000800000003\n" +
                        ">700000000464756e6e6f00\n" +
                        "<!!",
                new Port0PGWireConfiguration()
        );
    }

    @Test
    public void testBasicFetch() throws Exception {
        assertWithPgServer(CONN_AWARE_ALL & ~CONN_AWARE_SIMPLE_TEXT, (connection, binary) -> {
            connection.setAutoCommit(false);
            int totalRows = 100;

            PreparedStatement tbl = connection.prepareStatement("create table x (a int)");
            tbl.execute();

            PreparedStatement insert = connection.prepareStatement("insert into x(a) values(?)");
            for (int i = 0; i < totalRows; i++) {
                insert.setInt(1, i);
                insert.execute();
            }
            connection.commit();
            PreparedStatement stmt = connection.prepareStatement("x");
            int[] testSizes = {0, 1, 49, 50, 51, 99, 100, 101};
            for (int testSize : testSizes) {
                stmt.setFetchSize(testSize);
                assertEquals(testSize, stmt.getFetchSize());

                ResultSet rs = stmt.executeQuery();
                assertEquals(testSize, rs.getFetchSize());

                int count = 0;
                while (rs.next()) {
                    assertEquals(count, rs.getInt(1));
                    ++count;
                }

                assertEquals(totalRows, count);
            }
        });
    }

    @Test
    public void testBatchInsertWithTransaction() throws Exception {
        assertWithPgServer(CONN_AWARE_ALL, (connection, binary) -> {
            try (Statement statement = connection.createStatement()) {
                statement.executeUpdate("create table test (id long,val int)");
                statement.executeUpdate("create table test2(id long,val int)");
            }

            connection.setAutoCommit(false);
            try (PreparedStatement batchInsert = connection.prepareStatement("insert into test(id,val) values(?,?)")) {
                batchInsert.setLong(1, 0L);
                batchInsert.setInt(2, 1);
                batchInsert.addBatch();
                batchInsert.setLong(1, 1L);
                batchInsert.setInt(2, 2);
                batchInsert.addBatch();
                batchInsert.setLong(1, 2L);
                batchInsert.setInt(2, 3);
                batchInsert.addBatch();
                batchInsert.clearParameters();
                batchInsert.executeLargeBatch();
            }

            try (PreparedStatement batchInsert = connection.prepareStatement("insert into test2(id,val) values(?,?)")) {
                batchInsert.setLong(1, 0L);
                batchInsert.setInt(2, 1);
                batchInsert.addBatch();
                batchInsert.setLong(1, 1L);
                batchInsert.setInt(2, 2);
                batchInsert.addBatch();
                batchInsert.setLong(1, 2L);
                batchInsert.setInt(2, 3);
                batchInsert.addBatch();
                batchInsert.clearParameters();
                batchInsert.executeLargeBatch();
            }

            connection.commit();

            connection.setAutoCommit(true);
            StringSink sink = new StringSink();
            String expected = "id[BIGINT],val[INTEGER]\n" +
                    "0,1\n" +
                    "1,2\n" +
                    "2,3\n";
            Statement statement = connection.createStatement();
            ResultSet rs = statement.executeQuery("select * from test");
            assertResultSet(expected, sink, rs);

            sink.clear();
            Statement statement2 = connection.createStatement();
            ResultSet rs2 = statement2.executeQuery("select * from test2");
            assertResultSet(expected, sink, rs2);

            //now switch on autocommit and check that data is inserted without explicitly calling commit()
            connection.setAutoCommit(true);
            try (PreparedStatement batchInsert = connection.prepareStatement("insert into test(id,val) values(?,?)")) {
                batchInsert.setLong(1, 3L);
                batchInsert.setInt(2, 4);
                batchInsert.addBatch();
                batchInsert.setLong(1, 4L);
                batchInsert.setInt(2, 5);
                batchInsert.addBatch();
                batchInsert.setLong(1, 5L);
                batchInsert.setInt(2, 6);
                batchInsert.addBatch();
                batchInsert.clearParameters();
                batchInsert.executeLargeBatch();
            }

            sink.clear();
            expected = "id[BIGINT],val[INTEGER]\n" +
                    "0,1\n" +
                    "1,2\n" +
                    "2,3\n" +
                    "3,4\n" +
                    "4,5\n" +
                    "5,6\n";
            Statement statement3 = connection.createStatement();
            ResultSet rs3 = statement3.executeQuery("select * from test");
            assertResultSet(expected, sink, rs3);

            //now fail insertion during transaction
            try (Statement statement4 = connection.createStatement()) {
                statement4.executeUpdate("create table anothertab(id long, val int, k timestamp) timestamp(k) ");
            }
            connection.setAutoCommit(false);
            try (PreparedStatement batchInsert = connection.prepareStatement("insert into anothertab(id, val, k) values(?,?,?)")) {
                batchInsert.setLong(1, 3L);
                batchInsert.setInt(2, 4);
                batchInsert.setLong(3, 1_000L);
                batchInsert.addBatch();
                batchInsert.setLong(1, 4L);
                batchInsert.setInt(2, 5);
                batchInsert.setLong(3, 0L);
                batchInsert.addBatch();
                batchInsert.setLong(1, 5L);
                batchInsert.setInt(2, 6);
                batchInsert.setLong(3, 2_000L);
                batchInsert.addBatch();
                batchInsert.clearParameters();
                batchInsert.executeLargeBatch();
                Assert.fail();
            } catch (Exception e) {
                LOG.error().$(e).$();
            }
            //now transaction fail, we should rollback transaction
            connection.rollback();
            connection.setAutoCommit(true);
            sink.clear();
            expected = "id[BIGINT],val[INTEGER],k[TIMESTAMP]\n";
            Statement statement4 = connection.createStatement();
            ResultSet rs4 = statement4.executeQuery("select * from anothertab");
            assertResultSet(expected, sink, rs4);
        });
    }

    @Test
    public void testBindVariableInFilter() throws Exception {
        assertWithPgServer(CONN_AWARE_ALL & ~(CONN_AWARE_SIMPLE_TEXT), (connection, binary) -> {
            connection.setAutoCommit(false);
            connection.prepareStatement("create table x (l long, ts timestamp) timestamp(ts)").execute();
            connection.prepareStatement("insert into x values (100, 0)").execute();
            connection.prepareStatement("insert into x values (101, 1)").execute();
            connection.prepareStatement("insert into x values (102, 2)").execute();
            connection.prepareStatement("insert into x values (103, 3)").execute();
            connection.commit();

            sink.clear();
            try (PreparedStatement ps = connection.prepareStatement("select * from x where l != ?")) {
                ps.setLong(1, 0);
                try (ResultSet rs = ps.executeQuery()) {
                    assertResultSet(
                            "l[BIGINT],ts[TIMESTAMP]\n" +
                                    "100,1970-01-01 00:00:00.0\n" +
                                    "101,1970-01-01 00:00:00.000001\n" +
                                    "102,1970-01-01 00:00:00.000002\n" +
                                    "103,1970-01-01 00:00:00.000003\n",
                            sink,
                            rs
                    );
                }
            }
        });
    }

    @Test
    public void testBindVariableIsNotNullBinaryTransfer() throws Exception {
        testBindVariableIsNotNull(true);
    }

    @Test
    public void testBindVariableIsNotNullStringTransfer() throws Exception {
        testBindVariableIsNotNull(false);
    }

    @Test
    public void testBindVariableIsNull() throws Exception {
        // todo: in "simple" mode we do not support this SQL:
        //    tab1 where 'NaN'::double precision is null
        assertWithPgServer(CONN_AWARE_ALL & ~(CONN_AWARE_SIMPLE_TEXT | CONN_AWARE_SIMPLE_BINARY), (connection, binary) -> {
            connection.setAutoCommit(false);
            connection.prepareStatement("create table tab1 (value int, ts timestamp) timestamp(ts)").execute();
            connection.prepareStatement("insert into tab1 (value, ts) values (100, 0)").execute();
            connection.prepareStatement("insert into tab1 (value, ts) values (null, 1)").execute();
            connection.commit();
            connection.setAutoCommit(true);

            sink.clear();
            try (PreparedStatement ps = connection.prepareStatement("tab1 where null is null")) {
                try (ResultSet rs = ps.executeQuery()) {
                    // all rows, null = null is always true
                    assertResultSet(
                            "value[INTEGER],ts[TIMESTAMP]\n" +
                                    "100,1970-01-01 00:00:00.0\n" +
                                    "null,1970-01-01 00:00:00.000001\n",
                            sink,
                            rs
                    );
                }
            }

            sink.clear();
            try (PreparedStatement ps = connection.prepareStatement("tab1 where (? | null) is null")) {
                ps.setLong(1, 1066);
                try (ResultSet rs = ps.executeQuery()) {
                    assertResultSet(
                            "value[INTEGER],ts[TIMESTAMP]\n" +
                                    "100,1970-01-01 00:00:00.0\n" +
                                    "null,1970-01-01 00:00:00.000001\n",
                            sink,
                            rs
                    );
                }
            }

            sink.clear();
            try (PreparedStatement ps = connection.prepareStatement("tab1 where ? is null")) {
                // 'is' is an alias for '=', the matching type for this operator, with null
                // on the right, is DOUBLE (EqDoubleFunctionFactory)
                ps.setDouble(1, Double.NaN);
                try (ResultSet rs = ps.executeQuery()) {
                    assertResultSet(
                            "value[INTEGER],ts[TIMESTAMP]\n" +
                                    "100,1970-01-01 00:00:00.0\n" +
                                    "null,1970-01-01 00:00:00.000001\n",
                            sink,
                            rs
                    );
                }
            }

            sink.clear();
            try (PreparedStatement ps = connection.prepareStatement("tab1 where ? is null")) {
                // type information is lost in text mode; Numbers.INT_NaN is transmitted as "-2147483648" string
                // and bind variable type is set to BYTEA, despite us calling setInt()
                // server cannot assume that the client is sending null
                ps.setInt(1, Numbers.INT_NaN);
                try (ResultSet rs = ps.executeQuery()) {
                    if (binary) {
                        // in binary protocol DOUBLE.null == INT.null
                        assertResultSet(
                                "value[INTEGER],ts[TIMESTAMP]\n" +
                                        "100,1970-01-01 00:00:00.0\n" +
                                        "null,1970-01-01 00:00:00.000001\n",
                                sink,
                                rs
                        );
                    } else {
                        // in string protocol DOUBLE.null != INT.null
                        assertResultSet(
                                "value[INTEGER],ts[TIMESTAMP]\n",
                                sink,
                                rs
                        );
                    }
                }
            }

            sink.clear();
            try (PreparedStatement ps = connection.prepareStatement("tab1 where ? is null")) {
                // 'is' is an alias for '=', the matching type for this operator
                // (with null on the right) is DOUBLE, and thus INT is a valid
                // value type
                ps.setInt(1, 21);
                try (ResultSet rs = ps.executeQuery()) {
                    assertResultSet(
                            "value[INTEGER],ts[TIMESTAMP]\n",
                            sink,
                            rs
                    );
                }
            }

            try (PreparedStatement ps = connection.prepareStatement("tab1 where ? is null")) {
                ps.setString(1, "");
                try (ResultSet ignore1 = ps.executeQuery()) {
                    Assert.fail();
                } catch (PSQLException e) {
                    TestUtils.assertContains(e.getMessage(), "inconvertible value:  [STRING -> DOUBLE] tuple: 0");
                }
            }

            try (PreparedStatement ps = connection.prepareStatement("tab1 where ? is null")) {
                ps.setString(1, "cha-cha-cha");
                try (ResultSet ignore1 = ps.executeQuery()) {
                    Assert.fail();
                } catch (PSQLException e) {
                    TestUtils.assertContains(e.getMessage(), "inconvertible value: cha-cha-cha [STRING -> DOUBLE] tuple: 0");
                }
            }

            try (PreparedStatement ps = connection.prepareStatement("tab1 where value is ?")) {
                ps.setString(1, "NULL");
                try (ResultSet ignore1 = ps.executeQuery()) {
                    Assert.fail();
                } catch (PSQLException e) {
                    TestUtils.assertContains(e.getMessage(), "IS must be followed by NULL");

                }
            }

            try (PreparedStatement ps = connection.prepareStatement("tab1 where null is ?")) {
                ps.setDouble(1, Double.NaN);
                try (ResultSet ignore1 = ps.executeQuery()) {
                    Assert.fail();
                } catch (PSQLException e) {
                    TestUtils.assertContains(e.getMessage(), "IS must be followed by NULL");
                }
            }

            try (PreparedStatement ps = connection.prepareStatement("tab1 where null is ?")) {
                ps.setNull(1, Types.NULL);
                try (ResultSet ignored1 = ps.executeQuery()) {
                    Assert.fail();
                } catch (PSQLException e) {
                    TestUtils.assertContains(e.getMessage(), "IS must be followed by NULL");
                }
            }

            try (PreparedStatement ps = connection.prepareStatement("tab1 where value is ?")) {
                ps.setString(1, "NULL");
                try (ResultSet ignored1 = ps.executeQuery()) {
                    Assert.fail();
                } catch (PSQLException e) {
                    TestUtils.assertContains(e.getMessage(), "IS must be followed by NULL");
                }
            }
        });
    }

    @Test
    public void testBindVariablesWithIndexedSymbolInFilterBinaryTransfer() throws Exception {
        testBindVariablesWithIndexedSymbolInFilter(true, true);
    }

    @Test
    public void testBindVariablesWithIndexedSymbolInFilterStringTransfer() throws Exception {
        testBindVariablesWithIndexedSymbolInFilter(false, true);
    }

    @Test
    public void testBindVariablesWithNonIndexedSymbolInFilterBinaryTransfer() throws Exception {
        testBindVariablesWithIndexedSymbolInFilter(true, false);
    }

    @Test
    public void testBindVariablesWithNonIndexedSymbolInFilterStringTransfer() throws Exception {
        testBindVariablesWithIndexedSymbolInFilter(false, false);
    }

    @Test
    public void testBlobOverLimit() throws Exception {
        PGWireConfiguration configuration = new Port0PGWireConfiguration() {
            @Override
            public int getMaxBlobSizeOnQuery() {
                return 150;
            }
        };

        TestUtils.assertMemoryLeak(() -> {
            try (
                    final PGWireServer server = createPGServer(configuration);
                    final Connection connection = getConnection(server.getPort(), false, true)
            ) {
                Statement statement = connection.createStatement();
                statement.executeQuery(
                        "select " +
                                "rnd_str(4,4,4) s, " +
                                "rnd_int(0, 256, 4) i, " +
                                "rnd_double(4) d, " +
                                "timestamp_sequence(0,10000) t, " +
                                "rnd_float(4) f, " +
                                "rnd_short() _short, " +
                                "rnd_long(0, 10000000, 5) l, " +
                                "rnd_timestamp(to_timestamp('2015','yyyy'),to_timestamp('2016','yyyy'),2) ts2, " +
                                "rnd_byte(0,127) bb, " +
                                "rnd_boolean() b, " +
                                "rnd_symbol(4,4,4,2), " +
                                "rnd_date(to_date('2015', 'yyyy'), to_date('2016', 'yyyy'), 2)," +
                                "rnd_bin(1024,2048,2) " +
                                "from long_sequence(50)");

                Assert.fail();
            } catch (PSQLException e) {
                Assert.assertNotNull(e.getServerErrorMessage());
                TestUtils.assertContains(e.getServerErrorMessage().getMessage(), "blob is too large");
            }
        });
    }

    @Test
    public void testBrokenUtf8QueryInParseMessage() throws Exception {
        assertHexScript(
                NetworkFacadeImpl.INSTANCE,
                ">0000000804d2162f\n" +
                        "<4e\n" +
                        ">0000007500030000757365720061646d696e006461746162617365006e6162755f61707000636c69656e745f656e636f64696e67005554463800446174655374796c650049534f0054696d655a6f6e65004575726f70652f4c6f6e646f6e0065787472615f666c6f61745f64696769747300320000\n" +
                        "<520000000800000003\n" +
                        ">700000000a717565737400\n" +
                        "<520000000800000000530000001154696d655a6f6e6500474d5400530000001d6170706c69636174696f6e5f6e616d6500517565737444420053000000187365727665725f76657273696f6e0031312e33005300000019696e74656765725f6461746574696d6573006f6e005300000019636c69656e745f656e636f64696e670055544638005a0000000549\n" +
                        ">50000000220053ac542065787472615f666c6f61745f646967697473203d2033000000420000000c0000000000000000450000000900000000015300000004\n" +
                        "<!!"
                , new Port0PGWireConfiguration()
        );
    }

    @Test
    public void testCairoException() throws Exception {
        assertMemoryLeak(() -> {
            try (
                    final PGWireServer server = createPGServer(2);
                    final Connection connection = getConnection(server.getPort(), false, true)
            ) {

                connection.prepareStatement("create table xyz(a int)").execute();
                try (TableWriter ignored1 = engine.getWriter(sqlExecutionContext.getCairoSecurityContext(), "xyz", "testing")) {
                    connection.prepareStatement("drop table xyz").execute();
                    Assert.fail();
                } catch (SQLException e) {
                    TestUtils.assertContains(e.getMessage(), "Could not lock 'xyz'");
                    Assert.assertEquals("00000", e.getSQLState());
                }
            }
        });
    }

    @Test
    public void testCharIntLongDoubleBooleanParametersWithoutExplicitParameterTypeHex() throws Exception {
        String script = ">0000006e00030000757365720078797a0064617461626173650071646200636c69656e745f656e636f64696e67005554463800446174655374796c650049534f0054696d655a6f6e65004575726f70652f4c6f6e646f6e0065787472615f666c6f61745f64696769747300320000\n" +
                "<520000000800000003\n" +
                ">70000000076f6800\n" +
                "<520000000800000000530000001154696d655a6f6e6500474d5400530000001d6170706c69636174696f6e5f6e616d6500517565737444420053000000187365727665725f76657273696f6e0031312e33005300000019696e74656765725f6461746574696d6573006f6e005300000019636c69656e745f656e636f64696e670055544638005a0000000549\n" +
                ">50000000300073656c65637420782c202024312c2024322066726f6d206c6f6e675f73657175656e63652832293b000000\n" +
                ">4200000021000000010000000200000001330000000a35303030303030303030000044000000065000450000000900000000004800000004\n" +
                "<31000000043200000004540000004400037800000000000001000000140008ffffffff000024310000000000000200000413ffffffffffff000024320000000000000300000413ffffffffffff0000440000001e0003000000013100000001330000000a35303030303030303030440000001e0003000000013200000001330000000a35303030303030303030430000000d53454c454354203200\n";

        assertHexScript(
                NetworkFacadeImpl.INSTANCE,
                script,
                getHexPgWireConfig()
        );
    }

    @Test
    public void testCloseMessageFollowedByNewQueryHex() throws Exception {
        String script = ">0000006e00030000757365720078797a0064617461626173650071646200636c69656e745f656e636f64696e67005554463800446174655374796c650049534f0054696d655a6f6e65004575726f70652f4c6f6e646f6e0065787472615f666c6f61745f64696769747300320000\n" +
                "<520000000800000003\n" +
                ">70000000076f6800\n" +
                "<520000000800000000530000001154696d655a6f6e6500474d5400530000001d6170706c69636174696f6e5f6e616d6500517565737444420053000000187365727665725f76657273696f6e0031312e33005300000019696e74656765725f6461746574696d6573006f6e005300000019636c69656e745f656e636f64696e670055544638005a0000000549\n" +
                ">5000000022005345542065787472615f666c6f61745f646967697473203d2033000000420000000c0000000000000000450000000900000000015300000004\n" +
                "<310000000432000000044300000008534554005a0000000549\n" +
                ">500000003700534554206170706c69636174696f6e5f6e616d65203d2027506f737467726553514c204a4442432044726976657227000000420000000c0000000000000000450000000900000000015300000004\n" +
                "<310000000432000000044300000008534554005a0000000549\n" +
                ">500000002a0073656c65637420312c322c332066726f6d206c6f6e675f73657175656e6365283129000000420000000c000000000000000044000000065000450000000900000000005300000004\n" +
                "<31000000043200000004540000004200033100000000000001000000170004ffffffff00003200000000000002000000170004ffffffff00003300000000000003000000170004ffffffff000044000000150003000000013100000001320000000133430000000d53454c4543542031005a0000000549\n" +
                ">500000002d535f310073656c65637420312c322c332066726f6d206c6f6e675f73657175656e6365283129000000420000000f00535f310000000000000044000000065000450000000900000000005300000004\n" +
                "<31000000043200000004540000004200033100000000000001000000170004ffffffff00003200000000000002000000170004ffffffff00003300000000000003000000170004ffffffff000044000000150003000000013100000001320000000133430000000d53454c4543542031005a0000000549\n" +
                ">420000000f00535f3100000000000000450000000900000000005300000004\n" +
                "<320000000444000000150003000000013100000001320000000133430000000d53454c4543542031005a0000000549\n" +
                ">420000000f00535f3100000000000000450000000900000000005300000004\n" +
                "<320000000444000000150003000000013100000001320000000133430000000d53454c4543542031005a0000000549\n" +
                ">430000000953535f310050000000260073656c65637420312066726f6d206c6f6e675f73657175656e6365283229000000420000000c000000000000000044000000065000450000000900000000005300000004\n" +
                "<330000000431000000043200000004540000001a00013100000000000001000000170004ffffffff0000440000000b00010000000131440000000b00010000000131430000000d53454c4543542032005a0000000549\n" +
                ">5800000004\n";
        assertHexScript(
                NetworkFacadeImpl.INSTANCE,
                script,
                getHexPgWireConfig()
        );
    }

    @Test
    public void testCloseMessageForPortalHex() throws Exception {
        String script = ">0000006e00030000757365720078797a0064617461626173650071646200636c69656e745f656e636f64696e67005554463800446174655374796c650049534f0054696d655a6f6e65004575726f70652f4c6f6e646f6e0065787472615f666c6f61745f64696769747300320000\n" +
                "<520000000800000003\n" +
                ">70000000076f6800\n" +
                "<520000000800000000530000001154696d655a6f6e6500474d5400530000001d6170706c69636174696f6e5f6e616d6500517565737444420053000000187365727665725f76657273696f6e0031312e33005300000019696e74656765725f6461746574696d6573006f6e005300000019636c69656e745f656e636f64696e670055544638005a0000000549\n" +
                ">5000000022005345542065787472615f666c6f61745f646967697473203d2033000000420000000c0000000000000000450000000900000000015300000004\n" +
                "<310000000432000000044300000008534554005a0000000549\n" +
                ">500000003700534554206170706c69636174696f6e5f6e616d65203d2027506f737467726553514c204a4442432044726976657227000000420000000c0000000000000000450000000900000000015300000004\n" +
                "<310000000432000000044300000008534554005a0000000549\n" +
                ">500000002a0073656c65637420312c322c332066726f6d206c6f6e675f73657175656e6365283129000000420000000c000000000000000044000000065000450000000900000000005300000004\n" +
                "<31000000043200000004540000004200033100000000000001000000170004ffffffff00003200000000000002000000170004ffffffff00003300000000000003000000170004ffffffff000044000000150003000000013100000001320000000133430000000d53454c4543542031005a0000000549\n" +
                ">500000002d535f310073656c65637420312c322c332066726f6d206c6f6e675f73657175656e6365283129000000420000000f00535f310000000000000044000000065000450000000900000000005300000004\n" +
                "<31000000043200000004540000004200033100000000000001000000170004ffffffff00003200000000000002000000170004ffffffff00003300000000000003000000170004ffffffff000044000000150003000000013100000001320000000133430000000d53454c4543542031005a0000000549\n" +
                ">420000000f00535f3100000000000000450000000900000000005300000004\n" +
                "<320000000444000000150003000000013100000001320000000133430000000d53454c4543542031005a0000000549\n" +
                ">420000000f00535f3100000000000000450000000900000000005300000004\n" +
                "<320000000444000000150003000000013100000001320000000133430000000d53454c4543542031005a0000000549\n" +
                ">430000000950535f31005300000004\n";
        assertHexScript(
                NetworkFacadeImpl.INSTANCE,
                script,
                getHexPgWireConfig()
        );
    }

    @Test
    public void testCloseMessageForSelectWithParamsHex() throws Exception {
        //hex for close message 43 00000009 53 535f31 00
        String script = ">0000006e00030000757365720078797a0064617461626173650071646200636c69656e745f656e636f64696e67005554463800446174655374796c650049534f0054696d655a6f6e65004575726f70652f4c6f6e646f6e0065787472615f666c6f61745f64696769747300320000\n" +
                "<520000000800000003\n" +
                ">70000000076f6800\n" +
                "<520000000800000000530000001154696d655a6f6e6500474d5400530000001d6170706c69636174696f6e5f6e616d6500517565737444420053000000187365727665725f76657273696f6e0031312e33005300000019696e74656765725f6461746574696d6573006f6e005300000019636c69656e745f656e636f64696e670055544638005a0000000549\n" +
                ">5000000022005345542065787472615f666c6f61745f646967697473203d2033000000420000000c0000000000000000450000000900000000015300000004\n" +
                "<310000000432000000044300000008534554005a0000000549\n" +
                ">500000003700534554206170706c69636174696f6e5f6e616d65203d2027506f737467726553514c204a4442432044726976657227000000420000000c0000000000000000450000000900000000015300000004\n" +
                "<310000000432000000044300000008534554005a0000000549\n" +
                ">500000003b0073656c65637420782c24312c24322c24332066726f6d206c6f6e675f73657175656e63652832290000030000001700000014000002bd420000002600000003000000000000000300000001340000000331323300000004352e3433000044000000065000450000000900000000005300000004\n" +
                "<31000000043200000004540000005900047800000000000001000000140008ffffffff000024310000000000000200000413ffffffffffff000024320000000000000300000413ffffffffffff000024330000000000000400000413ffffffffffff0000440000001f0004000000013100000001340000000331323300000004352e3433440000001f0004000000013200000001340000000331323300000004352e3433430000000d53454c4543542032005a0000000549\n" +
                ">500000003b0073656c65637420782c24312c24322c24332066726f6d206c6f6e675f73657175656e63652832290000030000001700000014000002bd420000002600000003000000000000000300000001340000000331323300000004352e3433000044000000065000450000000900000000005300000004\n" +
                "<31000000043200000004540000005900047800000000000001000000140008ffffffff000024310000000000000200000413ffffffffffff000024320000000000000300000413ffffffffffff000024330000000000000400000413ffffffffffff0000440000001f0004000000013100000001340000000331323300000004352e3433440000001f0004000000013200000001340000000331323300000004352e3433430000000d53454c4543542032005a0000000549\n" +
                ">500000003b0073656c65637420782c24312c24322c24332066726f6d206c6f6e675f73657175656e63652832290000030000001700000014000002bd420000002600000003000000000000000300000001340000000331323300000004352e3433000044000000065000450000000900000000005300000004\n" +
                "<31000000043200000004540000005900047800000000000001000000140008ffffffff000024310000000000000200000413ffffffffffff000024320000000000000300000413ffffffffffff000024330000000000000400000413ffffffffffff0000440000001f0004000000013100000001340000000331323300000004352e3433440000001f0004000000013200000001340000000331323300000004352e3433430000000d53454c4543542032005a0000000549\n" +
                ">500000003b0073656c65637420782c24312c24322c24332066726f6d206c6f6e675f73657175656e63652832290000030000001700000014000002bd420000002600000003000000000000000300000001340000000331323300000004352e3433000044000000065000450000000900000000005300000004\n" +
                "<31000000043200000004540000005900047800000000000001000000140008ffffffff000024310000000000000200000413ffffffffffff000024320000000000000300000413ffffffffffff000024330000000000000400000413ffffffffffff0000440000001f0004000000013100000001340000000331323300000004352e3433440000001f0004000000013200000001340000000331323300000004352e3433430000000d53454c4543542032005a0000000549\n" +
                ">500000003e535f310073656c65637420782c24312c24322c24332066726f6d206c6f6e675f73657175656e63652832290000030000001700000014000002bd420000002900535f31000003000000000000000300000001340000000331323300000004352e3433000044000000065000450000000900000000005300000004\n" +
                "<31000000043200000004540000005900047800000000000001000000140008ffffffff000024310000000000000200000413ffffffffffff000024320000000000000300000413ffffffffffff000024330000000000000400000413ffffffffffff0000440000001f0004000000013100000001340000000331323300000004352e3433440000001f0004000000013200000001340000000331323300000004352e3433430000000d53454c4543542032005a0000000549\n" +
                ">420000002900535f31000003000000000000000300000001340000000331323300000004352e34330000450000000900000000005300000004\n" +
                "<3200000004440000001f0004000000013100000001340000000331323300000004352e3433440000001f0004000000013200000001340000000331323300000004352e3433430000000d53454c4543542032005a0000000549\n" +
                ">430000000953535f31005300000004\n" +
                "<33000000045a0000000549\n" +
                ">5800000004\n";
        assertHexScript(
                NetworkFacadeImpl.INSTANCE,
                script,
                getHexPgWireConfig()
        );
    }

    @Test
    public void testCloseMessageHex() throws Exception {
        //hex for close message 43 00000009 53 535f31 00
        String script = ">0000006e00030000757365720078797a0064617461626173650071646200636c69656e745f656e636f64696e67005554463800446174655374796c650049534f0054696d655a6f6e65004575726f70652f4c6f6e646f6e0065787472615f666c6f61745f64696769747300320000\n" +
                "<520000000800000003\n" +
                ">70000000076f6800\n" +
                "<520000000800000000530000001154696d655a6f6e6500474d5400530000001d6170706c69636174696f6e5f6e616d6500517565737444420053000000187365727665725f76657273696f6e0031312e33005300000019696e74656765725f6461746574696d6573006f6e005300000019636c69656e745f656e636f64696e670055544638005a0000000549\n" +
                ">5000000022005345542065787472615f666c6f61745f646967697473203d2033000000420000000c0000000000000000450000000900000000015300000004\n" +
                "<310000000432000000044300000008534554005a0000000549\n" +
                ">500000003700534554206170706c69636174696f6e5f6e616d65203d2027506f737467726553514c204a4442432044726976657227000000420000000c0000000000000000450000000900000000015300000004\n" +
                "<310000000432000000044300000008534554005a0000000549\n" +
                ">500000002a0073656c65637420312c322c332066726f6d206c6f6e675f73657175656e6365283129000000420000000c000000000000000044000000065000450000000900000000005300000004\n" +
                "<31000000043200000004540000004200033100000000000001000000170004ffffffff00003200000000000002000000170004ffffffff00003300000000000003000000170004ffffffff000044000000150003000000013100000001320000000133430000000d53454c4543542031005a0000000549\n" +
                ">500000002d535f310073656c65637420312c322c332066726f6d206c6f6e675f73657175656e6365283129000000420000000f00535f310000000000000044000000065000450000000900000000005300000004\n" +
                "<31000000043200000004540000004200033100000000000001000000170004ffffffff00003200000000000002000000170004ffffffff00003300000000000003000000170004ffffffff000044000000150003000000013100000001320000000133430000000d53454c4543542031005a0000000549\n" +
                ">420000000f00535f3100000000000000450000000900000000005300000004\n" +
                "<320000000444000000150003000000013100000001320000000133430000000d53454c4543542031005a0000000549\n" +
                ">420000000f00535f3100000000000000450000000900000000005300000004\n" +
                "<320000000444000000150003000000013100000001320000000133430000000d53454c4543542031005a0000000549\n" +
                ">430000000953535f31005300000004\n" +
                "<33000000045a0000000549\n" +
                ">5800000004\n";
        assertHexScript(
                NetworkFacadeImpl.INSTANCE,
                script,
                getHexPgWireConfig()
        );
    }

    @Test
    public void testCloseMessageWithBadUtf8InStatementNameHex() throws Exception {
        String script = ">0000006e00030000757365720078797a0064617461626173650071646200636c69656e745f656e636f64696e67005554463800446174655374796c650049534f0054696d655a6f6e65004575726f70652f4c6f6e646f6e0065787472615f666c6f61745f64696769747300320000\n" +
                "<520000000800000003\n" +
                ">70000000076f6800\n" +
                "<520000000800000000530000001154696d655a6f6e6500474d5400530000001d6170706c69636174696f6e5f6e616d6500517565737444420053000000187365727665725f76657273696f6e0031312e33005300000019696e74656765725f6461746574696d6573006f6e005300000019636c69656e745f656e636f64696e670055544638005a0000000549\n" +
                ">5000000022005345542065787472615f666c6f61745f646967697473203d2033000000420000000c0000000000000000450000000900000000015300000004\n" +
                "<310000000432000000044300000008534554005a0000000549\n" +
                ">500000003700534554206170706c69636174696f6e5f6e616d65203d2027506f737467726553514c204a4442432044726976657227000000420000000c0000000000000000450000000900000000015300000004\n" +
                "<310000000432000000044300000008534554005a0000000549\n" +
                ">500000002a0073656c65637420312c322c332066726f6d206c6f6e675f73657175656e6365283129000000420000000c000000000000000044000000065000450000000900000000005300000004\n" +
                "<31000000043200000004540000004200033100000000000001000000170004ffffffff00003200000000000002000000170004ffffffff00003300000000000003000000170004ffffffff000044000000150003000000013100000001320000000133430000000d53454c4543542031005a0000000549\n" +
                ">500000002d535f310073656c65637420312c322c332066726f6d206c6f6e675f73657175656e6365283129000000420000000f00535f310000000000000044000000065000450000000900000000005300000004\n" +
                "<31000000043200000004540000004200033100000000000001000000170004ffffffff00003200000000000002000000170004ffffffff00003300000000000003000000170004ffffffff000044000000150003000000013100000001320000000133430000000d53454c4543542031005a0000000549\n" +
                ">420000000f00535f3100000000000000450000000900000000005300000004\n" +
                "<320000000444000000150003000000013100000001320000000133430000000d53454c4543542031005a0000000549\n" +
                ">420000000f00535f3100000000000000450000000900000000005300000004\n" +
                "<320000000444000000150003000000013100000001320000000133430000000d53454c4543542031005a0000000549\n" +
                ">430000000953535fac005300000004\n" +
                "<!!";
        assertHexScript(
                NetworkFacadeImpl.INSTANCE,
                script,
                getHexPgWireConfig()
        );
    }

    @Test
    public void testCloseMessageWithInvalidTypeHex() throws Exception {
        String script = ">0000006e00030000757365720078797a0064617461626173650071646200636c69656e745f656e636f64696e67005554463800446174655374796c650049534f0054696d655a6f6e65004575726f70652f4c6f6e646f6e0065787472615f666c6f61745f64696769747300320000\n" +
                "<520000000800000003\n" +
                ">70000000076f6800\n" +
                "<520000000800000000530000001154696d655a6f6e6500474d5400530000001d6170706c69636174696f6e5f6e616d6500517565737444420053000000187365727665725f76657273696f6e0031312e33005300000019696e74656765725f6461746574696d6573006f6e005300000019636c69656e745f656e636f64696e670055544638005a0000000549\n" +
                ">5000000022005345542065787472615f666c6f61745f646967697473203d2033000000420000000c0000000000000000450000000900000000015300000004\n" +
                "<310000000432000000044300000008534554005a0000000549\n" +
                ">500000003700534554206170706c69636174696f6e5f6e616d65203d2027506f737467726553514c204a4442432044726976657227000000420000000c0000000000000000450000000900000000015300000004\n" +
                "<310000000432000000044300000008534554005a0000000549\n" +
                ">500000002a0073656c65637420312c322c332066726f6d206c6f6e675f73657175656e6365283129000000420000000c000000000000000044000000065000450000000900000000005300000004\n" +
                "<31000000043200000004540000004200033100000000000001000000170004ffffffff00003200000000000002000000170004ffffffff00003300000000000003000000170004ffffffff000044000000150003000000013100000001320000000133430000000d53454c4543542031005a0000000549\n" +
                ">500000002d535f310073656c65637420312c322c332066726f6d206c6f6e675f73657175656e6365283129000000420000000f00535f310000000000000044000000065000450000000900000000005300000004\n" +
                "<31000000043200000004540000004200033100000000000001000000170004ffffffff00003200000000000002000000170004ffffffff00003300000000000003000000170004ffffffff000044000000150003000000013100000001320000000133430000000d53454c4543542031005a0000000549\n" +
                ">420000000f00535f3100000000000000450000000900000000005300000004\n" +
                "<320000000444000000150003000000013100000001320000000133430000000d53454c4543542031005a0000000549\n" +
                ">420000000f00535f3100000000000000450000000900000000005300000004\n" +
                "<320000000444000000150003000000013100000001320000000133430000000d53454c4543542031005a0000000549\n" +
                ">430000000951535f31005300000004\n" +
                "<!!";
        assertHexScript(NetworkFacadeImpl.INSTANCE,
                script,
                getHexPgWireConfig());
    }

    @Test
    @Ignore
    public void testCopyIn() throws SQLException {
        try (
                final PGWireServer server = createPGServer(2);
                final Connection connection = getConnection(server.getPort(), false, true)
        ) {
            PreparedStatement stmt = connection.prepareStatement("create table tab (a int, b int)");
            stmt.execute();

            CopyManager copyManager = new CopyManager((BaseConnection) connection);

            CopyIn copyIn = copyManager.copyIn("copy tab from STDIN");

            String text = "a,b\r\n" +
                    "10,20";

            byte[] bytes = text.getBytes();
            copyIn.writeToCopy(bytes, 0, bytes.length);
            copyIn.endCopy();
        }
    }

    @Test
    public void testCreateTableAsSelectExtendedPrepared() throws Exception {
        assertWithPgServer(CONN_AWARE_ALL, (connection, binary) -> {
            connection.setAutoCommit(false);
            try (PreparedStatement pstmt = connection.prepareStatement("create table t as " +
                    "(select cast(x + 1 as long) a, cast(x as timestamp) b from long_sequence(10))")) {
                pstmt.execute();
            }
            TestUtils.assertSql(
                    compiler,
                    sqlExecutionContext,
                    "t",
                    sink,
                    "a\tb\n" +
                            "2\t1970-01-01T00:00:00.000001Z\n" +
                            "3\t1970-01-01T00:00:00.000002Z\n" +
                            "4\t1970-01-01T00:00:00.000003Z\n" +
                            "5\t1970-01-01T00:00:00.000004Z\n" +
                            "6\t1970-01-01T00:00:00.000005Z\n" +
                            "7\t1970-01-01T00:00:00.000006Z\n" +
                            "8\t1970-01-01T00:00:00.000007Z\n" +
                            "9\t1970-01-01T00:00:00.000008Z\n" +
                            "10\t1970-01-01T00:00:00.000009Z\n" +
                            "11\t1970-01-01T00:00:00.000010Z\n"
            );

            // Drop the table and create it once again with the same contents to verify
            // that the named statement gets executed.
            try (PreparedStatement pstmt = connection.prepareStatement("drop table t")) {
                pstmt.execute();
            }
            try (PreparedStatement pstmt = connection.prepareStatement("create table t as " +
                    "(select cast(x + 1 as long) a, cast(x as timestamp) b from long_sequence(10))")) {
                pstmt.execute();
            }
            TestUtils.assertSql(
                    compiler,
                    sqlExecutionContext,
                    "t",
                    sink,
                    "a\tb\n" +
                            "2\t1970-01-01T00:00:00.000001Z\n" +
                            "3\t1970-01-01T00:00:00.000002Z\n" +
                            "4\t1970-01-01T00:00:00.000003Z\n" +
                            "5\t1970-01-01T00:00:00.000004Z\n" +
                            "6\t1970-01-01T00:00:00.000005Z\n" +
                            "7\t1970-01-01T00:00:00.000006Z\n" +
                            "8\t1970-01-01T00:00:00.000007Z\n" +
                            "9\t1970-01-01T00:00:00.000008Z\n" +
                            "10\t1970-01-01T00:00:00.000009Z\n" +
                            "11\t1970-01-01T00:00:00.000010Z\n"
            );
        });
    }

    @Test
    public void testCreateTableDuplicateColumnName() throws Exception {
        assertWithPgServer(CONN_AWARE_ALL, (connection, binary) -> {
            try {
                connection.prepareStatement("create table tab as (\n" +
                        "            select\n" +
                        "                rnd_byte() b,\n" +
                        "                rnd_boolean() B\n" +
                        "            from long_sequence(1)\n" +
                        "        )").execute();
                Assert.fail();
            } catch (PSQLException e) {
                assertContains(e.getMessage(), "Duplicate column [name=B]");
            }
        });
    }

    @Test
    public void testCreateTableDuplicateColumnNameNonAscii() throws Exception {
        assertWithPgServer(CONN_AWARE_ALL, (connection, binary) -> {
            try {
                connection.prepareStatement("create table tab as (\n" +
                        "            select\n" +
                        "                rnd_byte() 侘寂,\n" +
                        "                rnd_boolean() 侘寂\n" +
                        "            from long_sequence(1)\n" +
                        "        )").execute();
                Assert.fail();
            } catch (PSQLException e) {
                assertContains(e.getMessage(), "Duplicate column [name=侘寂]");
            }
        });
    }

    @Test
    public void testCreateTableExtendedPrepared() throws Exception {
        assertWithPgServer(CONN_AWARE_ALL, (connection, binary) -> {
            connection.setAutoCommit(false);
            try (PreparedStatement pstmt = connection.prepareStatement("create table t (\n" +
                    "  a SYMBOL,\n" +
                    "  b TIMESTAMP)\n" +
                    "    timestamp(b)")) {
                pstmt.execute();
            }
            TestUtils.assertSql(
                    compiler,
                    sqlExecutionContext,
                    "t",
                    sink,
                    "a\tb\n"
            );
        });
    }

    @Test
    public void testCursorFetch() throws Exception {
        assertWithPgServer(CONN_AWARE_ALL, (connection, binary) -> {
            connection.setAutoCommit(false);
            int totalRows = 10000;
            int fetchSize = 10;

            CallableStatement stmt = connection.prepareCall(
                    "create table x as (select" +
                            " cast(x as int) kk, " +
                            " rnd_int() a," +
                            " rnd_boolean() b," + // str
                            " rnd_str(1,1,2) c," + // str
                            " rnd_double(2) d," +
                            " rnd_float(2) e," +
                            " rnd_short(10,1024) f," +
                            " rnd_date(to_date('2015', 'yyyy'), to_date('2016', 'yyyy'), 2) g," +
                            " rnd_symbol(4,4,4,2) i," + // str
                            " rnd_long() j," +
                            " timestamp_sequence(889001, 8890012) k," +
                            " rnd_byte(2,50) l," +
                            " rnd_bin(10, 20, 2) m," +
                            " rnd_str(5,16,2) n," +
                            " rnd_char() cc," + // str
                            " rnd_long256() l2" + // str
                            " from long_sequence(" + totalRows + "))" // str
            );
            stmt.execute();

            try (PreparedStatement statement = connection.prepareStatement("x")) {
                statement.setFetchSize(fetchSize);
                int count = 0;
                try (ResultSet rs = statement.executeQuery()) {
                    while (rs.next()) {
                        count++;
                        assertEquals(count, rs.getInt(1));
                    }
                }
                Assert.assertEquals(totalRows, count);
            }
        });
    }

    @Test
    public void testDDL() throws Exception {
        assertWithPgServer(CONN_AWARE_ALL, (connection, binary) -> {
            try (final PreparedStatement statement = connection.prepareStatement("create table x (a int)")) {
                statement.execute();
                try (
                        PreparedStatement select = connection.prepareStatement("x");
                        ResultSet rs = select.executeQuery()
                ) {
                    sink.clear();
                    assertResultSet("a[INTEGER]\n", sink, rs);
                }
            }
        });
    }

    @Test
    public void testDotNetHex() throws Exception {
        // DotNet code sends the following:
        //   SELECT version()
        // The issue that was here is STRING is required to be sent as "binary" type
        // it is the same as non-binary, but DotNet puts strict criteria on field format. It has to be 1.
        // Other drivers are less sensitive, perhaps they just do non-zero check
        // Here we assert that 1 is correctly derived from column type

        String script = ">0000003b00030000757365720061646d696e00636c69656e745f656e636f64696e67005554463800646174616261736500706f7374677265730000\n" +
                "<520000000800000003\n" +
                ">700000000a717565737400\n" +
                "<520000000800000000530000001154696d655a6f6e6500474d5400530000001d6170706c69636174696f6e5f6e616d6500517565737444420053000000187365727665725f76657273696f6e0031312e33005300000019696e74656765725f6461746574696d6573006f6e005300000019636c69656e745f656e636f64696e670055544638005a0000000549\n" +
                ">50000000180053454c4543542076657273696f6e2829000000420000000e0000000000000001000144000000065000450000000900000000005300000004\n" +
                "<310000000432000000045400000020000176657273696f6e0000000000000100000413ffffffffffff0001440000004400010000003a506f737467726553514c2031322e332c20636f6d70696c65642062792056697375616c20432b2b206275696c6420313931342c2036342d626974430000000d53454c4543542031005a0000000549\n" +
                ">51000000104449534341524420414c4c005800000004\n" +
                "<4300000008534554005a0000000549";
        assertHexScript(
                NetworkFacadeImpl.INSTANCE,
                script,
                new Port0PGWireConfiguration()
        );
    }

    @Test
    public void testDropTable() throws Exception {
        String[][] sqlExpectedErrMsg = {
                {"drop table doesnt", "ERROR: table does not exist [table=doesnt]"},
                {"drop table", "ERROR: expected [if exists] table-name"},
                {"drop doesnt", "ERROR: 'table' expected"},
                {"drop", "ERROR: 'table' expected"},
                {"drop table if doesnt", "ERROR: expected exists"},
                {"drop table exists doesnt", "ERROR: unexpected token [doesnt]"},
                {"drop table if exists", "ERROR: table name expected"},
                {"drop table if exists;", "ERROR: table name expected"},
        };

        assertWithPgServer(CONN_AWARE_ALL, (connection, binary) -> {
            for (int i = 0, n = sqlExpectedErrMsg.length; i < n; i++) {
                String[] testData = sqlExpectedErrMsg[i];
                try (PreparedStatement statement = connection.prepareStatement(testData[0])) {
                    statement.execute();
                    Assert.fail();
                } catch (PSQLException e) {
                    assertContains(e.getMessage(), testData[1]);
                }
            }
        });
    }

    @Test
    public void testDropTableIfExistsDoesNotFailWhenTableDoesNotExist() throws Exception {
        assertWithPgServer(CONN_AWARE_ALL, (connection, binary) -> {
            try (PreparedStatement statement = connection.prepareStatement("drop table if exists doesnt")) {
                statement.execute();
            }
        });
    }

    @Test
    public void testEmptySql() throws Exception {
        assertWithPgServer(CONN_AWARE_ALL, (connection, binary) -> {
            try (PreparedStatement statement = connection.prepareStatement("")) {
                statement.execute();
            }
        });
    }

    @Test
    public void testFetchDisconnectReleasesReaderCrossJoin() throws Exception {
        assertMemoryLeak(() -> {
            try (final PGWireServer server = createPGServer(1)) {
                try (final Connection connection = getConnection(server.getPort(), false, true)) {
                    connection.setAutoCommit(false);

                    PreparedStatement tbl = connection.prepareStatement("create table xx as (" +
                            "select x," +
                            " timestamp_sequence(0, 1000) ts" +
                            " from long_sequence(100000)) timestamp (ts)");
                    tbl.execute();

                    PreparedStatement stmt = connection.prepareStatement("with crj as (select first(x) as p0 from xx) select x / p0 from xx cross join crj");

                    connection.setNetworkTimeout(Runnable::run, 5);
                    int testSize = 100000;
                    stmt.setFetchSize(testSize);
                    assertEquals(testSize, stmt.getFetchSize());

                    try {
                        stmt.executeQuery();
                        Assert.fail();
                    } catch (PSQLException ex) {
                        // expected
                        Assert.assertNotNull(ex);
                    }
                }
                Thread.sleep(100); // Give connection some time to close before closing the server.
            }
            // Assertion that no open readers left will be performed in assertMemoryLeak
        });
    }

    @Test
    public void testGORMConnect() throws Exception {
        // GORM is a Golang ORM tool
        assertHexScript(
                ">0000005e0003000064617461626173650071646200646174657374796c650049534f2c204d44590065787472615f666c6f61745f646967697473003200757365720061646d696e00636c69656e745f656e636f64696e6700555446380000\n" +
                        "<520000000800000003\n" +
                        ">700000000a717565737400\n" +
                        "<520000000800000000530000001154696d655a6f6e6500474d5400530000001d6170706c69636174696f6e5f6e616d6500517565737444420053000000187365727665725f76657273696f6e0031312e33005300000019696e74656765725f6461746574696d6573006f6e005300000019636c69656e745f656e636f64696e670055544638005a0000000549\n" +
                        ">51000000063b00\n"
        );
    }

    @Test
    public void testGeoHashInsertAllBin() throws Exception {
        insertAllGeoHashTypes(true);
    }

    @Test
    public void testGeoHashInsertAllStr() throws Exception {
        insertAllGeoHashTypes(false);
    }

    @Test
    public void testGeoHashSelectBin() throws Exception {
        testGeoHashSelect(false, true);
    }

    @Test
    public void testGeoHashSelectSimpleBin() throws Exception {
        testGeoHashSelect(true, true);
    }

    @Test
    public void testGeoHashSelectSimpleStr() throws Exception {
        testGeoHashSelect(true, false);
    }

    @Test
    public void testGeoHashSelectStr() throws Exception {
        testGeoHashSelect(false, false);
    }

    @Test
    public void testGetRow() throws Exception {
        assertMemoryLeak(() -> {
            try (
                    final PGWireServer server = createPGServer(1);
                    final Connection connection = getConnection(server.getPort(), false, true)
            ) {
                connection.setAutoCommit(false);
                Statement stmt = connection.createStatement();
                stmt.setFetchSize(1);
                int totalRows = 10;
                CallableStatement tbl = connection.prepareCall(
                        "create table x as (select cast(x as int) a from long_sequence(" + totalRows + "))");
                tbl.execute();
                ResultSet rs = stmt.executeQuery("x");
                int count = 0;
                while (rs.next()) {
                    count++;
                    assertEquals(count, rs.getInt(1));
                    assertEquals(count, rs.getRow());
                }
                assertEquals(totalRows, count);
            }
        });
    }

    @Test
    /*
     * Tests the following golang code (PGX):
     * <pre>
     * package main
     *
     * import (
     * 	"context"
     * 	"fmt"
     * 	"github.com/jackc/pgx/v4/pgxpool"
     * 	"log"
     *
     * 	_ "github.com/jackc/pgx/v4"
     * )
     *
     * const (
     * 	host     = "localhost"
     * 	port     = 5432
     * 	user     = "admin"
     * 	password = "quest"
     * 	dbname   = "qdb"
     * )
     *
     * func main() {
     *
     * 	//urlExample := "postgres://postgres:pwd@localhost:5432/postgres"
     * 	urlExample := "postgres://admin:quest@localhost:5432/postgres"
     *
     * 	ctx0 := context.Background()
     * 	dbpool, err := pgxpool.Connect(ctx0, urlExample)
     *
     * 	if err != nil {
     * 		log.Fatalln("Unable to connect: %v\n", err)
     *        }
     * 	defer dbpool.Close()
     *
     * 	query := fmt.Sprintf("SELECT true, false")
     * 	rows, err := dbpool.Query(ctx0, query)
     * 	if (err != nil) {
     * 		log.Fatalln("Query failed")
     *    }
     *
     * 	for rows.Next() {
     * 		var side bool
     * 		var side2 bool
     * 		err = rows.Scan(&side, &side2)
     * 		if (err != nil) {
     * 			log.Fatalln("err scan row")
     *        } else {
     * 			log.Println(side, side2)
     *        }
     *    }
     *
     * }
     * </pre>
     */
    public void testGoLangBoolean() throws Exception {
        final String script = ">0000000804d2162f\n" +
                "<4e\n" +
                ">0000002400030000757365720078797a00646174616261736500706f7374677265730000\n" +
                "<520000000800000003\n" +
                ">70000000076f6800\n" +
                "<520000000800000000530000001154696d655a6f6e6500474d5400530000001d6170706c69636174696f6e5f6e616d6500517565737444420053000000187365727665725f76657273696f6e0031312e33005300000019696e74656765725f6461746574696d6573006f6e005300000019636c69656e745f656e636f64696e670055544638005a0000000549\n" +
                ">50000000246c72757073635f315f300053454c45435420747275652c2066616c73650000004400000010536c72757073635f315f30005300000004\n" +
                "<310000000474000000060000540000003500027472756500000000000001000000100001ffffffff000066616c736500000000000002000000100001ffffffff00005a0000000549\n" +
                ">420000001a006c72757073635f315f30000000000000020001000144000000065000450000000900000000005300000004\n" +
                "<3200000004540000003500027472756500000000000001000000100001ffffffff000166616c736500000000000002000000100001ffffffff00014400000010000200000001010000000100430000000d53454c4543542031005a0000000549\n" +
                ">5800000004\n";
        assertHexScript(
                NetworkFacadeImpl.INSTANCE,
                script,
                getHexPgWireConfig()
        );
    }

    @Test
    public void testHappyPathForIntParameterWithoutExplicitParameterTypeHex() throws Exception {
        String script = ">0000006e00030000757365720078797a0064617461626173650071646200636c69656e745f656e636f64696e67005554463800446174655374796c650049534f0054696d655a6f6e65004575726f70652f4c6f6e646f6e0065787472615f666c6f61745f64696769747300320000\n" +
                "<520000000800000003\n" +
                ">70000000076f6800\n" +
                "<520000000800000000530000001154696d655a6f6e6500474d5400530000001d6170706c69636174696f6e5f6e616d6500517565737444420053000000187365727665725f76657273696f6e0031312e33005300000019696e74656765725f6461746574696d6573006f6e005300000019636c69656e745f656e636f64696e670055544638005a0000000549\n" +
                ">500000002c0073656c65637420782c202024312066726f6d206c6f6e675f73657175656e63652832293b000000\n" +
                ">42000000110000000000010000000133000044000000065000450000000900000000004800000004\n" +
                "<31000000043200000004540000002f00027800000000000001000000140008ffffffff000024310000000000000200000413ffffffffffff000044000000100002000000013100000001334400000010000200000001320000000133430000000d53454c454354203200\n";

        assertHexScript(
                NetworkFacadeImpl.INSTANCE,
                script,
                getHexPgWireConfig()
        );
    }

    @Test
    public void testHexFragmentedSend() throws Exception {
        // this is a HEX encoded bytes of the same script as 'testSimple' sends using postgres jdbc driver
        String script = ">0000000804d2162f\n" +
                "<4e\n" +
                ">0000007000030000757365720061646d696e0064617461626173650071646200636c69656e745f656e636f64696e670055544638004461746553\n" +
                ">74796c65004953\n" +
                ">4f00\n" +
                ">54696d655a6f6e6500\n" +
                ">4575\n" +
                ">726f70652f4c6f\n" +
                ">6e646f6e0065787472615f666c6f\n" +
                ">61745f64\n" +
                ">696769\n" +
                ">747300320000\n" +
                "<520000000800000003\n" +
                ">7000\n" +
                ">00000a\n" +
                ">717565\n" +
                ">737400\n" +
                "<520000000800000000530000001154696d655a6f6e6500474d5400530000001d6170706c69636174696f6e5f6e616d6500517565737444420053000000187365727665725f76657273696f6e0031312e33005300000019696e74656765725f6461746574696d6573006f6e005300000019636c69656e745f656e636f64696e670055544638005a0000000549\n" +
                ">50\n" +
                ">00000022005345542065787472615f666c6f61745f64696769747320\n" +
                ">3d2033\n" +
                ">00\n" +
                ">0000420000000c0000000000000000450000000900000000015300000004\n" +
                "<310000000432000000044300000008534554005a0000000549\n" +
                ">500000003700\n" +
                ">5345\n" +
                ">54206170706c69636174696f6e5f\n" +
                ">6e616d65203d2027506f737467726553514c204a4442432044726976657227\n" +
                ">000000\n" +
                ">420000000c0000000000000000450000000900000000015300000004\n" +
                "<310000000432000000044300000008534554005a0000000549\n" +
                ">5000\n" +
                ">0001940073656c656374\n" +
                ">20726e645f7374722834\n" +
                ">2c342c\n" +
                ">342920732c\n" +
                ">20\n" +
                ">726e\n" +
                ">645f696e7428\n" +
                ">302c20\n" +
                ">32\n" +
                ">35362c20342920\n" +
                ">692c\n" +
                ">20\n" +
                ">726e645f646f75\n" +
                ">626c65\n" +
                ">28342920642c207469\n" +
                ">6d6573\n" +
                ">7461\n" +
                ">6d705f73657175656e636528302c3130\n" +
                ">30\n" +
                ">30302920742c20726e645f666c6f617428\n" +
                ">342920\n" +
                ">66\n" +
                ">2c20726e\n" +
                ">645f73\n" +
                ">686f72742829205f73\n" +
                ">686f7274\n" +
                ">2c2072\n" +
                ">6e645f\n" +
                ">6c6f6e6728302c203130303030\n" +
                ">3030302c2035\n" +
                ">29206c2c20726e64\n" +
                ">5f74696d657374616d70\n" +
                ">28746f\n" +
                ">5f\n" +
                ">74696d65737461\n" +
                ">6d70282732303135272c277979797927292c746f5f74696d657374616d\n" +
                ">7028273230313627\n" +
                ">2c\n" +
                ">277979797927292c3229207473322c2072\n" +
                ">6e645f62\n" +
                ">79\n" +
                ">746528\n" +
                ">302c31323729206262\n" +
                ">2c20\n" +
                ">726e\n" +
                ">64\n" +
                ">5f626f6f6c\n" +
                ">6561\n" +
                ">6e282920\n" +
                ">622c20726e64\n" +
                ">5f73\n" +
                ">796d626f6c2834\n" +
                ">2c342c342c32292c\n" +
                ">20\n" +
                ">726e645f646174\n" +
                ">6528\n" +
                ">74\n" +
                ">6f5f646174652827323031\n" +
                ">35272c202779\n" +
                ">7979\n" +
                ">7927292c20\n" +
                ">746f5f64\n" +
                ">61746528\n" +
                ">27\n" +
                ">32\n" +
                ">30\n" +
                ">3136272c2027797979\n" +
                ">792729\n" +
                ">2c\n" +
                ">20\n" +
                ">3229\n" +
                ">2c726e645f62\n" +
                ">69\n" +
                ">6e2831302c32\n" +
                ">302c322920\n" +
                ">66726f6d\n" +
                ">206c6f\n" +
                ">6e675f7365\n" +
                ">7175656e6365283530\n" +
                ">29\n" +
                ">0000004200\n" +
                ">00000c000000000000000044000000065000450000000900000000005300000004\n" +
                "<310000000432000000045400000128000d730000000000000100000413ffffffffffff00006900000000000002000000170004ffffffff00006400000000000003000002bd0008ffffffff000074000000000000040000045a0008ffffffff00006600000000000005000002bc0004ffffffff00005f73686f727400000000000006000000150002ffffffff00006c00000000000007000000140008ffffffff0000747332000000000000080000045a0008ffffffff0000626200000000000009000000150001ffffffff0000620000000000000a000000100001ffffffff0000726e645f73796d626f6c0000000000000b00000413ffffffffffff0000726e645f646174650000000000000c0000045a0008ffffffff0000726e645f62696e0000000000000d00000011ffffffffffff000144000000a6000dffffffff00000002353700000012302e363235343032313534323431323031380000001a313937302d30312d30312030303a30303a30302e30303030303000000005302e343632000000052d313539330000000733343235323332ffffffff000000033132310000000166000000045045484e00000017323031352d30332d31372030343a32353a35322e3736350000000e19c49594365349b4597e3b08a11e44000000c8000d00000004585953420000000331343200000012302e353739333436363332363836323231310000001a313937302d30312d30312030303a30303a30302e30313030303000000005302e39363900000005323030383800000007313531373439300000001a323031352d30312d31372032303a34313a31392e343830363835000000033130300000000174000000045045484e00000017323031352d30362d32302030313a31303a35382e35393900000011795f8b812b934d1a8e78b5b91153d0fb6444000000c2000d000000044f5a5a560000000332313900000013302e31363338313337343737333734383531340000001a313937302d30312d30312030303a30303a30302e30323030303000000005302e363539000000062d313233303300000007393438393530380000001a323031352d30382d31332031373a31303a31392e37353235323100000001360000000166ffffffff00000017323031352d30352d32302030313a34383a33372e3431380000000f2b4d5ff64690c3b3598ee5612f640e44000000b1000d000000044f4c595800000002333000000012302e373133333931303237313535353834330000001a313937302d30312d30312030303a30303a30302e30333030303000000005302e363535000000043636313000000007363530343432380000001a323031352d30382d30382030303a34323a32342e353435363339000000033132330000000166ffffffff00000017323031352d30312d30332031333a35333a30332e313635ffffffff44000000ac000d000000045449514200000002343200000012302e363830363837333133343632363431380000001a313937302d30312d30312030303a30303a30302e30343030303000000005302e363236000000052d3136303500000007383831343038360000001a323031352d30372d32382031353a30383a35332e34363234393500000002323800000001740000000443505357ffffffff0000000e3ba6dc3b7d2be392fe6938e1779a44000000af000d000000044c544f560000000331333700000012302e373633323631353030343332343530330000001a313937302d30312d30312030303a30303a30302e30353030303000000005302e3838320000000439303534ffffffff0000001a323031352d30342d32302030353a30393a30332e353830353734000000033130360000000166000000045045484e00000017323031352d30312d30392030363a35373a31372e353132ffffffff44000000a0000d000000045a494d4e00000003313235ffffffff0000001a313937302d30312d30312030303a30303a30302e303630303030ffffffff00000005313135323400000007383333353236310000001a323031352d31302d32362030323a31303a35302e363838333934000000033131310000000174000000045045484e00000017323031352d30382d32312031353a34363a33322e363234ffffffff44000000a1000d000000044f504a4f0000000331363800000013302e31303435393335323331323333313138330000001a313937302d30312d30312030303a30303a30302e30373030303000000005302e353335000000052d3539323000000007373038303730340000001a323031352d30372d31312030393a31353a33382e3334323731370000000331303300000001660000000456544a57ffffffffffffffff44000000b6000d00000004474c554f0000000331343500000012302e353339313632363632313739343637330000001a313937302d30312d30312030303a30303a30302e30383030303000000005302e37363700000005313432343200000007323439393932320000001a323031352d31312d30322030393a30313a33312e3331323830340000000238340000000166000000045045484e00000017323031352d31312d31342031373a33373a33362e303433ffffffff44000000c3000d000000045a5651450000000331303300000012302e363732393430353539303737333633380000001a313937302d30312d30312030303a30303a30302e303930303030ffffffff00000005313337323700000007373837353834360000001a323031352d31322d31322031333a31363a32362e3133343536320000000232320000000174000000045045484e00000017323031352d30312d32302030343a35303a33342e30393800000012143380c9eba3677a1a79e435e43adc5c65ff44000000a7000d000000044c4947590000000331393900000012302e323833363334373133393438313436390000001a313937302d30312d30312030303a30303a30302e313030303030ffffffff00000005333034323600000007333231353536320000001a323031352d30382d32312031343a35353a30372e30353537323200000002313100000001660000000456544a57ffffffff0000000dff703ac78ab314cd470b0c391244000000a7000d000000044d514e5400000002343300000012302e353835393333323338383539393633380000001a313937302d30312d30312030303a30303a30302e31313030303000000005302e333335000000053237303139ffffffffffffffff0000000232370000000174000000045045484e00000017323031352d30372d31322031323a35393a34372e3636350000001326fb2e42faf56e8f80e354b807b13257ff9aef44000000c8000d00000004575743430000000332313300000012302e373636353032393931343337363935320000001a313937302d30312d30312030303a30303a30302e31323030303000000005302e35383000000005313336343000000007343132313932330000001a323031352d30382d30362030323a32373a33302e3436393736320000000237330000000166000000045045484e00000017323031352d30342d33302030383a31383a31302e3435330000001271a7d5af11963708dd98ef54882aa2ade7d444000000af000d00000004564647500000000331323000000012302e383430323936343730383132393534360000001a313937302d30312d30312030303a30303a30302e31333030303000000005302e373733000000043732323300000007373234313432330000001a323031352d31322d31382030373a33323a31382e34353630323500000002343300000001660000000456544a57ffffffff00000011244e44a80dfe27ec53135db215e7b8356744000000b7000d00000004524d44470000000331333400000013302e31313034373331353231343739333639360000001a313937302d30312d30312030303a30303a30302e31343030303000000005302e30343300000005323132323700000007373135353730380000001a323031352d30372d30332030343a31323a34352e3737343238310000000234320000000174000000044350535700000017323031352d30322d32342031323a31303a34332e313939ffffffff44000000a5000d0000000457464f5100000003323535ffffffff0000001a313937302d30312d30312030303a30303a30302e31353030303000000005302e31313600000005333135363900000007363638383237370000001a323031352d30352d31392030333a33303a34352e373739393939000000033132360000000174000000045045484e00000017323031352d31322d30392030393a35373a31372e303738ffffffff4400000098000d000000044d58444b00000002353600000012302e393939373739373233343033313638380000001a313937302d30312d30312030303a30303a30302e31363030303000000005302e353233000000062d33323337320000000736383834313332ffffffff0000000235380000000166ffffffff00000017323031352d30312d32302030363a31383a31382e353833ffffffff44000000bb000d00000004584d4b4a0000000331333900000012302e383430353831353439333536373431370000001a313937302d30312d30312030303a30303a30302e31373030303000000005302e333036000000053235383536ffffffff0000001a323031352d30352d31382030333a35303a32322e373331343337000000013200000001740000000456544a5700000017323031352d30362d32352031303a34353a30312e3031340000000d007cfb0119caf2bf845a6f383544000000af000d0000000456494844ffffffffffffffff0000001a313937302d30312d30312030303a30303a30302e31383030303000000005302e35353000000005323232383000000007393130393834320000001a323031352d30312d32352031333a35313a33382e3237303538330000000239340000000166000000044350535700000017323031352d31302d32372030323a35323a31392e3933350000000e2d16f389a38364ded6fdc45bc4e944000000bd000d0000000457504e58ffffffff00000012302e393436393730303831333932363930370000001a313937302d30312d30312030303a30303a30302e31393030303000000005302e343135000000062d3137393333000000063637343236310000001a323031352d30332d30342031353a34333a31352e3231333638360000000234330000000174000000044859525800000017323031352d31322d31382032313a32383a32352e3332350000000ab34c0e8ff10cc560b7d144000000bd000d0000000459504f5600000002333600000012302e363734313234383434383732383832340000001a313937302d30312d30312030303a30303a30302e32303030303000000005302e303331000000052d3538383800000007313337353432330000001a323031352d31322d31302032303a35303a33352e38363636313400000001330000000174ffffffff00000017323031352d30372d32332032303a31373a30342e3233360000000dd4abbe30fa8dac3d98a0ad9a5d44000000c6000d000000044e55484effffffff00000012302e363934303931373932353134383333320000001a313937302d30312d30312030303a30303a30302e32313030303000000005302e333339000000062d323532323600000007333532343734380000001a323031352d30352d30372030343a30373a31382e31353239363800000002333900000001740000000456544a5700000017323031352d30342d30342031353a32333a33342e31333000000012b8bef8a146872892a39be3cbc2648ab035d8440000009c000d00000004424f53450000000332343000000013302e30363030313832373732313535363031390000001a313937302d30312d30312030303a30303a30302e32323030303000000005302e33373900000005323339303400000007393036393333390000001a323031352d30332d32312030333a34323a34322e3634333138360000000238340000000174ffffffffffffffffffffffff44000000c5000d00000004494e4b470000000331323400000012302e383631353834313632373730323735330000001a313937302d30312d30312030303a30303a30302e32333030303000000005302e343034000000062d333033383300000007373233333534320000001a323031352d30372d32312031363a34323a34372e3031323134380000000239390000000166ffffffff00000017323031352d30382d32372031373a32353a33352e3330380000001287fc9283fc88f3322770c801b0dcc93a5b7e44000000b1000d000000044655584300000002353200000012302e373433303130313939343531313531370000001a313937302d30312d30312030303a30303a30302e323430303030ffffffff000000062d313437323900000007313034323036340000001a323031352d30382d32312030323a31303a35382e3934393637340000000232380000000174000000044350535700000017323031352d30382d32392032303a31353a35312e383335ffffffff44000000bd000d00000004554e595100000002373100000011302e3434323039353431303238313933380000001a313937302d30312d30312030303a30303a30302e32353030303000000005302e353339000000062d3232363131ffffffff0000001a323031352d31322d32332031383a34313a34322e3331393835390000000239380000000174000000045045484e00000017323031352d30312d32362030303a35353a35302e3230320000000f28ed9799d877333fb267da984747bf44000000b1000d000000044b424d51ffffffff00000013302e32383031393231383832353035313339350000001a313937302d30312d30312030303a30303a30302e323630303030ffffffff000000053132323430ffffffff0000001a323031352d30382d31362030313a30323a35352e3736363632320000000232310000000166ffffffff00000017323031352d30352d31392030303a34373a31382e3639380000000d6ade4604d381e7a21622353b1c4400000091000d000000044a534f4c00000003323433ffffffff0000001a313937302d30312d30312030303a30303a30302e32373030303000000005302e303638000000062d3137343638ffffffffffffffff0000000232300000000174ffffffff00000017323031352d30362d31392031303a33383a35342e343833000000113de02d0486e7ca29980769ca5bd6cf0969440000007f000d00000004484e535300000003313530ffffffff0000001a313937302d30312d30312030303a30303a30302e32383030303000000005302e3134380000000531343834310000000735393932343433ffffffff0000000232350000000166000000045045484effffffff0000000c14d6fcee032281b806c406af44000000c3000d00000004505a50420000000331303100000014302e3036313634363731373738363135383034350000001a313937302d30312d30312030303a30303a30302e323930303030ffffffff00000005313232333700000007393837383137390000001a323031352d30392d30332032323a31333a31382e38353234363500000002373900000001660000000456544a5700000017323031352d31322d31372031353a31323a35342e3935380000001012613a9aad982e7552ad62878845b99d44000000c3000d000000044f594e4e00000002323500000012302e333339333530393531343030303234370000001a313937302d30312d30312030303a30303a30302e33303030303000000005302e36323800000005323234313200000007343733363337380000001a323031352d31302d31302031323a31393a34322e353238323234000000033130360000000174000000044350535700000017323031352d30372d30312030303a32333a34392e3738390000000d54133fffb67ecd0427669489db4400000083000dffffffff0000000331313700000012302e353633383430343737353636333136310000001a313937302d30312d30312030303a30303a30302e333130303030ffffffff000000052d353630340000000736333533303138ffffffff0000000238340000000166ffffffffffffffff0000000b2bad2507db6244336e008e4400000099000d00000004485652490000000332333300000013302e32323430373636353739303730353737370000001a313937302d30312d30312030303a30303a30302e33323030303000000005302e3432350000000531303436390000000731373135323133ffffffff0000000238360000000166ffffffff00000017323031352d30322d30322030353a34383a31372e333733ffffffff44000000b6000d000000044f59544f00000002393600000012302e373430373538313631363931363336340000001a313937302d30312d30312030303a30303a30302e33333030303000000005302e353238000000062d313232333900000007333439393632300000001a323031352d30322d30372032323a33353a30332e3231323236380000000231370000000166000000045045484e00000017323031352d30332d32392031323a35353a31312e363832ffffffff44000000a5000d000000044c46435900000002363300000012302e373231373331353732393739303732320000001a313937302d30312d30312030303a30303a30302e333430303030ffffffff0000000532333334340000000739353233393832ffffffff000000033132330000000166000000044350535700000017323031352d30352d31382030343a33353a32372e3232380000000e05e5c04eccd6e37b34cd1535bba444000000c1000d0000000447484c580000000331343800000012302e333035373933373730343936343237320000001a313937302d30312d30312030303a30303a30302e33353030303000000005302e363336000000062d333134353700000007323332323333370000001a323031352d31302d32322031323a30363a30352e3534343730310000000239310000000174000000044859525800000017323031352d30352d32312030393a33333a31382e3135380000000a571d91723004b702cb0344000000a4000d000000045954535a00000003313233ffffffff0000001a313937302d30312d30312030303a30303a30302e33363030303000000005302e35313900000005323235333400000007343434363233360000001a323031352d30372d32372030373a32333a33372e3233333731310000000235330000000166000000044350535700000017323031352d30312d31332030343a33373a31302e303336ffffffff44000000a3000d0000000453574c5500000003323531ffffffff0000001a313937302d30312d30312030303a30303a30302e33373030303000000005302e313739000000043737333400000007343038323437350000001a323031352d31302d32312031383a32343a33342e3430303334350000000236390000000166000000045045484e00000017323031352d30342d30312031343a33333a34322e303035ffffffff44000000b1000d0000000454514a4c00000003323435ffffffff0000001a313937302d30312d30312030303a30303a30302e33383030303000000005302e3836350000000439353136000000063932393334300000001a323031352d30352d32382030343a31383a31382e36343035363700000002363900000001660000000456544a5700000017323031352d30362d31322032303a31323a32382e3838310000000f6c3e51d7ebb10771321faf404e8c47440000009e000d000000045245494a000000023934ffffffff0000001a313937302d30312d30312030303a30303a30302e33393030303000000005302e313330000000062d3239393234ffffffff0000001a323031352d30332d32302032323a31343a34362e323034373138000000033131330000000174000000044859525800000017323031352d31322d31392031333a35383a34312e383139ffffffff44000000c2000d000000044844485100000002393400000012302e373233343138313737333430373533360000001a313937302d30312d30312030303a30303a30302e34303030303000000005302e373330000000053139393730000000063635343133310000001a323031352d30312d31302032323a35363a30382e3438303435300000000238340000000174ffffffff00000017323031352d30332d30352031373a31343a34382e323735000000124f566b65a45338e9cdc1a7ee8675ada52d4944000000b8000d00000004554d455500000002343000000014302e3030383434343033333233303538303733390000001a313937302d30312d30312030303a30303a30302e34313030303000000005302e383035000000062d313136323300000007343539393836320000001a323031352d31312d32302030343a30323a34342e3333353934370000000237360000000166000000045045484e00000017323031352d30352d31372031373a33333a32302e393232ffffffff44000000ad000d00000004594a494800000003313834ffffffff0000001a313937302d30312d30312030303a30303a30302e34323030303000000005302e33383300000005313736313400000007333130313637310000001a323031352d30312d32382031323a30353a34362e363833303031000000033130350000000174ffffffff00000017323031352d31322d30372031393a32343a33362e3833380000000cec69cd73bb9bc595db6191ce44000000a3000d000000044359584700000002323700000012302e323931373739363035333034353734370000001a313937302d30312d30312030303a30303a30302e34333030303000000005302e393533000000043339343400000006323439313635ffffffff0000000236370000000174ffffffff00000017323031352d30332d30322030383a31393a34342e3536360000000e0148153e0c7f3f8fe4b5ab34212944000000b4000d000000044d5254470000000331343300000013302e30323633323533313336313439393131330000001a313937302d30312d30312030303a30303a30302e34343030303000000005302e393433000000062d323733323000000007313636373834320000001a323031352d30312d32342031393a35363a31352e3937333130390000000231310000000166ffffffff00000017323031352d30312d32342030373a31353a30322e373732ffffffff44000000c3000d00000004444f4e500000000332343600000011302e3635343232363234383734303434370000001a313937302d30312d30312030303a30303a30302e34353030303000000005302e35353600000005323734373700000007343136303031380000001a323031352d31322d31342030333a34303a30352e3931313833390000000232300000000174000000045045484e00000017323031352d31302d32392031343a33353a31302e3136370000000e079201f56aa131cdcbc2a2b48e9944000000c4000d00000004495158530000000332333200000013302e32333037353730303231383033383835330000001a313937302d30312d30312030303a30303a30302e34363030303000000005302e303439000000062d313831313300000007343030353232380000001a323031352d30362d31312031333a30303a30372e32343831383800000001380000000174000000044350535700000017323031352d30382d31362031313a30393a32342e3331310000000dfa1f9224b1b8676508b7f8410044000000b1000dffffffff00000003313738ffffffff0000001a313937302d30312d30312030303a30303a30302e34373030303000000005302e393033000000062d313436323600000007323933343537300000001a323031352d30342d30342030383a35313a35342e3036383135340000000238380000000174ffffffff00000017323031352d30372d30312030343a33323a32332e30383300000014843625632b6361431c477db646babb98ca08bea444000000b0000d000000044855575a00000002393400000011302e3131303430313337343937393631330000001a313937302d30312d30312030303a30303a30302e34383030303000000005302e343230000000052d3337333600000007353638373531340000001a323031352d30312d30322031373a31383a30352e3632373633330000000237340000000166ffffffff00000017323031352d30332d32392030363a33393a31312e363432ffffffff44000000ab000d000000045352454400000002363600000013302e31313237343636373134303931353932380000001a313937302d30312d30312030303a30303a30302e34393030303000000005302e303630000000062d313035343300000007333636393337370000001a323031352d31302d32322030323a35333a30322e3338313335310000000237370000000174000000045045484effffffff0000000b7c3fd6883a93ef24a5e2bc430000000e53454c454354203530005a0000000549\n";

        assertHexScript(script);
    }

    @Test
    public void testIndexedSymbolBindVariableNotEqualsSingleValueMultipleExecutions() throws Exception {
        maySkipOnWalRun();  // Assertion error select is empty. Adding `mayDrainWalQueue()` busy spins and hangs.

        assertMemoryLeak(() -> {
            try (
                    final PGWireServer server = createPGServer(1);
                    final Connection connection = getConnection(server.getPort(), false, true)
            ) {
                connection.prepareStatement("create table x as " +
                        "(" +
                        "select" +
                        " rnd_double(0)*100 a," +
                        " rnd_symbol(5,4,4,3) b," +
                        " timestamp_sequence(0, 100000000000) k" +
                        " from" +
                        " long_sequence(4)" +
                        "), index(b) timestamp(k) partition by DAY").execute();

                sink.clear();

                mayDrainWalQueue();

                try (PreparedStatement ps = connection.prepareStatement("select * from x where b != ?")) {
                    ps.setString(1, "VTJW");
                    try (ResultSet rs = ps.executeQuery()) {
                        assertResultSet(
                                "a[DOUBLE],b[VARCHAR],k[TIMESTAMP]\n" +
                                        "11.427984775756228,null,1970-01-01 00:00:00.0\n" +
                                        "23.90529010846525,RXGZ,1970-01-03 07:33:20.0\n" +
                                        "70.94360487171201,PEHN,1970-01-04 11:20:00.0\n",
                                sink,
                                rs
                        );
                    }
                }

                // Verify that the underlying factory correctly re-calculates
                // the excluded set when the bind variable value changes.
                sink.clear();
                try (PreparedStatement ps = connection.prepareStatement("select * from x where b != ?")) {
                    ps.setString(1, "RXGZ");
                    try (ResultSet rs = ps.executeQuery()) {
                        assertResultSet(
                                "a[DOUBLE],b[VARCHAR],k[TIMESTAMP]\n" +
                                        "11.427984775756228,null,1970-01-01 00:00:00.0\n" +
                                        "42.17768841969397,VTJW,1970-01-02 03:46:40.0\n" +
                                        "70.94360487171201,PEHN,1970-01-04 11:20:00.0\n",
                                sink,
                                rs
                        );
                    }
                }

                // The factory should correctly recognize NULL as the excluded value.
                sink.clear();
                try (PreparedStatement ps = connection.prepareStatement("select * from x where b != ?")) {
                    ps.setString(1, null);
                    try (ResultSet rs = ps.executeQuery()) {
                        assertResultSet(
                                "a[DOUBLE],b[VARCHAR],k[TIMESTAMP]\n" +
                                        "42.17768841969397,VTJW,1970-01-02 03:46:40.0\n" +
                                        "23.90529010846525,RXGZ,1970-01-03 07:33:20.0\n" +
                                        "70.94360487171201,PEHN,1970-01-04 11:20:00.0\n",
                                sink,
                                rs
                        );
                    }
                }
            }
        });
    }

    @Test
    public void testIndexedSymbolBindVariableNotMultipleValuesMultipleExecutions() throws Exception {
        maySkipOnWalRun();  // select after create fails. Inserting `mayDrainWalQueue()` hangs the test.

        assertMemoryLeak(() -> {
            try (
                    final PGWireServer server = createPGServer(1);
                    final Connection connection = getConnection(server.getPort(), false, true)
            ) {
                connection.prepareStatement("create table x as " +
                        "(" +
                        "select" +
                        " rnd_double(0)*100 a," +
                        " rnd_symbol(5,4,4,0) b," +
                        " timestamp_sequence(0, 100000000000) k" +
                        " from" +
                        " long_sequence(1)" +
                        "), index(b) timestamp(k) partition by DAY").execute();

                mayDrainWalQueue();

                // First we try to filter out not yet existing keys.
                sink.clear();
                try (PreparedStatement ps = connection.prepareStatement("select * from x where b != ? and b != ?")) {
                    ps.setString(1, "EHBH");
                    ps.setString(2, "BBTG");
                    try (ResultSet rs = ps.executeQuery()) {
                        assertResultSet(
                                "a[DOUBLE],b[VARCHAR],k[TIMESTAMP]\n" +
                                        "11.427984775756228,HYRX,1970-01-01 00:00:00.0\n",
                                sink,
                                rs
                        );
                    }
                }

                // Insert new rows including the keys of interest.
                connection.prepareStatement("insert into x " +
                        "select" +
                        " rnd_double(0)*100 a," +
                        " rnd_symbol(5,4,4,0) b," +
                        " timestamp_sequence(100000000000, 100000000000) k" +
                        " from" +
                        " long_sequence(3)").execute();

                // The query should filter the keys out.
                sink.clear();
                try (PreparedStatement ps = connection.prepareStatement("select * from x where b != ? and b != ?")) {
                    ps.setString(1, "EHBH");
                    ps.setString(2, "BBTG");
                    try (ResultSet rs = ps.executeQuery()) {
                        assertResultSet(
                                "a[DOUBLE],b[VARCHAR],k[TIMESTAMP]\n" +
                                        "11.427984775756228,HYRX,1970-01-01 00:00:00.0\n" +
                                        "40.22810626779558,EYYQ,1970-01-04 11:20:00.0\n",
                                sink,
                                rs
                        );
                    }
                }
            }
        });
    }

    // Test odd queries that should not be transformed into cursor-based fetches.
    @Test
    public void testInsert() throws Exception {
        assertMemoryLeak(() -> {
            try (
                    final PGWireServer server = createPGServer(1);
                    final Connection connection = getConnection(server.getPort(), false, true)
            ) {
                int totalRows = 1;
                PreparedStatement tbl = connection.prepareStatement("create table x (a int)");
                tbl.execute();

                PreparedStatement insert = connection.prepareStatement("insert into x(a) values(?)");
                for (int i = 0; i < totalRows; i++) {
                    insert.setInt(1, i);
                    insert.setFetchSize(100); // Should be meaningless.
                    insert.execute();
                }
            }
        });
    }

    @Test
    public void testInsertAllTypesBinary() throws Exception {
        testInsertAllTypes(true);
    }

    @Test
    public void testInsertAllTypesText() throws Exception {
        testInsertAllTypes(false);
    }

    @Test
    public void testInsertBinaryBindVariable1() throws Exception {
        testInsertBinaryBindVariable(true);
    }

    @Test
    public void testInsertBinaryBindVariable2() throws Exception {
        testInsertBinaryBindVariable(false);
    }

    @Test
    @Ignore // TODO: support big binary parameter buffers (epic)
    public void testInsertBinaryOver1Mb() throws Exception {
        final int maxLength = 1024 * 1024;
        testBinaryInsert(maxLength, false);
    }

    @Test
    public void testInsertBinaryOver200KbBinaryProtocol() throws Exception {
        final int maxLength = 200 * 1024;
        testBinaryInsert(maxLength, true);
    }

    @Test
    public void testInsertBinaryOver200KbNonBinaryProtocol() throws Exception {
        final int maxLength = 200 * 1024;
        testBinaryInsert(maxLength, false);
    }

    @Test
    public void testInsertBooleans() throws Exception {
        assertMemoryLeak(() -> {
            try (
                    final PGWireServer server = createPGServer(4);
                    final Connection conn = getConnection(server.getPort(), true, true)
            ) {
                conn.prepareStatement(
                        "create table booleans (value boolean, ts timestamp) timestamp(ts)"
                ).execute();

                Rnd rand = new Rnd();
                String[] values = {"TrUE", null, "", "false", "true", "banana", "22"};

                try (PreparedStatement insert = conn.prepareStatement("insert into booleans values (cast(? as boolean), ?)")) {
                    long micros = TimestampFormatUtils.parseTimestamp("2022-04-19T18:50:00.998666Z");
                    for (int i = 0; i < 30; i++) {
                        insert.setString(1, values[rand.nextInt(values.length)]);
                        insert.setTimestamp(2, new Timestamp(micros / 1000L));
                        insert.execute();
                        Assert.assertEquals(1, insert.getUpdateCount());
                        micros += 1_000_000L;
                    }
                }

                try (ResultSet resultSet = conn.prepareStatement("booleans").executeQuery()) {
                    sink.clear();
                    assertResultSet(
                            "value[BIT],ts[TIMESTAMP]\n" +
                                    "true,2022-04-19 18:50:00.998\n" +
                                    "false,2022-04-19 18:50:01.998\n" +
                                    "false,2022-04-19 18:50:02.998\n" +
                                    "true,2022-04-19 18:50:03.998\n" +
                                    "false,2022-04-19 18:50:04.998\n" +
                                    "false,2022-04-19 18:50:05.998\n" +
                                    "false,2022-04-19 18:50:06.998\n" +
                                    "false,2022-04-19 18:50:07.998\n" +
                                    "false,2022-04-19 18:50:08.998\n" +
                                    "true,2022-04-19 18:50:09.998\n" +
                                    "false,2022-04-19 18:50:10.998\n" +
                                    "false,2022-04-19 18:50:11.998\n" +
                                    "false,2022-04-19 18:50:12.998\n" +
                                    "false,2022-04-19 18:50:13.998\n" +
                                    "false,2022-04-19 18:50:14.998\n" +
                                    "false,2022-04-19 18:50:15.998\n" +
                                    "false,2022-04-19 18:50:16.998\n" +
                                    "true,2022-04-19 18:50:17.998\n" +
                                    "false,2022-04-19 18:50:18.998\n" +
                                    "true,2022-04-19 18:50:19.998\n" +
                                    "false,2022-04-19 18:50:20.998\n" +
                                    "false,2022-04-19 18:50:21.998\n" +
                                    "false,2022-04-19 18:50:22.998\n" +
                                    "true,2022-04-19 18:50:23.998\n" +
                                    "true,2022-04-19 18:50:24.998\n" +
                                    "true,2022-04-19 18:50:25.998\n" +
                                    "true,2022-04-19 18:50:26.998\n" +
                                    "false,2022-04-19 18:50:27.998\n" +
                                    "false,2022-04-19 18:50:28.998\n" +
                                    "false,2022-04-19 18:50:29.998\n",
                            sink,
                            resultSet);
                }
            }
        });
    }

    @Test
    public void testInsertDateAndTimestampFromRustHex() throws Exception {
        String script = ">0000004300030000636c69656e745f656e636f64696e6700555446380074696d657a6f6e650055544300757365720061646d696e006461746162617365007164620000\n" +
                "<520000000800000003\n" +
                ">700000000a717565737400\n" +
                "<520000000800000000530000001154696d655a6f6e6500474d5400530000001d6170706c69636174696f6e5f6e616d6500517565737444420053000000187365727665725f76657273696f6e0031312e33005300000019696e74656765725f6461746574696d6573006f6e005300000019636c69656e745f656e636f64696e670055544638005a0000000549\n" +
                ">5100000063435245415445205441424c45204946204e4f54204558495354532072757374202874732054494d455354414d502c20647420444154452c206e616d6520535452494e472c2076616c756520494e54292074696d657374616d70287473293b00\n" +
                "<43000000074f4b005a0000000549\n" +
                ">500000002e733000494e5345525420494e544f20727573742056414c5545532824312c24322c24332c2434290000004400000008537330005300000004\n" +
                "<3100000004740000001600040000045a0000045a00000413000000176e000000045a0000000549\n" +
                ">4200000042007330000001000100040000000800025c7a454d92ad0000000800025c7a454d92ad0000000c72757374206578616d706c65000000040000007b00010001450000000900000000005300000004\n" +
                "<3200000004430000000f494e5345525420302031005a0000000549\n" +
                ">4300000008537330005300000004\n" +
                "<33000000045a0000000549\n" +
                ">5800000004";
        assertHexScript(
                NetworkFacadeImpl.INSTANCE,
                script,
                new Port0PGWireConfiguration()
        );
    }

    @Test
    public void testInsertDoubleTableWithTypeSuffix() throws Exception {
        assertMemoryLeak(() -> {
            try (
                    final PGWireServer server = createPGServer(1);
                    final Connection connection = getConnection(server.getPort(), true, false)
            ) {
                final PreparedStatement statement = connection.prepareStatement("create table x (val double)");
                statement.execute();

                // mimics the behavior of Python drivers
                // which will set NaN and Inf into string with ::float suffix
                final PreparedStatement insert = connection.prepareStatement("insert into x values " +
                        "('NaN'::float)," +
                        "('Infinity'::float)," +
                        "('-Infinity'::float)," +
                        "('1.234567890123'::float)");
                insert.execute();

                final String expectedAbleToInsertToDoubleTable = "val[DOUBLE]\n" +
                        "null\n" +
                        "Infinity\n" +
                        "-Infinity\n" +
                        "1.234567890123\n";
                try (ResultSet resultSet = connection.prepareStatement("select * from x").executeQuery()) {
                    sink.clear();
                    assertResultSet(expectedAbleToInsertToDoubleTable, sink, resultSet);
                }

                final String expectedInsertWithoutLosingPrecision = "val[DOUBLE]\n" +
                        "1.234567890123\n";
                try (ResultSet resultSet = connection.prepareStatement("select * from x where val = cast('1.234567890123' as double)").executeQuery()) {
                    sink.clear();
                    assertResultSet(expectedInsertWithoutLosingPrecision, sink, resultSet);
                }
            }
        });
    }

    @Test
    public void testInsertExtendedBinary() throws Exception {
        testInsert0(false, true);
    }

    @Test
    public void testInsertExtendedBinaryAndCommit() throws Exception {
        assertMemoryLeak(() -> {
            String expectedAll = "count[BIGINT]\n" +
                    "10000\n";

            try (
                    final PGWireServer server = createPGServer(3);
                    final Connection connection = getConnection(server.getPort(), false, true)
            ) {

                connection.setAutoCommit(false);
                //
                // test methods of inserting QuestDB's DATA and TIMESTAMP values
                //
                final PreparedStatement statement = connection.prepareStatement("create table x (a int, d date, t timestamp, d1 date, t1 timestamp, t3 timestamp, b1 short, t4 timestamp) timestamp(t)");
                statement.execute();

                // exercise parameters on select statement
                PreparedStatement select = connection.prepareStatement("x where a = ?");
                execSelectWithParam(select, 9);


                final PreparedStatement insert = connection.prepareStatement("insert into x values (?, ?, ?, ?, ?, ?, ?, ?)");
                long micros = TimestampFormatUtils.parseTimestamp("2011-04-11T14:40:54.998821Z");
                for (int i = 0; i < 10_000; i++) {
                    insert.setInt(1, i);
                    // DATE as jdbc's DATE
                    // jdbc's DATE takes millis from epoch and i think it removes time element from it, leaving
                    // just date
                    insert.setDate(2, new Date(micros / 1000));

                    // TIMESTAMP as jdbc's TIMESTAMP, this should keep the micros
                    insert.setTimestamp(3, new Timestamp(micros));

                    // DATE as jdbc's TIMESTAMP, this should keep millis and we need to supply millis
                    insert.setTimestamp(4, new Timestamp(micros / 1000L));

                    // TIMESTAMP as jdbc's DATE, DATE takes millis and throws them away
                    insert.setDate(5, new Date(micros));

                    // TIMESTAMP as PG specific TIMESTAMP type
                    insert.setTimestamp(6, new PGTimestamp(micros));

                    insert.setByte(7, (byte) 'A');

                    // TIMESTAMP as long
                    insert.setLong(8, micros);

                    insert.execute();
                    Assert.assertEquals(1, insert.getUpdateCount());
                    micros += 1;

                    if (i % 128 == 0) {
                        connection.commit();
                    }
                }
                connection.commit();

                try (ResultSet resultSet = connection.prepareStatement("select count() from x").executeQuery()) {
                    sink.clear();
                    assertResultSet(expectedAll, sink, resultSet);
                }

                TestUtils.assertEquals(expectedAll, sink);

                // exercise parameters on select statement
                execSelectWithParam(select, 9);
                TestUtils.assertEquals("9\n", sink);

                execSelectWithParam(select, 11);
                TestUtils.assertEquals("11\n", sink);

            }
        });
    }

    @Test
    public void testInsertExtendedText() throws Exception {
        testInsert0(false, false);
    }

    @Test
    public void testInsertFloatTableWithTypeSuffix() throws Exception {
        assertMemoryLeak(() -> {
            try (
                    final PGWireServer server = createPGServer(1);
                    final Connection connection = getConnection(server.getPort(), true, false)
            ) {
                final PreparedStatement statement = connection.prepareStatement("create table x (val float)");
                statement.execute();

                // mimics the behavior of Python drivers
                // which will set NaN and Inf into string with ::float suffix
                final PreparedStatement insert = connection.prepareStatement("insert into x values " +
                        "('NaN'::float)," +
                        "('Infinity'::float)," +
                        "('-Infinity'::float)," +
                        "('1.234567890123'::float)");  // should be first cast info double, then cast to float on insert
                insert.execute();

                final String expectedAbleToInsertToFloatTable = "val[REAL]\n" +
                        "null\n" +
                        "Infinity\n" +
                        "-Infinity\n" +
                        "1.235\n";
                try (ResultSet resultSet = connection.prepareStatement("select * from x").executeQuery()) {
                    sink.clear();
                    assertResultSet(expectedAbleToInsertToFloatTable, sink, resultSet);
                }

                final String expectedInsertWithLosingPrecision = "val[REAL]\n" +
                        "1.235\n";
                try (ResultSet resultSet = connection.prepareStatement("select * from x where val = 1.23456788063").executeQuery()) {
                    sink.clear();
                    assertResultSet(expectedInsertWithLosingPrecision, sink, resultSet);
                }
            }
        });
    }

    /*
    nodejs code:
    ------------------
            const { Client } = require("pg")

            const start = async () => {
              try {
                const client = new Client({
                  database: "qdb",
                  host: "127.0.0.1",
                  password: "quest",
                  port: 8812,
                  user: "admin",
                })
                await client.connect()

                const res = await client.query("INSERT INTO test VALUES($1, $2);", [
                  "abc",
                  "123"
                ])

                console.log(res)

                await client.end()
              } catch (e) {
                console.log(e)
              }
            }

            start()
    ------------------
     */
    @Test
    public void testInsertFomNodeJsWith2Parameters_TableDoesNotExist() throws Exception {
        final String script = ">0000006900030000757365720078797a006461746162617365006e6162755f61707000636c69656e745f656e636f64696e67005554463800446174655374796c650049534f0054696d655a6f6e6500474d540065787472615f666c6f61745f64696769747300320000\n" +
                "<520000000800000003\n" +
                ">70000000076f6800\n" +
                "<520000000800000000530000001154696d655a6f6e6500474d5400530000001d6170706c69636174696f6e5f6e616d6500517565737444420053000000187365727665725f76657273696f6e0031312e33005300000019696e74656765725f6461746574696d6573006f6e005300000019636c69656e745f656e636f64696e670055544638005a0000000549\n";
        assertHexScript(NetworkFacadeImpl.INSTANCE, script, getHexPgWireConfig());
    }

    /*
nodejs code:
------------------
        const { Client } = require("pg")

        const start = async () => {
          try {
            const client = new Client({
              database: "qdb",
              host: "127.0.0.1",
              password: "quest",
              port: 8812,
              user: "admin",
            })
            await client.connect()

            const res = await client.query("CREATE TABLE test (id string, number int);")

            const res = await client.query("INSERT INTO test VALUES($1, $2);", [
              "abc",
              "123"
            ])

            console.log(res)

            await client.end()
          } catch (e) {
            console.log(e)
          }
        }

        start()
------------------
 */
    @Test
    public void testInsertFomNodeJsWith2Parameters_WithTableCreation() throws Exception {
        final String script = ">0000006900030000757365720078797a006461746162617365006e6162755f61707000636c69656e745f656e636f64696e67005554463800446174655374796c650049534f0054696d655a6f6e6500474d540065787472615f666c6f61745f64696769747300320000\n" +
                "<520000000800000003\n" +
                ">70000000076f6800\n" +
                "<520000000800000000530000001154696d655a6f6e6500474d5400530000001d6170706c69636174696f6e5f6e616d6500517565737444420053000000187365727665725f76657273696f6e0031312e33005300000019696e74656765725f6461746574696d6573006f6e005300000019636c69656e745f656e636f64696e670055544638005a0000000549\n" +
                ">510000002f435245415445205441424c4520746573742028696420737472696e672c206e756d62657220696e74293b00\n" +
                "<43000000074f4b005a0000000549\n" +
                ">500000002800494e5345525420494e544f20746573742056414c5545532824312c202432293b000000420000001a00000000000200000003616263000000033132330000\n" +
                ">44000000065000450000000900000000004800000004\n" +
                "<310000000432000000046e00000004430000000f494e534552542030203100\n" +
                ">4800000004\n" +
                ">5300000004\n" +
                "<5a0000000549\n" +
                ">5800000004\n";
        assertHexScript(
                NetworkFacadeImpl.INSTANCE,
                script,
                getHexPgWireConfig()
        );
    }

    @Test
    @Ignore
    public void testInsertSimpleText() throws Exception {
        testInsert0(true, false);
    }

    @Test
    public void testInsertTableDoesNotExistPrepared() throws Exception {
        testInsertTableDoesNotExist(false, "could not open read-write");
    }

    @Test
    public void testInsertTableDoesNotExistSimple() throws Exception {
        testInsertTableDoesNotExist(true, "table does not exist [table=x]");
    }

    @Test
    public void testInsertTimestampAsString() throws Exception {
        assertMemoryLeak(() -> {
            String expectedAll = "count[BIGINT]\n" +
                    "10\n";

            try (
                    final PGWireServer server = createPGServer(3);
                    final Connection connection = getConnection(server.getPort(), false, true)
            ) {

                connection.setAutoCommit(false);
                //
                // test methods of inserting QuestDB's DATA and TIMESTAMP values
                //
                final PreparedStatement statement = connection.prepareStatement("create table x (a int, t timestamp, t1 timestamp) timestamp(t)");
                statement.execute();

                // exercise parameters on select statement
                PreparedStatement select = connection.prepareStatement("x where a = ?");
                execSelectWithParam(select, 9);


                final PreparedStatement insert = connection.prepareStatement("insert into x values (?, ?, ?)");
                for (int i = 0; i < 10; i++) {
                    insert.setInt(1, i);
                    // TIMESTAMP as ISO string to designated and non-designated timestamp
                    insert.setString(2, "2011-04-1" + i + "T14:40:54.998821Z");
                    insert.setString(3, "2011-04-11T1" + i + ":40:54.998821Z");

                    insert.execute();
                    Assert.assertEquals(1, insert.getUpdateCount());
                }
                connection.commit();

                try (ResultSet resultSet = connection.prepareStatement("select count() from x").executeQuery()) {
                    sink.clear();
                    assertResultSet(expectedAll, sink, resultSet);
                }

                TestUtils.assertEquals(expectedAll, sink);

                // exercise parameters on select statement
                execSelectWithParam(select, 9);
                TestUtils.assertEquals("9\n", sink);
            }
        });
    }

    @Test
    public void testInsertTimestampWithTypeSuffix() throws Exception {
        assertMemoryLeak(() -> {
            try (
                    final PGWireServer server = createPGServer(1);
                    final Connection connection = getConnection(server.getPort(), true, false)
            ) {
                final PreparedStatement statement = connection.prepareStatement("create table x (ts timestamp) timestamp(ts)");
                statement.execute();

                // the below timestamp formats are used by Python drivers
                final PreparedStatement insert = connection.prepareStatement("insert into x values " +
                        "('2020-06-01T00:00:02'::timestamp)," +
                        "('2020-06-01T00:00:02.000009'::timestamp)");
                insert.execute();

                final String expected = "ts[TIMESTAMP]\n" +
                        "2020-06-01 00:00:02.0\n" +
                        "2020-06-01 00:00:02.000009\n";
                try (ResultSet resultSet = connection.prepareStatement("select * from x").executeQuery()) {
                    sink.clear();
                    assertResultSet(expected, sink, resultSet);
                }
            }
        });
    }

    @Test
    public void testIntAndLongParametersWithFormatCountGreaterThanValueCount() throws Exception {
        String script = ">0000006e00030000757365720078797a0064617461626173650071646200636c69656e745f656e636f64696e67005554463800446174655374796c650049534f0054696d655a6f6e65004575726f70652f4c6f6e646f6e0065787472615f666c6f61745f64696769747300320000\n" +
                "<520000000800000003\n" +
                ">70000000076f6800\n" +
                "<520000000800000000530000001154696d655a6f6e6500474d5400530000001d6170706c69636174696f6e5f6e616d6500517565737444420053000000187365727665725f76657273696f6e0031312e33005300000019696e74656765725f6461746574696d6573006f6e005300000019636c69656e745f656e636f64696e670055544638005a0000000549\n" +
                ">50000000300073656c65637420782c202024312c2024322066726f6d206c6f6e675f73657175656e63652832293b000000\n" +
                ">420000002500000003000000000000000200000001330000000a353030303030303030300000\n" +
                "<!!";

        assertHexScript(
                NetworkFacadeImpl.INSTANCE,
                script,
                getHexPgWireConfig()
        );
    }

    @Test
    public void testIntAndLongParametersWithFormatCountSmallerThanValueCount() throws Exception {
        String script = ">0000006e00030000757365720078797a0064617461626173650071646200636c69656e745f656e636f64696e67005554463800446174655374796c650049534f0054696d655a6f6e65004575726f70652f4c6f6e646f6e0065787472615f666c6f61745f64696769747300320000\n" +
                "<520000000800000003\n" +
                ">70000000076f6800\n" +
                "<520000000800000000530000001154696d655a6f6e6500474d5400530000001d6170706c69636174696f6e5f6e616d6500517565737444420053000000187365727665725f76657273696f6e0031312e33005300000019696e74656765725f6461746574696d6573006f6e005300000019636c69656e745f656e636f64696e670055544638005a0000000549\n" +
                ">50000000300073656c65637420782c202024312c2024322066726f6d206c6f6e675f73657175656e63652832293b000000\n" +
                ">42000000230000000200000000000300000001330000000a353030303030303030300000\n" +
                "<!!";

        assertHexScript
                (NetworkFacadeImpl.INSTANCE,
                        script,
                        getHexPgWireConfig()
                );
    }

    @Test
    public void testIntAndLongParametersWithoutExplicitParameterTypeButOneExplicitTextFormatHex() throws Exception {
        String script = ">0000006e00030000757365720078797a0064617461626173650071646200636c69656e745f656e636f64696e67005554463800446174655374796c650049534f0054696d655a6f6e65004575726f70652f4c6f6e646f6e0065787472615f666c6f61745f64696769747300320000\n" +
                "<520000000800000003\n" +
                ">70000000076f6800\n" +
                "<520000000800000000530000001154696d655a6f6e6500474d5400530000001d6170706c69636174696f6e5f6e616d6500517565737444420053000000187365727665725f76657273696f6e0031312e33005300000019696e74656765725f6461746574696d6573006f6e005300000019636c69656e745f656e636f64696e670055544638005a0000000549\n" +
                ">50000000300073656c65637420782c202024312c2024322066726f6d206c6f6e675f73657175656e63652832293b000000\n" +
                ">4200000021000000010000000200000001330000000a35303030303030303030000044000000065000450000000900000000004800000004\n" +
                "<31000000043200000004540000004400037800000000000001000000140008ffffffff000024310000000000000200000413ffffffffffff000024320000000000000300000413ffffffffffff0000440000001e0003000000013100000001330000000a35303030303030303030440000001e0003000000013200000001330000000a35303030303030303030430000000d53454c454354203200\n";

        assertHexScript(
                NetworkFacadeImpl.INSTANCE,
                script,
                getHexPgWireConfig()
        );
    }

    @Test
    public void testIntParameterWithoutExplicitParameterTypeButExplicitTextFormatHex() throws Exception {
        String script = ">0000006e00030000757365720078797a0064617461626173650071646200636c69656e745f656e636f64696e67005554463800446174655374796c650049534f0054696d655a6f6e65004575726f70652f4c6f6e646f6e0065787472615f666c6f61745f64696769747300320000\n" +
                "<520000000800000003\n" +
                ">70000000076f6800\n" +
                "<520000000800000000530000001154696d655a6f6e6500474d5400530000001d6170706c69636174696f6e5f6e616d6500517565737444420053000000187365727665725f76657273696f6e0031312e33005300000019696e74656765725f6461746574696d6573006f6e005300000019636c69656e745f656e636f64696e670055544638005a0000000549\n" +
                ">500000002c0073656c65637420782c202024312066726f6d206c6f6e675f73657175656e63652832293b000000\n" +
                ">420000001300000001000000010000000133000044000000065000450000000900000000004800000004\n" +
                "<31000000043200000004540000002f00027800000000000001000000140008ffffffff000024310000000000000200000413ffffffffffff000044000000100002000000013100000001334400000010000200000001320000000133430000000d53454c454354203200\n";

        assertHexScript(
                NetworkFacadeImpl.INSTANCE,
                script,
                getHexPgWireConfig()
        );
    }

    @Test
    public void testInvalidateWriterBetweenInserts() throws Exception {
        assertMemoryLeak(() -> {
            try (
                    final PGWireServer server = createPGServer(2);
                    final Connection connection = getConnection(server.getPort(), false, true)
            ) {
                try (Statement statement = connection.createStatement()) {
                    statement.executeUpdate("create table test_batch(id long,val int)");
                }
                try (PreparedStatement batchInsert = connection.prepareStatement("insert into test_batch(id,val) values(?,?)")) {
                    batchInsert.setLong(1, 0L);
                    batchInsert.setInt(2, 1);
                    batchInsert.addBatch();

                    batchInsert.clearParameters();
                    batchInsert.setLong(1, 1L);
                    batchInsert.setInt(2, 2);
                    batchInsert.addBatch();

                    batchInsert.clearParameters();
                    batchInsert.setLong(1, 2L);
                    batchInsert.setInt(2, 3);
                    batchInsert.addBatch();

                    int[] a = batchInsert.executeBatch();
                    Assert.assertEquals(3, a.length);
                    Assert.assertEquals(1, a[0]);
                    Assert.assertEquals(1, a[1]);
                    Assert.assertEquals(1, a[2]);


                    compiler.compile("create table spot1 as (select * from test_batch)", sqlExecutionContext);
                    compiler.compile("drop table test_batch", sqlExecutionContext);
                    compiler.compile("rename table spot1 to test_batch", sqlExecutionContext);

                    batchInsert.setLong(1, 0L);
                    batchInsert.setInt(2, 1);
                    batchInsert.addBatch();

                    batchInsert.clearParameters();
                    batchInsert.setLong(1, 1L);
                    batchInsert.setInt(2, 2);
                    batchInsert.addBatch();

                    batchInsert.clearParameters();
                    batchInsert.setLong(1, 2L);
                    batchInsert.setInt(2, 3);
                    batchInsert.addBatch();

                    a = batchInsert.executeBatch();
                    Assert.assertEquals(3, a.length);
                    Assert.assertEquals(1, a[0]);
                    Assert.assertEquals(1, a[1]);
                    Assert.assertEquals(1, a[2]);
                }

                StringSink sink = new StringSink();
                String expected = "id[BIGINT],val[INTEGER]\n" +
                        "0,1\n" +
                        "1,2\n" +
                        "2,3\n" +
                        "0,1\n" +
                        "1,2\n" +
                        "2,3\n";
                try (
                        Statement statement = connection.createStatement();
                        ResultSet rs = statement.executeQuery("select * from test_batch")
                ) {
                    assertResultSet(expected, sink, rs);
                }
            }
        });
    }

    @Test
    public void testUpdateAfterDropAndRecreate() throws Exception {
        assertMemoryLeak(() -> {
            try (
                    final PGWireServer server = createPGServer(1);
                    final Connection connection = getConnection(server.getPort(), false, true)
            ) {
                try (Statement statement = connection.createStatement()) {
                    statement.executeUpdate("create table update_after_drop(id long, val int, ts timestamp) timestamp(ts)");
                }

                try (PreparedStatement statement = connection.prepareStatement("update update_after_drop set id = ?")) {
                    statement.setLong(1, 42);
                    statement.executeUpdate();
                }

                try (Statement stmt = connection.createStatement()) {
                    stmt.executeUpdate("drop table update_after_drop");
                    stmt.executeUpdate("create table update_after_drop(id long, val int, ts timestamp) timestamp(ts)");
                }

                try (PreparedStatement stmt = connection.prepareStatement("update update_after_drop set id = ?")) {
                    stmt.setLong(1, 42);
                    stmt.executeUpdate();
                }
            }
        });
    }

    @Test
    public void testUpdateAfterDroppingColumnNotUsedByTheUpdate() throws Exception {
        assertMemoryLeak(() -> {
            try (
                    final PGWireServer server = createPGServer(1);
                    final Connection connection = getConnection(server.getPort(), false, true)
            ) {
                try (Statement statement = connection.createStatement()) {
                    statement.executeUpdate("create table update_after_drop(id long, val int, ts timestamp) timestamp(ts)");
                }

                try (PreparedStatement statement = connection.prepareStatement("update update_after_drop set id = ?")) {
                    statement.setLong(1, 42);
                    statement.executeUpdate();
                }

                try (Statement stmt = connection.createStatement()) {
                    stmt.executeUpdate("alter table update_after_drop drop column val");
                }

                try (PreparedStatement stmt = connection.prepareStatement("update update_after_drop set id = ?")) {
                    stmt.setLong(1, 42);
                    stmt.executeUpdate();
                }
            }
        });
    }

    @Test
    public void testUpdateAfterDroppingColumnUsedByTheUpdate() throws Exception {
        assertMemoryLeak(() -> {
            try (
                    final PGWireServer server = createPGServer(1);
                    final Connection connection = getConnection(server.getPort(), false, true)
            ) {
                try (Statement statement = connection.createStatement()) {
                    statement.executeUpdate("create table update_after_drop(id long, val int, ts timestamp) timestamp(ts)");
                }

                try (PreparedStatement statement = connection.prepareStatement("update update_after_drop set id = ?")) {
                    statement.setLong(1, 42);
                    statement.executeUpdate();
                }

                try (Statement stmt = connection.createStatement()) {
                    stmt.executeUpdate("alter table update_after_drop drop column id");
                }

                try (PreparedStatement stmt = connection.prepareStatement("update update_after_drop set id = ?")) {
                    stmt.setLong(1, 42);
                    stmt.executeUpdate();
                    fail("id column was dropped, the UPDATE should have failed");
                } catch (PSQLException e) {
                    TestUtils.assertContains(e.getMessage(), "Invalid column: id");
                }
            }
        });
    }

    @Test
    public void testLargeBatchCairoExceptionResume() throws Exception {
        assertMemoryLeak(() -> {
            try (
                    final PGWireServer server = createPGServer(4);
                    final Connection connection = getConnection(server.getPort(), false, true)
            ) {
                try (Statement statement = connection.createStatement()) {
                    statement.executeUpdate("create table test_large_batch(id long, val int, ts timestamp) timestamp(ts)");
                }
                connection.setAutoCommit(false);
                try (PreparedStatement batchInsert = connection.prepareStatement("insert into test_large_batch(id,val,ts) values(?,?,?)")) {
                    for (int i = 0; i < 2; i++) {
                        batchInsert.clearParameters();
                        batchInsert.setLong(1, 0L);
                        batchInsert.setInt(2, 1);
                        batchInsert.setLong(3, i);
                        batchInsert.addBatch();
                    }

                    try {
                        // insert out of order
                        batchInsert.setLong(1, 0L);
                        batchInsert.setInt(2, 1);
                        batchInsert.setLong(3, -100);
                        batchInsert.addBatch();
                        batchInsert.executeBatch();
                        Assert.fail();
                    } catch (SQLException e) {
                        TestUtils.assertContains(e.getMessage(), "timestamp before 1970-01-01 is not allowed");
                        connection.rollback();
                    }

                    // try again
                    for (int i = 0; i < 30; i++) {
                        batchInsert.clearParameters();
                        batchInsert.setLong(1, 0L);
                        batchInsert.setInt(2, 1);
                        batchInsert.setLong(3, i);
                        batchInsert.addBatch();
                    }
                    batchInsert.executeBatch();
                    connection.commit();
                }

                StringSink sink = new StringSink();
                String expected = "count[BIGINT]\n" +
                        "30\n";
                Statement statement = connection.createStatement();
                ResultSet rs = statement.executeQuery("select count(*) from test_large_batch");
                assertResultSet(expected, sink, rs);
            }
        });
    }

    @Test
    public void testLargeBatchInsertMethod() throws Exception {
        assertMemoryLeak(() -> {
            try (
                    final PGWireServer server = createPGServer(4);
                    final Connection connection = getConnection(server.getPort(), false, true)
            ) {
                try (Statement statement = connection.createStatement()) {
                    statement.executeUpdate("create table test_large_batch(id long,val int)");
                }
                connection.setAutoCommit(false);
                try (PreparedStatement batchInsert = connection.prepareStatement("insert into test_large_batch(id,val) values(?,?)")) {
                    for (int i = 0; i < 50_000; i++) {
                        batchInsert.clearParameters();
                        batchInsert.setLong(1, 0L);
                        batchInsert.setInt(2, 1);
                        batchInsert.addBatch();

                        batchInsert.clearParameters();
                        batchInsert.setLong(1, 1L);
                        batchInsert.setInt(2, 2);
                        batchInsert.addBatch();

                        batchInsert.clearParameters();
                        batchInsert.setLong(1, 2L);
                        batchInsert.setInt(2, 3);
                        batchInsert.addBatch();
                    }
                    batchInsert.executeBatch();
                    connection.commit();
                }

                StringSink sink = new StringSink();
                String expected = "count[BIGINT]\n" +
                        "150000\n";
                Statement statement = connection.createStatement();
                ResultSet rs = statement.executeQuery("select count(*) from test_large_batch");
                assertResultSet(expected, sink, rs);
            }
        });
    }

    @Test
    public void testLargeOutput() throws Exception {
        TestUtils.assertMemoryLeak(() -> {

            final String expected = "1[INTEGER],2[INTEGER],3[INTEGER]\n" +
                    "1,2,3\n" +
                    "1,2,3\n" +
                    "1,2,3\n" +
                    "1,2,3\n" +
                    "1,2,3\n" +
                    "1,2,3\n" +
                    "1,2,3\n" +
                    "1,2,3\n" +
                    "1,2,3\n" +
                    "1,2,3\n" +
                    "1,2,3\n" +
                    "1,2,3\n" +
                    "1,2,3\n" +
                    "1,2,3\n" +
                    "1,2,3\n" +
                    "1,2,3\n" +
                    "1,2,3\n" +
                    "1,2,3\n" +
                    "1,2,3\n" +
                    "1,2,3\n" +
                    "1,2,3\n" +
                    "1,2,3\n" +
                    "1,2,3\n" +
                    "1,2,3\n" +
                    "1,2,3\n" +
                    "1,2,3\n" +
                    "1,2,3\n" +
                    "1,2,3\n" +
                    "1,2,3\n" +
                    "1,2,3\n" +
                    "1,2,3\n" +
                    "1,2,3\n" +
                    "1,2,3\n" +
                    "1,2,3\n" +
                    "1,2,3\n" +
                    "1,2,3\n" +
                    "1,2,3\n" +
                    "1,2,3\n" +
                    "1,2,3\n" +
                    "1,2,3\n" +
                    "1,2,3\n" +
                    "1,2,3\n" +
                    "1,2,3\n" +
                    "1,2,3\n" +
                    "1,2,3\n" +
                    "1,2,3\n" +
                    "1,2,3\n" +
                    "1,2,3\n" +
                    "1,2,3\n" +
                    "1,2,3\n";

            final PGWireConfiguration configuration = new Port0PGWireConfiguration() {
                @Override
                public int getSendBufferSize() {
                    return 512;
                }
            };

            try (
                    final PGWireServer server = createPGServer(configuration);
                    final Connection connection = getConnection(server.getPort(), false, false)
            ) {
                PreparedStatement statement = connection.prepareStatement("select 1,2,3 from long_sequence(50)");
                Statement statement1 = connection.createStatement();

                StringSink sink = new StringSink();
                for (int i = 0; i < 10; i++) {
                    sink.clear();
                    ResultSet rs = statement.executeQuery();

                    statement1.executeQuery("select 1 from long_sequence(2)");
                    assertResultSet(expected, sink, rs);
                    rs.close();
                }
            }
        });
    }

    @Test
    public void testLargeOutputHex() throws Exception {
        String script = ">0000007300030000757365720078797a006461746162617365006e6162755f61707000636c69656e745f656e636f64696e67005554463800446174655374796c650049534f0054696d655a6f6e65004575726f70652f4c6f6e646f6e0065787472615f666c6f61745f64696769747300320000\n" +
                "<520000000800000003\n" +
                ">70000000076f6800\n" +
                "<520000000800000000530000001154696d655a6f6e6500474d5400530000001d6170706c69636174696f6e5f6e616d6500517565737444420053000000187365727665725f76657273696f6e0031312e33005300000019696e74656765725f6461746574696d6573006f6e005300000019636c69656e745f656e636f64696e670055544638005a0000000549\n" +
                ">5000000022005345542065787472615f666c6f61745f646967697473203d2033000000420000000c0000000000000000450000000900000000015300000004\n" +
                "<310000000432000000044300000008534554005a0000000549\n" +
                ">500000003700534554206170706c69636174696f6e5f6e616d65203d2027506f737467726553514c204a4442432044726976657227000000420000000c0000000000000000450000000900000000015300000004\n" +
                "<310000000432000000044300000008534554005a0000000549\n" +
                ">500000002b0073656c65637420312c322c332066726f6d206c6f6e675f73657175656e636528353029000000420000000c000000000000000044000000065000450000000900000000005300000004\n" +
                "<31000000043200000004540000004200033100000000000001000000170004ffffffff00003200000000000002000000170004ffffffff00003300000000000003000000170004ffffffff000044000000150003000000013100000001320000000133440000001500030000000131000000013200000001334400000015000300000001310000000132000000013344000000150003000000013100000001320000000133440000001500030000000131000000013200000001334400000015000300000001310000000132000000013344000000150003000000013100000001320000000133440000001500030000000131000000013200000001334400000015000300000001310000000132000000013344000000150003000000013100000001320000000133440000001500030000000131000000013200000001334400000015000300000001310000000132000000013344000000150003000000013100000001320000000133440000001500030000000131000000013200000001334400000015000300000001310000000132000000013344000000150003000000013100000001320000000133440000001500030000000131000000013200000001334400000015000300000001310000000132000000013344000000150003000000013100000001320000000133\n" +
                "<4400000015000300000001310000000132000000013344000000150003000000013100000001320000000133440000001500030000000131000000013200000001334400000015000300000001310000000132000000013344000000150003000000013100000001320000000133440000001500030000000131000000013200000001334400000015000300000001310000000132000000013344000000150003000000013100000001320000000133440000001500030000000131000000013200000001334400000015000300000001310000000132000000013344000000150003000000013100000001320000000133440000001500030000000131000000013200000001334400000015000300000001310000000132000000013344000000150003000000013100000001320000000133440000001500030000000131000000013200000001334400000015000300000001310000000132000000013344000000150003000000013100000001320000000133440000001500030000000131000000013200000001334400000015000300000001310000000132000000013344000000150003000000013100000001320000000133440000001500030000000131000000013200000001334400000015000300000001310000000132000000013344000000150003000000013100000001320000000133\n" +
                "<4400000015000300000001310000000132000000013344000000150003000000013100000001320000000133440000001500030000000131000000013200000001334400000015000300000001310000000132000000013344000000150003000000013100000001320000000133440000001500030000000131000000013200000001334400000015000300000001310000000132000000013344000000150003000000013100000001320000000133430000000e53454c454354203530005a0000000549\n" +
                ">50000000260073656c65637420312066726f6d206c6f6e675f73657175656e6365283229000000420000000c000000000000000044000000065000450000000900000000005300000004\n" +
                "<31000000043200000004540000001a00013100000000000001000000170004ffffffff0000440000000b00010000000131440000000b00010000000131430000000d53454c4543542032005a0000000549\n" +
                ">500000002b0073656c65637420312c322c332066726f6d206c6f6e675f73657175656e636528353029000000420000000c000000000000000044000000065000450000000900000000005300000004\n" +
                "<31000000043200000004540000004200033100000000000001000000170004ffffffff00003200000000000002000000170004ffffffff00003300000000000003000000170004ffffffff000044000000150003000000013100000001320000000133440000001500030000000131000000013200000001334400000015000300000001310000000132000000013344000000150003000000013100000001320000000133440000001500030000000131000000013200000001334400000015000300000001310000000132000000013344000000150003000000013100000001320000000133440000001500030000000131000000013200000001334400000015000300000001310000000132000000013344000000150003000000013100000001320000000133440000001500030000000131000000013200000001334400000015000300000001310000000132000000013344000000150003000000013100000001320000000133440000001500030000000131000000013200000001334400000015000300000001310000000132000000013344000000150003000000013100000001320000000133440000001500030000000131000000013200000001334400000015000300000001310000000132000000013344000000150003000000013100000001320000000133\n" +
                "<4400000015000300000001310000000132000000013344000000150003000000013100000001320000000133440000001500030000000131000000013200000001334400000015000300000001310000000132000000013344000000150003000000013100000001320000000133440000001500030000000131000000013200000001334400000015000300000001310000000132000000013344000000150003000000013100000001320000000133440000001500030000000131000000013200000001334400000015000300000001310000000132000000013344000000150003000000013100000001320000000133440000001500030000000131000000013200000001334400000015000300000001310000000132000000013344000000150003000000013100000001320000000133440000001500030000000131000000013200000001334400000015000300000001310000000132000000013344000000150003000000013100000001320000000133440000001500030000000131000000013200000001334400000015000300000001310000000132000000013344000000150003000000013100000001320000000133440000001500030000000131000000013200000001334400000015000300000001310000000132000000013344000000150003000000013100000001320000000133\n" +
                "<4400000015000300000001310000000132000000013344000000150003000000013100000001320000000133440000001500030000000131000000013200000001334400000015000300000001310000000132000000013344000000150003000000013100000001320000000133440000001500030000000131000000013200000001334400000015000300000001310000000132000000013344000000150003000000013100000001320000000133430000000e53454c454354203530005a0000000549\n" +
                ">50000000260073656c65637420312066726f6d206c6f6e675f73657175656e6365283229000000420000000c000000000000000044000000065000450000000900000000005300000004\n" +
                "<31000000043200000004540000001a00013100000000000001000000170004ffffffff0000440000000b00010000000131440000000b00010000000131430000000d53454c4543542032005a0000000549\n" +
                ">500000002b0073656c65637420312c322c332066726f6d206c6f6e675f73657175656e636528353029000000420000000c000000000000000044000000065000450000000900000000005300000004\n" +
                "<31000000043200000004540000004200033100000000000001000000170004ffffffff00003200000000000002000000170004ffffffff00003300000000000003000000170004ffffffff000044000000150003000000013100000001320000000133440000001500030000000131000000013200000001334400000015000300000001310000000132000000013344000000150003000000013100000001320000000133440000001500030000000131000000013200000001334400000015000300000001310000000132000000013344000000150003000000013100000001320000000133440000001500030000000131000000013200000001334400000015000300000001310000000132000000013344000000150003000000013100000001320000000133440000001500030000000131000000013200000001334400000015000300000001310000000132000000013344000000150003000000013100000001320000000133440000001500030000000131000000013200000001334400000015000300000001310000000132000000013344000000150003000000013100000001320000000133440000001500030000000131000000013200000001334400000015000300000001310000000132000000013344000000150003000000013100000001320000000133\n" +
                "<4400000015000300000001310000000132000000013344000000150003000000013100000001320000000133440000001500030000000131000000013200000001334400000015000300000001310000000132000000013344000000150003000000013100000001320000000133440000001500030000000131000000013200000001334400000015000300000001310000000132000000013344000000150003000000013100000001320000000133440000001500030000000131000000013200000001334400000015000300000001310000000132000000013344000000150003000000013100000001320000000133440000001500030000000131000000013200000001334400000015000300000001310000000132000000013344000000150003000000013100000001320000000133440000001500030000000131000000013200000001334400000015000300000001310000000132000000013344000000150003000000013100000001320000000133440000001500030000000131000000013200000001334400000015000300000001310000000132000000013344000000150003000000013100000001320000000133440000001500030000000131000000013200000001334400000015000300000001310000000132000000013344000000150003000000013100000001320000000133\n" +
                "<4400000015000300000001310000000132000000013344000000150003000000013100000001320000000133440000001500030000000131000000013200000001334400000015000300000001310000000132000000013344000000150003000000013100000001320000000133440000001500030000000131000000013200000001334400000015000300000001310000000132000000013344000000150003000000013100000001320000000133430000000e53454c454354203530005a0000000549\n" +
                ">50000000260073656c65637420312066726f6d206c6f6e675f73657175656e6365283229000000420000000c000000000000000044000000065000450000000900000000005300000004\n" +
                "<31000000043200000004540000001a00013100000000000001000000170004ffffffff0000440000000b00010000000131440000000b00010000000131430000000d53454c4543542032005a0000000549\n" +
                ">500000002b0073656c65637420312c322c332066726f6d206c6f6e675f73657175656e636528353029000000420000000c000000000000000044000000065000450000000900000000005300000004\n" +
                "<31000000043200000004540000004200033100000000000001000000170004ffffffff00003200000000000002000000170004ffffffff00003300000000000003000000170004ffffffff000044000000150003000000013100000001320000000133440000001500030000000131000000013200000001334400000015000300000001310000000132000000013344000000150003000000013100000001320000000133440000001500030000000131000000013200000001334400000015000300000001310000000132000000013344000000150003000000013100000001320000000133440000001500030000000131000000013200000001334400000015000300000001310000000132000000013344000000150003000000013100000001320000000133440000001500030000000131000000013200000001334400000015000300000001310000000132000000013344000000150003000000013100000001320000000133440000001500030000000131000000013200000001334400000015000300000001310000000132000000013344000000150003000000013100000001320000000133440000001500030000000131000000013200000001334400000015000300000001310000000132000000013344000000150003000000013100000001320000000133\n" +
                "<4400000015000300000001310000000132000000013344000000150003000000013100000001320000000133440000001500030000000131000000013200000001334400000015000300000001310000000132000000013344000000150003000000013100000001320000000133440000001500030000000131000000013200000001334400000015000300000001310000000132000000013344000000150003000000013100000001320000000133440000001500030000000131000000013200000001334400000015000300000001310000000132000000013344000000150003000000013100000001320000000133440000001500030000000131000000013200000001334400000015000300000001310000000132000000013344000000150003000000013100000001320000000133440000001500030000000131000000013200000001334400000015000300000001310000000132000000013344000000150003000000013100000001320000000133440000001500030000000131000000013200000001334400000015000300000001310000000132000000013344000000150003000000013100000001320000000133440000001500030000000131000000013200000001334400000015000300000001310000000132000000013344000000150003000000013100000001320000000133\n" +
                "<4400000015000300000001310000000132000000013344000000150003000000013100000001320000000133440000001500030000000131000000013200000001334400000015000300000001310000000132000000013344000000150003000000013100000001320000000133440000001500030000000131000000013200000001334400000015000300000001310000000132000000013344000000150003000000013100000001320000000133430000000e53454c454354203530005a0000000549\n" +
                ">50000000260073656c65637420312066726f6d206c6f6e675f73657175656e6365283229000000420000000c000000000000000044000000065000450000000900000000005300000004\n" +
                "<31000000043200000004540000001a00013100000000000001000000170004ffffffff0000440000000b00010000000131440000000b00010000000131430000000d53454c4543542032005a0000000549\n" +
                ">500000002e535f310073656c65637420312c322c332066726f6d206c6f6e675f73657175656e636528353029000000420000000f00535f310000000000000044000000065000450000000900000000005300000004\n" +
                "<31000000043200000004540000004200033100000000000001000000170004ffffffff00003200000000000002000000170004ffffffff00003300000000000003000000170004ffffffff000044000000150003000000013100000001320000000133440000001500030000000131000000013200000001334400000015000300000001310000000132000000013344000000150003000000013100000001320000000133440000001500030000000131000000013200000001334400000015000300000001310000000132000000013344000000150003000000013100000001320000000133440000001500030000000131000000013200000001334400000015000300000001310000000132000000013344000000150003000000013100000001320000000133440000001500030000000131000000013200000001334400000015000300000001310000000132000000013344000000150003000000013100000001320000000133440000001500030000000131000000013200000001334400000015000300000001310000000132000000013344000000150003000000013100000001320000000133440000001500030000000131000000013200000001334400000015000300000001310000000132000000013344000000150003000000013100000001320000000133\n" +
                "<4400000015000300000001310000000132000000013344000000150003000000013100000001320000000133440000001500030000000131000000013200000001334400000015000300000001310000000132000000013344000000150003000000013100000001320000000133440000001500030000000131000000013200000001334400000015000300000001310000000132000000013344000000150003000000013100000001320000000133440000001500030000000131000000013200000001334400000015000300000001310000000132000000013344000000150003000000013100000001320000000133440000001500030000000131000000013200000001334400000015000300000001310000000132000000013344000000150003000000013100000001320000000133440000001500030000000131000000013200000001334400000015000300000001310000000132000000013344000000150003000000013100000001320000000133440000001500030000000131000000013200000001334400000015000300000001310000000132000000013344000000150003000000013100000001320000000133440000001500030000000131000000013200000001334400000015000300000001310000000132000000013344000000150003000000013100000001320000000133\n" +
                "<4400000015000300000001310000000132000000013344000000150003000000013100000001320000000133440000001500030000000131000000013200000001334400000015000300000001310000000132000000013344000000150003000000013100000001320000000133440000001500030000000131000000013200000001334400000015000300000001310000000132000000013344000000150003000000013100000001320000000133430000000e53454c454354203530005a0000000549\n" +
                ">50000000260073656c65637420312066726f6d206c6f6e675f73657175656e6365283229000000420000000c000000000000000044000000065000450000000900000000005300000004\n" +
                "<31000000043200000004540000001a00013100000000000001000000170004ffffffff0000440000000b00010000000131440000000b00010000000131430000000d53454c4543542032005a0000000549\n" +
                ">420000000f00535f3100000000000000450000000900000000005300000004\n" +
                "<32000000044400000015000300000001310000000132000000013344000000150003000000013100000001320000000133440000001500030000000131000000013200000001334400000015000300000001310000000132000000013344000000150003000000013100000001320000000133440000001500030000000131000000013200000001334400000015000300000001310000000132000000013344000000150003000000013100000001320000000133440000001500030000000131000000013200000001334400000015000300000001310000000132000000013344000000150003000000013100000001320000000133440000001500030000000131000000013200000001334400000015000300000001310000000132000000013344000000150003000000013100000001320000000133440000001500030000000131000000013200000001334400000015000300000001310000000132000000013344000000150003000000013100000001320000000133440000001500030000000131000000013200000001334400000015000300000001310000000132000000013344000000150003000000013100000001320000000133440000001500030000000131000000013200000001334400000015000300000001310000000132000000013344000000150003000000013100000001320000000133\n" +
                "<4400000015000300000001310000000132000000013344000000150003000000013100000001320000000133440000001500030000000131000000013200000001334400000015000300000001310000000132000000013344000000150003000000013100000001320000000133440000001500030000000131000000013200000001334400000015000300000001310000000132000000013344000000150003000000013100000001320000000133440000001500030000000131000000013200000001334400000015000300000001310000000132000000013344000000150003000000013100000001320000000133440000001500030000000131000000013200000001334400000015000300000001310000000132000000013344000000150003000000013100000001320000000133440000001500030000000131000000013200000001334400000015000300000001310000000132000000013344000000150003000000013100000001320000000133440000001500030000000131000000013200000001334400000015000300000001310000000132000000013344000000150003000000013100000001320000000133440000001500030000000131000000013200000001334400000015000300000001310000000132000000013344000000150003000000013100000001320000000133\n" +
                "<44000000150003000000013100000001320000000133440000001500030000000131000000013200000001334400000015000300000001310000000132000000013344000000150003000000013100000001320000000133430000000e53454c454354203530005a0000000549\n" +
                ">50000000260073656c65637420312066726f6d206c6f6e675f73657175656e6365283229000000420000000c000000000000000044000000065000450000000900000000005300000004\n" +
                "<31000000043200000004540000001a00013100000000000001000000170004ffffffff0000440000000b00010000000131440000000b00010000000131430000000d53454c4543542032005a0000000549\n" +
                ">420000000f00535f3100000000000000450000000900000000005300000004\n" +
                "<32000000044400000015000300000001310000000132000000013344000000150003000000013100000001320000000133440000001500030000000131000000013200000001334400000015000300000001310000000132000000013344000000150003000000013100000001320000000133440000001500030000000131000000013200000001334400000015000300000001310000000132000000013344000000150003000000013100000001320000000133440000001500030000000131000000013200000001334400000015000300000001310000000132000000013344000000150003000000013100000001320000000133440000001500030000000131000000013200000001334400000015000300000001310000000132000000013344000000150003000000013100000001320000000133440000001500030000000131000000013200000001334400000015000300000001310000000132000000013344000000150003000000013100000001320000000133440000001500030000000131000000013200000001334400000015000300000001310000000132000000013344000000150003000000013100000001320000000133440000001500030000000131000000013200000001334400000015000300000001310000000132000000013344000000150003000000013100000001320000000133\n" +
                "<4400000015000300000001310000000132000000013344000000150003000000013100000001320000000133440000001500030000000131000000013200000001334400000015000300000001310000000132000000013344000000150003000000013100000001320000000133440000001500030000000131000000013200000001334400000015000300000001310000000132000000013344000000150003000000013100000001320000000133440000001500030000000131000000013200000001334400000015000300000001310000000132000000013344000000150003000000013100000001320000000133440000001500030000000131000000013200000001334400000015000300000001310000000132000000013344000000150003000000013100000001320000000133440000001500030000000131000000013200000001334400000015000300000001310000000132000000013344000000150003000000013100000001320000000133440000001500030000000131000000013200000001334400000015000300000001310000000132000000013344000000150003000000013100000001320000000133440000001500030000000131000000013200000001334400000015000300000001310000000132000000013344000000150003000000013100000001320000000133\n" +
                "<44000000150003000000013100000001320000000133440000001500030000000131000000013200000001334400000015000300000001310000000132000000013344000000150003000000013100000001320000000133430000000e53454c454354203530005a0000000549\n" +
                ">50000000260073656c65637420312066726f6d206c6f6e675f73657175656e6365283229000000420000000c000000000000000044000000065000450000000900000000005300000004\n" +
                "<31000000043200000004540000001a00013100000000000001000000170004ffffffff0000440000000b00010000000131440000000b00010000000131430000000d53454c4543542032005a0000000549\n" +
                ">420000000f00535f3100000000000000450000000900000000005300000004\n" +
                "<32000000044400000015000300000001310000000132000000013344000000150003000000013100000001320000000133440000001500030000000131000000013200000001334400000015000300000001310000000132000000013344000000150003000000013100000001320000000133440000001500030000000131000000013200000001334400000015000300000001310000000132000000013344000000150003000000013100000001320000000133440000001500030000000131000000013200000001334400000015000300000001310000000132000000013344000000150003000000013100000001320000000133440000001500030000000131000000013200000001334400000015000300000001310000000132000000013344000000150003000000013100000001320000000133440000001500030000000131000000013200000001334400000015000300000001310000000132000000013344000000150003000000013100000001320000000133440000001500030000000131000000013200000001334400000015000300000001310000000132000000013344000000150003000000013100000001320000000133440000001500030000000131000000013200000001334400000015000300000001310000000132000000013344000000150003000000013100000001320000000133\n" +
                "<4400000015000300000001310000000132000000013344000000150003000000013100000001320000000133440000001500030000000131000000013200000001334400000015000300000001310000000132000000013344000000150003000000013100000001320000000133440000001500030000000131000000013200000001334400000015000300000001310000000132000000013344000000150003000000013100000001320000000133440000001500030000000131000000013200000001334400000015000300000001310000000132000000013344000000150003000000013100000001320000000133440000001500030000000131000000013200000001334400000015000300000001310000000132000000013344000000150003000000013100000001320000000133440000001500030000000131000000013200000001334400000015000300000001310000000132000000013344000000150003000000013100000001320000000133440000001500030000000131000000013200000001334400000015000300000001310000000132000000013344000000150003000000013100000001320000000133440000001500030000000131000000013200000001334400000015000300000001310000000132000000013344000000150003000000013100000001320000000133\n" +
                "<44000000150003000000013100000001320000000133440000001500030000000131000000013200000001334400000015000300000001310000000132000000013344000000150003000000013100000001320000000133430000000e53454c454354203530005a0000000549\n" +
                ">50000000260073656c65637420312066726f6d206c6f6e675f73657175656e6365283229000000420000000c000000000000000044000000065000450000000900000000005300000004\n" +
                "<31000000043200000004540000001a00013100000000000001000000170004ffffffff0000440000000b00010000000131440000000b00010000000131430000000d53454c4543542032005a0000000549\n" +
                ">420000000f00535f3100000000000000450000000900000000005300000004\n" +
                "<32000000044400000015000300000001310000000132000000013344000000150003000000013100000001320000000133440000001500030000000131000000013200000001334400000015000300000001310000000132000000013344000000150003000000013100000001320000000133440000001500030000000131000000013200000001334400000015000300000001310000000132000000013344000000150003000000013100000001320000000133440000001500030000000131000000013200000001334400000015000300000001310000000132000000013344000000150003000000013100000001320000000133440000001500030000000131000000013200000001334400000015000300000001310000000132000000013344000000150003000000013100000001320000000133440000001500030000000131000000013200000001334400000015000300000001310000000132000000013344000000150003000000013100000001320000000133440000001500030000000131000000013200000001334400000015000300000001310000000132000000013344000000150003000000013100000001320000000133440000001500030000000131000000013200000001334400000015000300000001310000000132000000013344000000150003000000013100000001320000000133\n" +
                "<4400000015000300000001310000000132000000013344000000150003000000013100000001320000000133440000001500030000000131000000013200000001334400000015000300000001310000000132000000013344000000150003000000013100000001320000000133440000001500030000000131000000013200000001334400000015000300000001310000000132000000013344000000150003000000013100000001320000000133440000001500030000000131000000013200000001334400000015000300000001310000000132000000013344000000150003000000013100000001320000000133440000001500030000000131000000013200000001334400000015000300000001310000000132000000013344000000150003000000013100000001320000000133440000001500030000000131000000013200000001334400000015000300000001310000000132000000013344000000150003000000013100000001320000000133440000001500030000000131000000013200000001334400000015000300000001310000000132000000013344000000150003000000013100000001320000000133440000001500030000000131000000013200000001334400000015000300000001310000000132000000013344000000150003000000013100000001320000000133\n" +
                "<44000000150003000000013100000001320000000133440000001500030000000131000000013200000001334400000015000300000001310000000132000000013344000000150003000000013100000001320000000133430000000e53454c454354203530005a0000000549\n" +
                ">50000000260073656c65637420312066726f6d206c6f6e675f73657175656e6365283229000000420000000c000000000000000044000000065000450000000900000000005300000004\n" +
                "<31000000043200000004540000001a00013100000000000001000000170004ffffffff0000440000000b00010000000131440000000b00010000000131430000000d53454c4543542032005a0000000549\n" +
                ">420000000f00535f3100000000000000450000000900000000005300000004\n" +
                "<32000000044400000015000300000001310000000132000000013344000000150003000000013100000001320000000133440000001500030000000131000000013200000001334400000015000300000001310000000132000000013344000000150003000000013100000001320000000133440000001500030000000131000000013200000001334400000015000300000001310000000132000000013344000000150003000000013100000001320000000133440000001500030000000131000000013200000001334400000015000300000001310000000132000000013344000000150003000000013100000001320000000133440000001500030000000131000000013200000001334400000015000300000001310000000132000000013344000000150003000000013100000001320000000133440000001500030000000131000000013200000001334400000015000300000001310000000132000000013344000000150003000000013100000001320000000133440000001500030000000131000000013200000001334400000015000300000001310000000132000000013344000000150003000000013100000001320000000133440000001500030000000131000000013200000001334400000015000300000001310000000132000000013344000000150003000000013100000001320000000133\n" +
                "<4400000015000300000001310000000132000000013344000000150003000000013100000001320000000133440000001500030000000131000000013200000001334400000015000300000001310000000132000000013344000000150003000000013100000001320000000133440000001500030000000131000000013200000001334400000015000300000001310000000132000000013344000000150003000000013100000001320000000133440000001500030000000131000000013200000001334400000015000300000001310000000132000000013344000000150003000000013100000001320000000133440000001500030000000131000000013200000001334400000015000300000001310000000132000000013344000000150003000000013100000001320000000133440000001500030000000131000000013200000001334400000015000300000001310000000132000000013344000000150003000000013100000001320000000133440000001500030000000131000000013200000001334400000015000300000001310000000132000000013344000000150003000000013100000001320000000133440000001500030000000131000000013200000001334400000015000300000001310000000132000000013344000000150003000000013100000001320000000133\n" +
                "<44000000150003000000013100000001320000000133440000001500030000000131000000013200000001334400000015000300000001310000000132000000013344000000150003000000013100000001320000000133430000000e53454c454354203530005a0000000549\n" +
                ">50000000260073656c65637420312066726f6d206c6f6e675f73657175656e6365283229000000420000000c000000000000000044000000065000450000000900000000005300000004\n" +
                "<31000000043200000004540000001a00013100000000000001000000170004ffffffff0000440000000b00010000000131440000000b00010000000131430000000d53454c4543542032005a0000000549\n" +
                ">5800000004\n";
        assertHexScript(NetworkFacadeImpl.INSTANCE, script, new Port0PGWireConfiguration() {
            @Override
            public String getDefaultPassword() {
                return "oh";
            }

            @Override
            public String getDefaultUsername() {
                return "xyz";
            }

            @Override
            public int getSendBufferSize() {
                return 512;
            }
        });
    }

    @Test
    public void testLargeSelect() throws Exception {
        assertMemoryLeak(() -> {
            try (
                    final PGWireServer server = createPGServer(4);
                    final Connection connection = getConnection(server.getPort(), false, true)
            ) {
                try (Statement statement = connection.createStatement()) {
                    statement.executeUpdate("CREATE TABLE IF NOT EXISTS recorded_l1_data (\n" +
                            " HighLimitPrice double,\n" +
                            " LastAuctionImbalanceSide string,\n" +
                            " LastAuctionImbalanceVolume double,\n" +
                            " LastAuctionPrice double,\n" +
                            " LastAuctionVolume double,\n" +
                            " LastPrice double,\n" +
                            " LastTradePrice double,\n" +
                            " LastTradeQty double,\n" +
                            " LowLimitPrice double,\n" +
                            " MARKET_EURONEXT_PhaseQualifier long,\n" +
                            " MARKET_EURONEXT_StatusReason long,\n" +
                            " MARKET_EURONEXT_TradingPeriod long,\n" +
                            " MARKET_GroupTradingStatus long,\n" +
                            " MARKET_JSE_MIT_TradingStatusDetails string,\n" +
                            " MARKET_LSE_SuspendedIndicator string,\n" +
                            " MARKET_OMX_NORDIC_NoteCodes1 long,\n" +
                            " MARKET_OMX_NORDIC_NoteCodes2 long,\n" +
                            " MARKET_SWX_BookCondition long,\n" +
                            " MARKET_SWX_SecurityTradingStatus long,\n" +
                            " MARKET_SWX_TradingPhase string,\n" +
                            " MARKET_SWX_TradingSessionSubID string,\n" +
                            " MARKET_TradingStatus long,\n" +
                            " askPx double,\n" +
                            " askQty double,\n" +
                            " bidPx double,\n" +
                            " bidQty double,\n" +
                            " glid symbol,\n" +
                            " TradingStatus long,\n" +
                            " serverTimestamp long,\n" +
                            " marketTimestamp long,\n" +
                            " timestamp timestamp\n" +
                            " ) timestamp(timestamp) partition by DAY;"
                    );
                }

                try (Statement statement = connection.createStatement()) {
                    statement.executeUpdate("insert into recorded_l1_data \n" +
                            " select \n" +
                            "     rnd_double(), \n" +
                            "     rnd_str(), \n" +
                            "     rnd_double(),\n" +
                            "     rnd_double(),\n" +
                            "     rnd_double(),\n" +
                            "     rnd_double(),\n" +
                            "     rnd_double(),\n" +
                            "     rnd_double(),\n" +
                            "     rnd_double(),\n" +
                            "     rnd_long(),\n" +
                            "     rnd_long(),\n" +
                            "     rnd_long(),\n" +
                            "     rnd_long(),\n" +
                            "     rnd_str(),\n" +
                            "     rnd_str(),\n" +
                            "     rnd_long(),\n" +
                            "     rnd_long(),\n" +
                            "     rnd_long(),\n" +
                            "     rnd_long(),\n" +
                            "     rnd_str(),\n" +
                            "     rnd_str(),\n" +
                            "     rnd_long(),\n" +
                            "     rnd_double(),\n" +
                            "     rnd_double(),\n" +
                            "     rnd_double(),\n" +
                            "     rnd_double(),\n" +
                            "     rnd_symbol('a','b','c'),\n" +
                            "     rnd_long(),\n" +
                            "     rnd_long(),\n" +
                            "     rnd_long(),\n" +
                            "     timestamp_sequence(0, 100000)\n" +
                            "     from long_sequence(50000)\n" +
                            "    )");
                }

                mayDrainWalQueue();

                double sum = 0;
                long count = 0;
                try (PreparedStatement preparedStatement = connection.prepareStatement("SELECT * FROM recorded_l1_data;")) {
                    try (ResultSet rs = preparedStatement.executeQuery()) {
                        while (rs.next()) {
                            sum += rs.getDouble(1);
                            count++;
                        }
                    }
                }
                Assert.assertEquals(50_000, count);
                Assert.assertEquals(24963.57352782434, sum, 0.00000001);
            }
        });
    }

    @Test
    public void testLocalCopyFrom() throws Exception {
        assertWithPgServer(CONN_AWARE_ALL, (connection, binary) -> {
            try (
                    final PreparedStatement copy = connection.prepareStatement("copy x from '/test-numeric-headers.csv' with header true");
                    final ResultSet ignore = copy.executeQuery()
            ) {
                TestUtils.runWithTextImportRequestJob(
                        engine,
                        () -> assertEventually(() -> {
                                    try (
                                            final PreparedStatement select = connection.prepareStatement("select * from x");
                                            final ResultSet rs = select.executeQuery()
                                    ) {
                                        sink.clear();
                                        assertResultSet("type[VARCHAR],value[VARCHAR],active[VARCHAR],desc[VARCHAR],_1[INTEGER]\n"
                                                + "ABC,xy,a,brown fox jumped over the fence,10\n"
                                                + "CDE,bb,b,sentence 1\n"
                                                + "sentence 2,12\n", sink, rs);
                                    } catch (IOException | SQLException e) {
                                        throw new AssertionError(e);
                                    }
                                }
                        ));
            }
        });
    }

    @Test
    public void testLocalCopyFromCancellation() throws Exception {
        assertWithPgServer(CONN_AWARE_ALL, (connection, binary) -> {
            try (final PreparedStatement copyStatement = connection.prepareStatement("copy x from '/test-numeric-headers.csv' with header true")) {
                String importId;
                try (final ResultSet rs = copyStatement.executeQuery()) {
                    Assert.assertTrue(rs.next());
                    importId = rs.getString("id");
                }

                try (final PreparedStatement cancelStatement = connection.prepareStatement("copy '" + importId + "' cancel")) {
                    // Cancel should always succeed since we don't have text import jobs running here.
                    cancelStatement.execute();
                }

                try (final PreparedStatement incorrectCancelStatement = connection.prepareStatement("copy 'ffffffffffffffff' cancel")) {
                    incorrectCancelStatement.execute();
                    Assert.fail();
                } catch (SQLException e) {
                    TestUtils.assertContains(e.getMessage(), "Active import has different id.");
                }

                // Pretend that the import was cancelled and try to cancel it one more time.
                engine.getTextImportExecutionContext().resetActiveImportId();

                try (final PreparedStatement cancelStatement = connection.prepareStatement("copy '" + importId + "' cancel")) {
                    cancelStatement.execute();
                    Assert.fail();
                } catch (SQLException e) {
                    TestUtils.assertContains(e.getMessage(), "No active import to cancel.");
                }
            } finally {
                TestUtils.drainTextImportJobQueue(engine);
            }
        });
    }

    @Test
    public void testLoginBadPassword() throws Exception {
        assertMemoryLeak(() -> {
            try (PGWireServer server = createPGServer(1)) {
                Properties properties = new Properties();
                properties.setProperty("user", "admin");
                properties.setProperty("password", "dunno");
                try {
                    final String url = String.format("jdbc:postgresql://127.0.0.1:%d/qdb", server.getPort());
                    DriverManager.getConnection(url, properties);
                    Assert.fail();
                } catch (SQLException e) {
                    TestUtils.assertContains(e.getMessage(), "invalid username/password");
                }
            }
        });
    }

    @Test
    public void testLoginBadUsername() throws Exception {
        TestUtils.assertMemoryLeak(() -> {
            try (PGWireServer server = createPGServer(1)) {
                Properties properties = new Properties();
                properties.setProperty("user", "joe");
                properties.setProperty("password", "quest");
                try {
                    final String url = String.format("jdbc:postgresql://127.0.0.1:%d/qdb", server.getPort());
                    DriverManager.getConnection(url, properties);
                    Assert.fail();
                } catch (SQLException e) {
                    TestUtils.assertContains(e.getMessage(), "invalid username/password");
                }
            }
        });
    }

    @Test
    public void testLoginBadUsernameHex() throws Exception {
        // this test specifically assert that we do not send
        // "ready for next query" message back to client when they fail to log in
        String script = ">0000000804d2162f\n" +
                "<4e\n" +
                ">0000003c00030000636c69656e745f656e636f64696e6700277574662d382700757365720078797a00646174616261736500706f7374677265730000\n" +
                "<520000000800000003\n" +
                ">70000000076f6800\n" +
                "<450000002e433030303030004d696e76616c696420757365726e616d652f70617373776f726400534552524f520000\n";
        assertHexScript(
                NetworkFacadeImpl.INSTANCE,
                script,
                new Port0PGWireConfiguration()
        );
    }

    @Test
    public void testMalformedInitPropertyName() throws Exception {
        assertHexScript(
                NetworkFacadeImpl.INSTANCE,
                ">0000004c00030000757365720061646d696e006461746162617365006e6162755f61707000636c69656e745f656e636f64696e67005554463800446174655374796c650049534f0054696d655a6f6e6500474d540065787472615f666c6f61745f64696769747300320000\n" +
                        "<!!",
                new Port0PGWireConfiguration()
        );
    }

    @Test
    public void testMalformedInitPropertyValue() throws Exception {
        assertHexScript(
                NetworkFacadeImpl.INSTANCE,
                ">0000001e00030000757365720061646d696e006461746162617365006e6162755f61707000636c69656e745f656e636f64696e67005554463800446174655374796c650049534f0054696d655a6f6e6500474d540065787472615f666c6f61745f64696769747300320000\n" +
                        "<!!",
                new Port0PGWireConfiguration()
        );
    }

    @Test
    public void testMicroTimestamp() throws Exception {
        assertMemoryLeak(() -> {
            try (
                    final PGWireServer server = createPGServer(2);
                    final Connection connection = getConnection(server.getPort(), false, true)
            ) {
                connection.prepareCall("create table x(t timestamp)").execute();

                PreparedStatement statement = connection.prepareStatement("insert into x values (?)");

                final String expected = "t[TIMESTAMP]\n" +
                        "2019-02-11 13:48:11.123998\n" +
                        "2019-02-11 13:48:11.123999\n" +
                        "2019-02-11 13:48:11.124\n" +
                        "2019-02-11 13:48:11.124001\n" +
                        "2019-02-11 13:48:11.124002\n" +
                        "2019-02-11 13:48:11.124003\n" +
                        "2019-02-11 13:48:11.124004\n" +
                        "2019-02-11 13:48:11.124005\n" +
                        "2019-02-11 13:48:11.124006\n" +
                        "2019-02-11 13:48:11.124007\n" +
                        "2019-02-11 13:48:11.124008\n" +
                        "2019-02-11 13:48:11.124009\n" +
                        "2019-02-11 13:48:11.12401\n" +
                        "2019-02-11 13:48:11.124011\n" +
                        "2019-02-11 13:48:11.124012\n" +
                        "2019-02-11 13:48:11.124013\n" +
                        "2019-02-11 13:48:11.124014\n" +
                        "2019-02-11 13:48:11.124015\n" +
                        "2019-02-11 13:48:11.124016\n" +
                        "2019-02-11 13:48:11.124017\n";

                long ts = TimestampFormatUtils.parseUTCTimestamp("2019-02-11T13:48:11.123998Z");
                for (int i = 0; i < 20; i++) {
                    statement.setLong(1, ts + i);
                    statement.execute();
                }
                StringSink sink = new StringSink();
                PreparedStatement sel = connection.prepareStatement("x");
                ResultSet res = sel.executeQuery();
                assertResultSet(expected, sink, res);
            }
        });
    }

    @Test
    public void testMiscExtendedPrepared() throws Exception {
        assertMemoryLeak(() -> {
            try (
                    final PGWireServer server = createPGServer(2);
                    final Connection connection = getConnection(Mode.ExtendedForPrepared, server.getPort(), false, -1)
            ) {
                connection.setAutoCommit(false);
                try (PreparedStatement pstmt = connection.prepareStatement("begin")) {
                    pstmt.execute();
                }
                try (PreparedStatement pstmt = connection.prepareStatement("set")) {
                    pstmt.execute();
                }
                try (PreparedStatement pstmt = connection.prepareStatement("commit")) {
                    pstmt.execute();
                }
                try (PreparedStatement pstmt = connection.prepareStatement("rollback")) {
                    pstmt.execute();
                }
            }
        });
    }

    @Test
    public void testMultiplePreparedStatements() throws Exception {
        TestUtils.assertMemoryLeak(() -> {
            try (
                    final PGWireServer server = createPGServer(2);
                    final Connection connection = getConnection(server.getPort(), false, false)
            ) {
                PreparedStatement ps1 = connection.prepareStatement("select 1,2,3 from long_sequence(1)");
                PreparedStatement ps2 = connection.prepareStatement("select 4,5,6 from long_sequence(1)");
                PreparedStatement ps3 = connection.prepareStatement("select 7,8,9 from long_sequence(2)");

                final String expected = "1[INTEGER],2[INTEGER],3[INTEGER]\n" +
                        "1,2,3\n";

                StringSink sink = new StringSink();
                for (int i = 0; i < 10; i++) {
                    sink.clear();
                    ResultSet rs1 = ps1.executeQuery();
                    ResultSet rs2 = ps2.executeQuery();
                    ResultSet rs3 = ps3.executeQuery();

                    assertResultSet(expected, sink, rs1);
                    rs1.close();
                    rs2.close();
                    rs3.close();
                }

                Statement statement1 = connection.createStatement();
                for (int i = 0; i < 10; i++) {
                    PreparedStatement s = connection.prepareStatement("select 2,2,2,2 from long_sequence(1)");
                    s.executeQuery();
                    statement1.executeQuery("select 1 from long_sequence(2)");
                }
            }
        });
    }

    @Test
    @Ignore
    public void testMultistatement() throws Exception {
        assertMemoryLeak(() -> {
            try (
                    final PGWireServer server = createPGServer(1);
                    final Connection connection = getConnection(server.getPort(), false, true)
            ) {
                connection.setAutoCommit(false);
                int totalRows = 100;

                CallableStatement tbl = connection.prepareCall(
                        "create table x as (select cast(x - 1 as int) a from long_sequence(" + totalRows + "))");
                tbl.execute();
                connection.commit();
                // Queries with multiple statements should not be transformed.
                PreparedStatement stmt = connection.prepareStatement("insert into x(a) values(100); x");
                stmt.setFetchSize(10);

                assertFalse(stmt.execute()); // INSERT
                assertTrue(stmt.getMoreResults()); // SELECT
                ResultSet rs = stmt.getResultSet();
                int count = 0;
                while (rs.next()) {
                    assertEquals(count, rs.getInt(1));
                    ++count;
                }
                assertEquals(totalRows + 1, count);
            }
        });
    }

    @Test
    public void testNamedStatementWithoutParameterTypeHex() throws Exception {
        String script = ">0000006e00030000757365720078797a0064617461626173650071646200636c69656e745f656e636f64696e67005554463800446174655374796c650049534f0054696d655a6f6e65004575726f70652f4c6f6e646f6e0065787472615f666c6f61745f64696769747300320000\n" +
                "<520000000800000003\n" +
                ">70000000076f6800\n" +
                "<520000000800000000530000001154696d655a6f6e6500474d5400530000001d6170706c69636174696f6e5f6e616d6500517565737444420053000000187365727665725f76657273696f6e0031312e33005300000019696e74656765725f6461746574696d6573006f6e005300000019636c69656e745f656e636f64696e670055544638005a0000000549\n" +
                ">5000000022005345542065787472615f666c6f61745f646967697473203d2033000000420000000c0000000000000000450000000900000000015300000004\n" +
                "<310000000432000000044300000008534554005a0000000549\n" +
                ">500000003700534554206170706c69636174696f6e5f6e616d65203d2027506f737467726553514c204a4442432044726976657227000000420000000c0000000000000000450000000900000000015300000004\n" +
                "<310000000432000000044300000008534554005a0000000549\n" +
                ">5000000032535f310073656c65637420782c24312c24322c24332066726f6d206c6f6e675f73657175656e6365283229000000420000002900535f31000003000000000000000300000001340000000331323300000004352e3433000044000000065000450000000900000000005300000004\n" +
                "<31000000043200000004540000005900047800000000000001000000140008ffffffff000024310000000000000200000413ffffffffffff000024320000000000000300000413ffffffffffff000024330000000000000400000413ffffffffffff0000440000001f0004000000013100000001340000000331323300000004352e3433440000001f0004000000013200000001340000000331323300000004352e3433430000000d53454c4543542032005a0000000549\n" +
                ">420000002900535f31000003000000000000000300000001340000000331323300000004352e34330000450000000900000000005300000004\n" +
                "<3200000004440000001f0004000000013100000001340000000331323300000004352e3433440000001f0004000000013200000001340000000331323300000004352e3433430000000d53454c4543542032005a0000000549\n" +
                ">430000000953535f31005300000004\n" +
                "<33000000045a0000000549\n" +
                ">5800000004\n";
        assertHexScript(
                NetworkFacadeImpl.INSTANCE,
                script,
                getHexPgWireConfig()
        );
    }

    // if the driver tries to use a cursor with autocommit on
    // it will fail because the cursor will disappear partway
    // through execution
    @Test
    public void testNoCursorWithAutoCommit() throws Exception {
        assertMemoryLeak(() -> {
            try (
                    final PGWireServer server = createPGServer(1);
                    final Connection connection = getConnection(server.getPort(), false, true)
            ) {
                connection.setAutoCommit(false);
                int totalRows = 10;

                CallableStatement tbl = connection.prepareCall(
                        "create table x as (select cast(x - 1 as int) a from long_sequence(" + totalRows + "))");
                tbl.execute();

                connection.setAutoCommit(true);
                Statement stmt = connection.createStatement();
                stmt.setFetchSize(3);
                ResultSet rs = stmt.executeQuery("x");
                int count = 0;
                while (rs.next()) {
                    assertEquals(count++, rs.getInt(1));
                }
                assertEquals(totalRows, count);
            }
        });
    }

    @Test
    public void testNoDataAndEmptyQueryResponsesHex() throws Exception {
        String script = ">0000006e00030000757365720078797a0064617461626173650071646200636c69656e745f656e636f64696e67005554463800446174655374796c650049534f0054696d655a6f6e65004575726f70652f4c6f6e646f6e0065787472615f666c6f61745f64696769747300320000\n" +
                "<520000000800000003\n" +
                ">70000000076f6800\n" +
                "<520000000800000000530000001154696d655a6f6e6500474d5400530000001d6170706c69636174696f6e5f6e616d6500517565737444420053000000187365727665725f76657273696f6e0031312e33005300000019696e74656765725f6461746574696d6573006f6e005300000019636c69656e745f656e636f64696e670055544638005a0000000549\n" +
                ">5000000022005345542065787472615f666c6f61745f646967697473203d2033000000420000000c0000000000000000450000000900000000015300000004\n" +
                "<310000000432000000044300000008534554005a0000000549\n" +
                ">500000003700534554206170706c69636174696f6e5f6e616d65203d2027506f737467726553514c204a4442432044726976657227000000420000000c0000000000000000450000000900000000015300000004\n" +
                "<310000000432000000044300000008534554005a0000000549\n" +
                ">500000000800000000420000000c000000000000000044000000065000450000000900000000005300000004\n" +
                "<310000000432000000046e0000000449000000045a0000000549\n";
        assertHexScript(NetworkFacadeImpl.INSTANCE,
                script,
                getHexPgWireConfig());
    }

    @Test
    public void testNullTypeSerialization() throws Exception {
        assertMemoryLeak(() -> {
            try (final PGWireServer server = createPGServer(1)) {
                try (final Connection connection = getConnection(server.getPort(), false, true)) {
                    sink.clear();
                    try (
                            PreparedStatement ps = connection.prepareStatement("create table test as (select x from long_sequence(10))")
                    ) {
                        ps.execute();
                    }
                }
                testNullTypeSerialization0(server.getPort(), true, true);
                testNullTypeSerialization0(server.getPort(), true, false);
                testNullTypeSerialization0(server.getPort(), false, false);
                testNullTypeSerialization0(server.getPort(), false, true);
            }
        });
    }

    @Test
    public void testPHPSelectHex() throws Exception {
        //         PHP client script to reproduce
        //        $dbName = 'qdb';
        //        $hostname = '127.0.0.1';
        //        $password = 'quest';
        //        $port = 8812;
        //        $username = 'admin';
        //
        //        $pdo = new PDO("pgsql:host=$hostname;dbname=$dbName;port=$port;options='--client_encoding=UTF8'", $username, $password);
        //        $stmt = $pdo->prepare("SELECT * FROM x00 limit 10");
        //        try {
        //            $stmt->execute(array());
        //            $res = $stmt->fetchAll();
        //            print_r($res);
        //        } catch(PDOException $e) {
        //            echo $e;
        //        }

        String scriptx00 = ">0000000804d2162f\n" +
                "<4e\n" +
                ">0000004000030000757365720061646d696e00646174616261736500716462006f7074696f6e73002d2d636c69656e745f656e636f64696e673d555446380000\n" +
                "<520000000800000003\n" +
                ">700000000a717565737400\n" +
                "<520000000800000000530000001154696d655a6f6e6500474d5400530000001d6170706c69636174696f6e5f6e616d6500517565737444420053000000187365727665725f76657273696f6e0031312e33005300000019696e74656765725f6461746574696d6573006f6e005300000019636c69656e745f656e636f64696e670055544638005a0000000549\n" +
                ">500000003370646f5f73746d745f30303030303030310053454c454354202a2046524f4d20783030206c696d69742031300000005300000004\n" +
                "<31000000045a0000000549\n" +
                ">420000001f0070646f5f73746d745f303030303030303100000000000001000044000000065000450000000900000000005300000004\n" +
                "<3200000004540000008a00066900000000000001000000170004ffffffff000073796d0000000000000200000413ffffffffffff0000616d7400000000000003000002bd0008ffffffff000074696d657374616d70000000000000040000045a0008ffffffff0000630000000000000500000413ffffffffffff00006400000000000006000002bd0008ffffffff0000440000005700060000000131000000046d7366740000000632322e3436330000001a323031382d30312d30312030303a31323a30302e3030303030300000000343444500000011302e323939313939303435393631383435440000005500060000000132000000046d7366740000000636352e3038360000001a323031382d30312d30312030303a32343a30302e303030303030ffffffff00000012302e39383536323930383435383734323633440000005800060000000133000000046d7366740000000635302e3933380000001a323031382d30312d30312030303a33363a30302e3030303030300000000358595a00000012302e37363131303239353134393935373434440000006400060000000134000000046d7366740000001235352e3939323030303030303030303030340000001a323031382d30312d30312030303a34383a30302e3030303030300000000358595a00000012302e32333930353239303130383436353235440000005a0006000000013500000005676f6f676c0000000636372e3738360000001a323031382d30312d30312030313a30303a30302e3030303030300000000358595a00000013302e333835333939343738363532343439393444000000650006000000013600000005676f6f676c0000001233332e3630383030303030303030303030340000001a323031382d30312d30312030313a31323a30302e3030303030300000000343444500000012302e3736373536373330373037393631303444000000590006000000013700000005676f6f676c0000000636322e3137330000001a323031382d30312d30312030313a32343a30302e3030303030300000000343444500000012302e3633383136303735333131373835313344000000470006000000013800000005676f6f676c0000000635372e3933350000001a323031382d30312d30312030313a33363a30302e3030303030300000000358595affffffff440000004300060000000139000000046d7366740000000636372e3631390000001a323031382d30312d30312030313a34383a30302e303030303030ffffffffffffffff4400000057000600000002313000000005676f6f676c0000000634322e3238310000001a323031382d30312d30312030323a30303a30302e303030303030ffffffff00000012302e37363634323536373533353936313338430000000e53454c454354203130005a0000000549\n" +
                ">51000000214445414c4c4f434154452070646f5f73746d745f303030303030303100\n" +
                "<430000000f4445414c4c4f43415445005a0000000549\n" +
                ">5800000004\n";

        assertMemoryLeak(() -> {
            compiler.compile(
                    "create table x00 as (" +
                            "select" +
                            " cast(x as int) i," +
                            " rnd_symbol('msft','ibm', 'googl') sym," +
                            " round(rnd_double(0)*100, 3) amt," +
                            " to_timestamp('2018-01', 'yyyy-MM') + x * 720000000 timestamp," +
                            " rnd_str('ABC', 'CDE', null, 'XYZ') c," +
                            " rnd_double(2) d" +
                            " from long_sequence(10)" +
                            ") timestamp (timestamp)",
                    sqlExecutionContext
            );
            try (PGWireServer server = createPGServer(new Port0PGWireConfiguration())) {
                NetUtils.playScript(NetworkFacadeImpl.INSTANCE, scriptx00, "127.0.0.1", server.getPort());
            }
        });
    }

    @Test
    public void testParameterTypeCountGreaterThanParameterValueCount() throws Exception {
        String script = ">0000006e00030000757365720078797a0064617461626173650071646200636c69656e745f656e636f64696e67005554463800446174655374796c650049534f0054696d655a6f6e65004575726f70652f4c6f6e646f6e0065787472615f666c6f61745f64696769747300320000\n" +
                "<520000000800000003\n" +
                ">70000000076f6800\n" +
                "<520000000800000000530000001154696d655a6f6e6500474d5400530000001d6170706c69636174696f6e5f6e616d6500517565737444420053000000187365727665725f76657273696f6e0031312e33005300000019696e74656765725f6461746574696d6573006f6e005300000019636c69656e745f656e636f64696e670055544638005a0000000549\n" +
                ">5000000022005345542065787472615f666c6f61745f646967697473203d2033000000420000000c0000000000000000450000000900000000015300000004\n" +
                "<310000000432000000044300000008534554005a0000000549\n" +
                ">500000003700534554206170706c69636174696f6e5f6e616d65203d2027506f737467726553514c204a4442432044726976657227000000420000000c0000000000000000450000000900000000015300000004\n" +
                "<310000000432000000044300000008534554005a0000000549\n" +
                ">500000003b0073656c65637420782c24312c24322c24332066726f6d206c6f6e675f73657175656e63652832290000030000001700000014000002bd420000002600000003000000000000000200000001340000000331323300000004352e3433000044000000065000450000000900000000005300000004\n" +
                "<!!";
        assertHexScript(NetworkFacadeImpl.INSTANCE,
                script,
                getHexPgWireConfig());
    }

    //checks that function parser error doesn't persist and affect later queries issued through the same connection
    @Test
    public void testParseErrorDoesNotCorruptConnection() throws Exception {
        TestUtils.assertMemoryLeak(() -> {
            try (final PGWireServer server = createPGServer(2);
                 final Connection connection = getConnection(server.getPort(), false, false)) {

                try (PreparedStatement ps1 = connection.prepareStatement("select * from " +
                        "(select cast(x as timestamp) ts, cast('0x05cb69971d94a00000192178ef80f0' as long256) as id, x from long_sequence(10) ) " +
                        "where ts between '2022-03-20' " +
                        "AND id <> '0x05ab6d9fabdabb00066a5db735d17a' " +
                        "AND id <> '0x05aba84839b9c7000006765675e630' " +
                        "AND id <> '0x05abc58d80ba1f000001ed05351873'")) {
                    ps1.executeQuery();
                    Assert.fail("PSQLException should be thrown");
                } catch (PSQLException e) {
                    assertContains(e.getMessage(), "ERROR: unexpected argument for function: between");
                }

                try (PreparedStatement s = connection.prepareStatement("select 2 a,2 b from long_sequence(1) where x > 0 and x < 10")) {
                    StringSink sink = new StringSink();
                    ResultSet result = s.executeQuery();
                    assertResultSet("a[INTEGER],b[INTEGER]\n2,2\n", sink, result);
                }
            }
        });
    }

    @Test
    //checks that function parser error doesn't persist and affect later queries issued through the same connection
    public void testParseErrorDoesntCorruptConnection() throws Exception {
        TestUtils.assertMemoryLeak(() -> {
            try (final PGWireServer server = createPGServer(2);
                 final Connection connection = getConnection(server.getPort(), false, false)) {

                try (PreparedStatement ps1 = connection.prepareStatement("select * from " +
                        "(select cast(x as timestamp) ts, cast('0x05cb69971d94a00000192178ef80f0' as long256) as id, x from long_sequence(10) ) " +
                        "where ts between '2022-03-20' " +
                        "AND id <> '0x05ab6d9fabdabb00066a5db735d17a' " +
                        "AND id <> '0x05aba84839b9c7000006765675e630' " +
                        "AND id <> '0x05abc58d80ba1f000001ed05351873'")) {
                    ps1.executeQuery();
                    Assert.fail("PSQLException should be thrown");
                } catch (PSQLException e) {
                    assertContains(e.getMessage(), "ERROR: unexpected argument for function: between");
                }

                try (PreparedStatement s = connection.prepareStatement("select 2 a,2 b from long_sequence(1) where x > 0 and x < 10")) {
                    StringSink sink = new StringSink();
                    ResultSet result = s.executeQuery();
                    assertResultSet("a[INTEGER],b[INTEGER]\n2,2\n", sink, result);
                }
            }
        });
    }

    @Test
    public void testParseMessageBadQueryTerminator() throws Exception {
        final String script = ">0000006900030000757365720078797a006461746162617365006e6162755f61707000636c69656e745f656e636f64696e67005554463800446174655374796c650049534f0054696d655a6f6e6500474d540065787472615f666c6f61745f64696769747300320000\n" +
                "<520000000800000003\n" +
                ">70000000076f6800\n" +
                "<520000000800000000530000001154696d655a6f6e6500474d5400530000001d6170706c69636174696f6e5f6e616d6500517565737444420053000000187365727665725f76657273696f6e0031312e33005300000019696e74656765725f6461746574696d6573006f6e005300000019636c69656e745f656e636f64696e670055544638005a0000000549\n" +
                ">5000000022005345542065787472615f666c6f61745f646967697473203d203308899889988998\n" +
                "<!!";
        assertHexScript(
                NetworkFacadeImpl.INSTANCE,
                script,
                getHexPgWireConfig()
        );
    }

    @Test
    public void testParseMessageBadStatementTerminator() throws Exception {
        final String script = ">0000006900030000757365720078797a006461746162617365006e6162755f61707000636c69656e745f656e636f64696e67005554463800446174655374796c650049534f0054696d655a6f6e6500474d540065787472615f666c6f61745f64696769747300320000\n" +
                "<520000000800000003\n" +
                ">70000000076f6800\n" +
                "<520000000800000000530000001154696d655a6f6e6500474d5400530000001d6170706c69636174696f6e5f6e616d6500517565737444420053000000187365727665725f76657273696f6e0031312e33005300000019696e74656765725f6461746574696d6573006f6e005300000019636c69656e745f656e636f64696e670055544638005a0000000549\n" +
                ">5000000022555345542065787472615f666c6f61745f646967697473203d2033555555425555550c5555555555555555455555550955555555015355555504\n" +
                "<!!";
        assertHexScript(
                NetworkFacadeImpl.INSTANCE,
                script,
                getHexPgWireConfig()
        );
    }

    @Test
    public void testParseMessageNegativeParameterCount() throws Exception {
        final String script = ">0000006900030000757365720078797a006461746162617365006e6162755f61707000636c69656e745f656e636f64696e67005554463800446174655374796c650049534f0054696d655a6f6e6500474d540065787472615f666c6f61745f64696769747300320000\n" +
                "<520000000800000003\n" +
                ">70000000076f6800\n" +
                "<520000000800000000530000001154696d655a6f6e6500474d5400530000001d6170706c69636174696f6e5f6e616d6500517565737444420053000000187365727665725f76657273696f6e0031312e33005300000019696e74656765725f6461746574696d6573006f6e005300000019636c69656e745f656e636f64696e670055544638005a0000000549\n" +
                ">5000000022005345542065787472615f666c6f61745f646967697473203d2033000000420000000c0000000000000000450000000900000000015300000004\n" +
                "<310000000432000000044300000008534554005a0000000549\n" +
                ">500000003700534554206170706c69636174696f6e5f6e616d65203d2027506f737467726553514c204a4442432044726976657227000000420000000c0000000000000000450000000900000000015300000004\n" +
                "<310000000432000000044300000008534554005a0000000549\n" +
                ">50000000cd0073656c65637420782c24312c24322c24332c24342c24352c24362c24372c24382c24392c2431302c2431312c2431322c2431332c2431342c2431352c2431362c2431372c2431382c2431392c2432302c2432312c2432322066726f6d206c6f6e675f73657175656e636528352900fefe0000001700000014000002bc000002bd0000001500000010000004130000041300000000000000000000001700000014000002bc000002bd000000150000001000000413000004130000043a000000000000045a000004a0420000012c0000001600010001000100010001000000000000000000000001000100010001000100000000000000010000000000000016000000040000000400000008000000000000007b0000000440adc28f000000083fe22c27a63736ce00000002005b00000004545255450000000568656c6c6f0000001dd0b3d180d183d0bfd0bfd0b020d182d183d180d0b8d181d182d0bed0b20000000e313937302d30312d3031202b30300000001a313937302d30382d32302031313a33333a32302e3033332b3030ffffffffffffffffffffffffffffffffffffffffffffffffffffffffffffffffffffffffffffffff0000001a313937302d30312d30312030303a30353a30302e3031312b30300000001a313937302d30312d30312030303a30383a32302e3032332b3030000044000000065000450000000900000000005300000004\n" +
                "<!!";
        assertHexScript(
                NetworkFacadeImpl.INSTANCE,
                script,
                getHexPgWireConfig()
        );
    }

    @Test
    public void testParseMessageTruncatedAtParameter() throws Exception {
        final String script = ">0000006900030000757365720078797a006461746162617365006e6162755f61707000636c69656e745f656e636f64696e67005554463800446174655374796c650049534f0054696d655a6f6e6500474d540065787472615f666c6f61745f64696769747300320000\n" +
                "<520000000800000003\n" +
                ">70000000076f6800\n" +
                "<520000000800000000530000001154696d655a6f6e6500474d5400530000001d6170706c69636174696f6e5f6e616d6500517565737444420053000000187365727665725f76657273696f6e0031312e33005300000019696e74656765725f6461746574696d6573006f6e005300000019636c69656e745f656e636f64696e670055544638005a0000000549\n" +
                ">5000000022005345542065787472615f666c6f61745f646967697473203d2033000000420000000c0000000000000000450000000900000000015300000004\n" +
                "<310000000432000000044300000008534554005a0000000549\n" +
                ">500000003700534554206170706c69636174696f6e5f6e616d65203d2027506f737467726553514c204a4442432044726976657227000000420000000c0000000000000000450000000900000000015300000004\n" +
                "<310000000432000000044300000008534554005a0000000549\n" +
                ">50000000cd0073656c65637420782c24312c24322c24332c24342c24352c24362c24372c24382c24392c2431302c2431312c2431322c2431332c2431342c2431352c2431362c2431372c2431382c2431392c2432302c2432312c2432322066726f6d206c6f6e675f73657175656e63652835290000260000001700000014000002bc000002bd0000001500000010000004130000041300000000000000000000001700000014000002bc000002bd000000150000001000000413000004130000043a000000000000045a000004a0420000012c0000001600010001000100010001000000000000000000000001000100010001000100000000000000010000000000000016000000040000000400000008000000000000007b0000000440adc28f000000083fe22c27a63736ce00000002005b00000004545255450000000568656c6c6f0000001dd0b3d180d183d0bfd0bfd0b020d182d183d180d0b8d181d182d0bed0b20000000e313937302d30312d3031202b30300000001a313937302d30382d32302031313a33333a32302e3033332b3030ffffffffffffffffffffffffffffffffffffffffffffffffffffffffffffffffffffffffffffffff0000001a313937302d30312d30312030303a30353a30302e3031312b30300000001a313937302d30312d30312030303a30383a32302e3032332b3030000044000000065000450000000900000000005300000004\n" +
                "<!!";
        assertHexScript(
                NetworkFacadeImpl.INSTANCE,
                script,
                getHexPgWireConfig()
        );
    }

    @Test
    public void testParseMessageTruncatedAtParameterCount() throws Exception {
        final String script = ">0000006900030000757365720078797a006461746162617365006e6162755f61707000636c69656e745f656e636f64696e67005554463800446174655374796c650049534f0054696d655a6f6e6500474d540065787472615f666c6f61745f64696769747300320000\n" +
                "<520000000800000003\n" +
                ">70000000076f6800\n" +
                "<520000000800000000530000001154696d655a6f6e6500474d5400530000001d6170706c69636174696f6e5f6e616d6500517565737444420053000000187365727665725f76657273696f6e0031312e33005300000019696e74656765725f6461746574696d6573006f6e005300000019636c69656e745f656e636f64696e670055544638005a0000000549\n" +
                ">5000000022005345542065787472615f666c6f61745f646967697473203d2033000000420000000c0000000000000000450000000900000000015300000004\n" +
                "<310000000432000000044300000008534554005a0000000549\n" +
                ">500000003700534554206170706c69636174696f6e5f6e616d65203d2027506f737467726553514c204a4442432044726976657227000000420000000c0000000000000000450000000900000000015300000004\n" +
                "<310000000432000000044300000008534554005a0000000549\n" +
                // II
                ">50000000740073656c65637420782c24312c24322c24332c24342c24352c24362c24372c24382c24392c2431302c2431312c2431322c2431332c2431342c2431352c2431362c2431372c2431382c2431392c2432302c2432312c2432322066726f6d206c6f6e675f73657175656e63652835290000160000001700000014000002bc000002bd0000001500000010000004130000041300000000000000000000001700000014000002bc000002bd000000150000001000000413000004130000043a000000000000045a000004a0420000012c0000001600010001000100010001000000000000000000000001000100010001000100000000000000010000000000000016000000040000000400000008000000000000007b0000000440adc28f000000083fe22c27a63736ce00000002005b00000004545255450000000568656c6c6f0000001dd0b3d180d183d0bfd0bfd0b020d182d183d180d0b8d181d182d0bed0b20000000e313937302d30312d3031202b30300000001a313937302d30382d32302031313a33333a32302e3033332b3030ffffffffffffffffffffffffffffffffffffffffffffffffffffffffffffffffffffffffffffffff0000001a313937302d30312d30312030303a30353a30302e3031312b30300000001a313937302d30312d30312030303a30383a32302e3032332b3030000044000000065000450000000900000000005300000004\n" +
                "<!!";
        assertHexScript(
                NetworkFacadeImpl.INSTANCE,
                script,
                getHexPgWireConfig()
        );
    }

    @Test
    public void testPreparedStatement() throws Exception {
        TestUtils.assertMemoryLeak(() -> {
            try (
                    final PGWireServer server = createPGServer(2);
                    final Connection connection = getConnection(server.getPort(), false, false)
            ) {
                PreparedStatement statement = connection.prepareStatement("select 1,2,3 from long_sequence(1)");
                Statement statement1 = connection.createStatement();

                final String expected = "1[INTEGER],2[INTEGER],3[INTEGER]\n" +
                        "1,2,3\n";

                StringSink sink = new StringSink();
                for (int i = 0; i < 10; i++) {
                    sink.clear();
                    ResultSet rs = statement.executeQuery();

                    statement1.executeQuery("select 1 from long_sequence(2)");
                    assertResultSet(expected, sink, rs);
                    rs.close();
                }
            }
        });
    }

    @Test
    public void testPreparedStatementHex() throws Exception {
        assertHexScript(
                NetworkFacadeImpl.INSTANCE,
                ">0000006e00030000757365720078797a0064617461626173650071646200636c69656e745f656e636f64696e67005554463800446174655374796c650049534f0054696d655a6f6e65004575726f70652f4c6f6e646f6e0065787472615f666c6f61745f64696769747300320000\n" +
                        "<520000000800000003\n" +
                        ">70000000076f6800\n" +
                        "<520000000800000000530000001154696d655a6f6e6500474d5400530000001d6170706c69636174696f6e5f6e616d6500517565737444420053000000187365727665725f76657273696f6e0031312e33005300000019696e74656765725f6461746574696d6573006f6e005300000019636c69656e745f656e636f64696e670055544638005a0000000549\n" +
                        ">5000000022005345542065787472615f666c6f61745f646967697473203d2033000000420000000c0000000000000000450000000900000000015300000004\n" +
                        "<310000000432000000044300000008534554005a0000000549\n" +
                        ">500000003700534554206170706c69636174696f6e5f6e616d65203d2027506f737467726553514c204a4442432044726976657227000000420000000c0000000000000000450000000900000000015300000004\n" +
                        "<310000000432000000044300000008534554005a0000000549\n" +
                        ">500000002a0073656c65637420312c322c332066726f6d206c6f6e675f73657175656e6365283129000000420000000c000000000000000044000000065000450000000900000000005300000004\n" +
                        "<31000000043200000004540000004200033100000000000001000000170004ffffffff00003200000000000002000000170004ffffffff00003300000000000003000000170004ffffffff000044000000150003000000013100000001320000000133430000000d53454c4543542031005a0000000549\n" +
                        ">50000000260073656c65637420312066726f6d206c6f6e675f73657175656e6365283229000000420000000c000000000000000044000000065000450000000900000000005300000004\n" +
                        "<31000000043200000004540000001a00013100000000000001000000170004ffffffff0000440000000b00010000000131440000000b00010000000131430000000d53454c4543542032005a0000000549\n" +
                        ">500000002a0073656c65637420312c322c332066726f6d206c6f6e675f73657175656e6365283129000000420000000c000000000000000044000000065000450000000900000000005300000004\n" +
                        "<31000000043200000004540000004200033100000000000001000000170004ffffffff00003200000000000002000000170004ffffffff00003300000000000003000000170004ffffffff000044000000150003000000013100000001320000000133430000000d53454c4543542031005a0000000549\n" +
                        ">50000000260073656c65637420312066726f6d206c6f6e675f73657175656e6365283229000000420000000c000000000000000044000000065000450000000900000000005300000004\n" +
                        "<31000000043200000004540000001a00013100000000000001000000170004ffffffff0000440000000b00010000000131440000000b00010000000131430000000d53454c4543542032005a0000000549\n" +
                        ">500000002a0073656c65637420312c322c332066726f6d206c6f6e675f73657175656e6365283129000000420000000c000000000000000044000000065000450000000900000000005300000004\n" +
                        "<31000000043200000004540000004200033100000000000001000000170004ffffffff00003200000000000002000000170004ffffffff00003300000000000003000000170004ffffffff000044000000150003000000013100000001320000000133430000000d53454c4543542031005a0000000549\n" +
                        ">50000000260073656c65637420312066726f6d206c6f6e675f73657175656e6365283229000000420000000c000000000000000044000000065000450000000900000000005300000004\n" +
                        "<31000000043200000004540000001a00013100000000000001000000170004ffffffff0000440000000b00010000000131440000000b00010000000131430000000d53454c4543542032005a0000000549\n" +
                        ">500000002a0073656c65637420312c322c332066726f6d206c6f6e675f73657175656e6365283129000000420000000c000000000000000044000000065000450000000900000000005300000004\n" +
                        "<31000000043200000004540000004200033100000000000001000000170004ffffffff00003200000000000002000000170004ffffffff00003300000000000003000000170004ffffffff000044000000150003000000013100000001320000000133430000000d53454c4543542031005a0000000549\n" +
                        ">50000000260073656c65637420312066726f6d206c6f6e675f73657175656e6365283229000000420000000c000000000000000044000000065000450000000900000000005300000004\n" +
                        "<31000000043200000004540000001a00013100000000000001000000170004ffffffff0000440000000b00010000000131440000000b00010000000131430000000d53454c4543542032005a0000000549\n" +
                        ">500000002d535f310073656c65637420312c322c332066726f6d206c6f6e675f73657175656e6365283129000000420000000f00535f310000000000000044000000065000450000000900000000005300000004\n" +
                        "<31000000043200000004540000004200033100000000000001000000170004ffffffff00003200000000000002000000170004ffffffff00003300000000000003000000170004ffffffff000044000000150003000000013100000001320000000133430000000d53454c4543542031005a0000000549\n" +
                        ">50000000260073656c65637420312066726f6d206c6f6e675f73657175656e6365283229000000420000000c000000000000000044000000065000450000000900000000005300000004\n" +
                        "<31000000043200000004540000001a00013100000000000001000000170004ffffffff0000440000000b00010000000131440000000b00010000000131430000000d53454c4543542032005a0000000549\n" +
                        ">420000000f00535f3100000000000000450000000900000000005300000004\n" +
                        "<320000000444000000150003000000013100000001320000000133430000000d53454c4543542031005a0000000549\n" +
                        ">50000000260073656c65637420312066726f6d206c6f6e675f73657175656e6365283229000000420000000c000000000000000044000000065000450000000900000000005300000004\n" +
                        "<31000000043200000004540000001a00013100000000000001000000170004ffffffff0000440000000b00010000000131440000000b00010000000131430000000d53454c4543542032005a0000000549\n" +
                        ">420000000f00535f3100000000000000450000000900000000005300000004\n" +
                        "<320000000444000000150003000000013100000001320000000133430000000d53454c4543542031005a0000000549\n" +
                        ">50000000260073656c65637420312066726f6d206c6f6e675f73657175656e6365283229000000420000000c000000000000000044000000065000450000000900000000005300000004\n" +
                        "<31000000043200000004540000001a00013100000000000001000000170004ffffffff0000440000000b00010000000131440000000b00010000000131430000000d53454c4543542032005a0000000549\n" +
                        ">420000000f00535f3100000000000000450000000900000000005300000004\n" +
                        "<320000000444000000150003000000013100000001320000000133430000000d53454c4543542031005a0000000549\n" +
                        ">50000000260073656c65637420312066726f6d206c6f6e675f73657175656e6365283229000000420000000c000000000000000044000000065000450000000900000000005300000004\n" +
                        "<31000000043200000004540000001a00013100000000000001000000170004ffffffff0000440000000b00010000000131440000000b00010000000131430000000d53454c4543542032005a0000000549\n" +
                        ">420000000f00535f3100000000000000450000000900000000005300000004\n" +
                        "<320000000444000000150003000000013100000001320000000133430000000d53454c4543542031005a0000000549\n" +
                        ">50000000260073656c65637420312066726f6d206c6f6e675f73657175656e6365283229000000420000000c000000000000000044000000065000450000000900000000005300000004\n" +
                        "<31000000043200000004540000001a00013100000000000001000000170004ffffffff0000440000000b00010000000131440000000b00010000000131430000000d53454c4543542032005a0000000549\n" +
                        ">420000000f00535f3100000000000000450000000900000000005300000004\n" +
                        "<320000000444000000150003000000013100000001320000000133430000000d53454c4543542031005a0000000549\n" +
                        ">50000000260073656c65637420312066726f6d206c6f6e675f73657175656e6365283229000000420000000c000000000000000044000000065000450000000900000000005300000004\n" +
                        "<31000000043200000004540000001a00013100000000000001000000170004ffffffff0000440000000b00010000000131440000000b00010000000131430000000d53454c4543542032005a0000000549\n" +
                        ">5800000004\n",
                getHexPgWireConfig()
        );
    }

    @Test
    public void testPreparedStatementInsertSelectNullDesignatedColumn() throws Exception {
        maySkipOnWalRun();  // Assertion error: java.lang.AssertionError: cannot insert null when the column is designated

        TestUtils.assertMemoryLeak(() -> {
            try (
                    final PGWireServer server = createPGServer(2);
                    final Connection connection = getConnection(server.getPort(), false, false);
                    final Statement statement = connection.createStatement();
                    final PreparedStatement insert = connection.prepareStatement("insert into tab(ts, value) values(?, ?)")
            ) {
                statement.execute("create table tab(ts timestamp, value double) timestamp(ts) partition by MONTH");
                // Null is not allowed
                insert.setNull(1, Types.NULL);
                insert.setNull(2, Types.NULL);
                try {
                    insert.executeUpdate();
                    fail("cannot insert null when the column is designated");
                } catch (PSQLException expected) {
                    Assert.assertEquals("ERROR: timestamp before 1970-01-01 is not allowed", expected.getMessage());
                }
                // Insert a dud
                insert.setString(1, "1970-01-01 00:11:22.334455");
                insert.setNull(2, Types.NULL);
                insert.executeUpdate();

                mayDrainWalQueue();

                try (ResultSet rs = statement.executeQuery("select null, ts, value from tab where value = null")) {
                    StringSink sink = new StringSink();
                    String expected = "null[VARCHAR],ts[TIMESTAMP],value[DOUBLE]\n" +
                            "null,1970-01-01 00:11:22.334455,null\n";
                    assertResultSet(expected, sink, rs);
                }
                statement.execute("drop table tab");
            }
        });
    }

    @Test
    public void testPreparedStatementInsertSelectNullNoDesignatedColumn() throws Exception {
        TestUtils.assertMemoryLeak(() -> {
            try (
                    final PGWireServer server = createPGServer(2);
                    final Connection connection = getConnection(server.getPort(), false, false);
                    final Statement statement = connection.createStatement()
            ) {
                statement.execute("create table tab(ts timestamp, value double)");
                try (PreparedStatement insert = connection.prepareStatement("insert into tab(ts, value) values(?, ?)")) {
                    insert.setNull(1, Types.NULL);
                    insert.setNull(2, Types.NULL);
                    insert.executeUpdate();
                }
                try (ResultSet rs = statement.executeQuery("select null, ts, value from tab where value = null")) {
                    StringSink sink = new StringSink();
                    String expected = "null[VARCHAR],ts[TIMESTAMP],value[DOUBLE]\n" +
                            "null,null,null\n";
                    assertResultSet(expected, sink, rs);
                }
                statement.execute("drop table tab");
            }
        });
    }

    @Test
    public void testPreparedStatementParamBadByte() throws Exception {
        assertHexScript(
                NetworkFacadeImpl.INSTANCE,
                ">0000006b00030000757365720061646d696e006461746162617365006e6162755f61707000636c69656e745f656e636f64696e67005554463800446174655374796c650049534f0054696d655a6f6e6500474d540065787472615f666c6f61745f64696769747300320000\n" +
                        "<520000000800000003\n" +
                        ">700000000a717565737400\n" +
                        "<520000000800000000530000001154696d655a6f6e6500474d5400530000001d6170706c69636174696f6e5f6e616d6500517565737444420053000000187365727665725f76657273696f6e0031312e33005300000019696e74656765725f6461746574696d6573006f6e005300000019636c69656e745f656e636f64696e670055544638005a0000000549\n" +
                        ">5000000022005345542065787472615f666c6f61745f646967697473203d2033000000420000000c0000000000000000450000000900000000015300000004\n" +
                        "<310000000432000000044300000008534554005a0000000549\n" +
                        ">500000003700534554206170706c69636174696f6e5f6e616d65203d2027506f737467726553514c204a4442432044726976657227000000420000000c0000000000000000450000000900000000015300000004\n" +
                        "<310000000432000000044300000008534554005a0000000549\n" +
                        ">50000000cd0073656c65637420782c24312c24322c24332c24342c24352c24362c24372c24382c24392c2431302c2431312c2431322c2431332c2431342c2431352c2431362c2431372c2431382c2431392c2432302c2432312c2432322066726f6d206c6f6e675f73657175656e63652835290000160000001700000014000002bd000002bd0000001500000010000004130000041300000000000000000000001700000014000002bc000002bd000000150000001000000413000004130000043a000000000000045a000004a04200000123000000160000000000000000000000000000000000000000000000000000000000000000000000000000000000000000001600000001340000000331323300000004352e343300000007302e353637383900000002993100000004545255450000000568656c6c6f0000001dd0b3d180d183d0bfd0bfd0b020d182d183d180d0b8d181d182d0bed0b20000000e313937302d30312d3031202b30300000001a313937302d30382d32302031313a33333a32302e3033332b3030ffffffffffffffffffffffffffffffffffffffffffffffffffffffffffffffffffffffffffffffff0000001a313937302d30312d30312030303a30353a30302e3031312b30300000001a313937302d30312d30312030303a30383a32302e3032332b3030000044000000065000450000000900000000005300000004\n" +
                        "<!!",
                new Port0PGWireConfiguration()
        );
    }

    @Test
    public void testPreparedStatementParamBadInt() throws Exception {
        assertHexScript(
                NetworkFacadeImpl.INSTANCE,
                ">0000006b00030000757365720061646d696e006461746162617365006e6162755f61707000636c69656e745f656e636f64696e67005554463800446174655374796c650049534f0054696d655a6f6e6500474d540065787472615f666c6f61745f64696769747300320000\n" +
                        "<520000000800000003\n" +
                        ">700000000a717565737400\n" +
                        "<520000000800000000530000001154696d655a6f6e6500474d5400530000001d6170706c69636174696f6e5f6e616d6500517565737444420053000000187365727665725f76657273696f6e0031312e33005300000019696e74656765725f6461746574696d6573006f6e005300000019636c69656e745f656e636f64696e670055544638005a0000000549\n" +
                        ">5000000022005345542065787472615f666c6f61745f646967697473203d2033000000420000000c0000000000000000450000000900000000015300000004\n" +
                        "<310000000432000000044300000008534554005a0000000549\n" +
                        ">500000003700534554206170706c69636174696f6e5f6e616d65203d2027506f737467726553514c204a4442432044726976657227000000420000000c0000000000000000450000000900000000015300000004\n" +
                        "<310000000432000000044300000008534554005a0000000549\n" +
                        ">50000000cd0073656c65637420782c24312c24322c24332c24342c24352c24362c24372c24382c24392c2431302c2431312c2431322c2431332c2431342c2431352c2431362c2431372c2431382c2431392c2432302c2432312c2432322066726f6d206c6f6e675f73657175656e63652835290000160000001700000014000002bd000002bd0000001500000010000004130000041300000000000000000000001700000014000002bc000002bd000000150000001000000413000004130000043a000000000000045a000004a04200000123000000160000000000000000000000000000000000000000000000000000000000000000000000000000000000000000001600000001fc0000000331323300000004352e343300000007302e353637383900000002393100000004545255450000000568656c6c6f0000001dd0b3d180d183d0bfd0bfd0b020d182d183d180d0b8d181d182d0bed0b20000000e313937302d30312d3031202b30300000001a313937302d30382d32302031313a33333a32302e3033332b3030ffffffffffffffffffffffffffffffffffffffffffffffffffffffffffffffffffffffffffffffff0000001a313937302d30312d30312030303a30353a30302e3031312b30300000001a313937302d30312d30312030303a30383a32302e3032332b3030000044000000065000450000000900000000005300000004\n" +
                        "<!!",
                new Port0PGWireConfiguration()
        );
    }

    @Test
    public void testPreparedStatementParamBadLong() throws Exception {
        assertHexScript(
                NetworkFacadeImpl.INSTANCE,
                ">0000006b00030000757365720061646d696e006461746162617365006e6162755f61707000636c69656e745f656e636f64696e67005554463800446174655374796c650049534f0054696d655a6f6e6500474d540065787472615f666c6f61745f64696769747300320000\n" +
                        "<520000000800000003\n" +
                        ">700000000a717565737400\n" +
                        "<520000000800000000530000001154696d655a6f6e6500474d5400530000001d6170706c69636174696f6e5f6e616d6500517565737444420053000000187365727665725f76657273696f6e0031312e33005300000019696e74656765725f6461746574696d6573006f6e005300000019636c69656e745f656e636f64696e670055544638005a0000000549\n" +
                        ">5000000022005345542065787472615f666c6f61745f646967697473203d2033000000420000000c0000000000000000450000000900000000015300000004\n" +
                        "<310000000432000000044300000008534554005a0000000549\n" +
                        ">500000003700534554206170706c69636174696f6e5f6e616d65203d2027506f737467726553514c204a4442432044726976657227000000420000000c0000000000000000450000000900000000015300000004\n" +
                        "<310000000432000000044300000008534554005a0000000549\n" +
                        ">50000000cd0073656c65637420782c24312c24322c24332c24342c24352c24362c24372c24382c24392c2431302c2431312c2431322c2431332c2431342c2431352c2431362c2431372c2431382c2431392c2432302c2432312c2432322066726f6d206c6f6e675f73657175656e63652835290000160000001700000014000002bd000002bd0000001500000010000004130000041300000000000000000000001700000014000002bc000002bd000000150000001000000413000004130000043a000000000000045a000004a04200000123000000160000000000000000000000000000000000000000000000000000000000000000000000000000000000000000001600000001340000000331b23300000004352e343300000007302e353637383900000002393100000004545255450000000568656c6c6f0000001dd0b3d180d183d0bfd0bfd0b020d182d183d180d0b8d181d182d0bed0b20000000e313937302d30312d3031202b30300000001a313937302d30382d32302031313a33333a32302e3033332b3030ffffffffffffffffffffffffffffffffffffffffffffffffffffffffffffffffffffffffffffffff0000001a313937302d30312d30312030303a30353a30302e3031312b30300000001a313937302d30312d30312030303a30383a32302e3032332b3030000044000000065000450000000900000000005300000004\n" +
                        "<!!",
                new Port0PGWireConfiguration()
        );
    }

    @Test
    public void testPreparedStatementParamValueLengthOverflow() throws Exception {
        assertHexScript(
                NetworkFacadeImpl.INSTANCE,
                ">0000006b00030000757365720061646d696e006461746162617365006e6162755f61707000636c69656e745f656e636f64696e67005554463800446174655374796c650049534f0054696d655a6f6e6500474d540065787472615f666c6f61745f64696769747300320000\n" +
                        "<520000000800000003\n" +
                        ">700000000a717565737400\n" +
                        "<520000000800000000530000001154696d655a6f6e6500474d5400530000001d6170706c69636174696f6e5f6e616d6500517565737444420053000000187365727665725f76657273696f6e0031312e33005300000019696e74656765725f6461746574696d6573006f6e005300000019636c69656e745f656e636f64696e670055544638005a0000000549\n" +
                        ">5000000022005345542065787472615f666c6f61745f646967697473203d2033000000420000000c0000000000000000450000000900000000015300000004\n" +
                        "<310000000432000000044300000008534554005a0000000549\n" +
                        ">500000003700534554206170706c69636174696f6e5f6e616d65203d2027506f737467726553514c204a4442432044726976657227000000420000000c0000000000000000450000000900000000015300000004\n" +
                        "<310000000432000000044300000008534554005a0000000549\n" +
                        ">50000000cd0073656c65637420782c24312c24322c24332c24342c24352c24362c24372c24382c24392c2431302c2431312c2431322c2431332c2431342c2431352c2431362c2431372c2431382c2431392c2432302c2432312c2432322066726f6d206c6f6e675f73657175656e63652835290000160000001700000014000002bd000002bd0000001500000010000004130000041300000000000000000000001700000014000002bc000002bd000000150000001000000413000004130000043a000000000000045a000004a04200000123000000160000000000000000000000000000000000000000000000000000000000000000000000000000000000000000001600000001340000333331b23300000004352e343300000007302e353637383900000002393100000004545255450000000568656c6c6f0000001dd0b3d180d183d0bfd0bfd0b020d182d183d180d0b8d181d182d0bed0b20000000e313937302d30312d3031202b30300000001a313937302d30382d32302031313a33333a32302e3033332b3030ffffffffffffffffffffffffffffffffffffffffffffffffffffffffffffffffffffffffffffffff0000001a313937302d30312d30312030303a30353a30302e3031312b30300000001a313937302d30312d30312030303a30383a32302e3032332b3030000044000000065000450000000900000000005300000004\n" +
                        "<!!",
                new Port0PGWireConfiguration()
        );
    }

    @Test
    public void testPreparedStatementParams() throws Exception {
        assertMemoryLeak(() -> {
            final PGWireConfiguration conf = new Port0PGWireConfiguration() {
                @Override
                public int getWorkerCount() {
                    return 4;
                }
            };

            try (final PGWireServer server = PGWireServer.create(
                    conf,
                    null,
                    LOG,
                    engine,
                    compiler.getFunctionFactoryCache(),
                    snapshotAgent,
                    metrics
            )) {
                Assert.assertNotNull(server);
                Properties properties = new Properties();
                properties.setProperty("user", "admin");
                properties.setProperty("password", "quest");
                properties.setProperty("sslmode", "disable");
                properties.setProperty("binaryTransfer", "true");
                TimeZone.setDefault(TimeZone.getTimeZone("EDT"));
                final String url = String.format("jdbc:postgresql://127.0.0.1:%d/qdb", server.getPort());
                final Connection connection = DriverManager.getConnection(url, properties);
                PreparedStatement statement = connection.prepareStatement("select x,?,?,?,?,?,?,?,?,?,?,?,?,?,?,?,?,?,?,?,?,?,? from long_sequence(5)");
                statement.setInt(1, 4);
                statement.setLong(2, 123L);
                statement.setFloat(3, 5.43f);
                statement.setDouble(4, 0.56789);
                statement.setByte(5, (byte) 91);
                statement.setBoolean(6, true);
                statement.setString(7, "hello");
                // this is to test UTF8 behaviour
                statement.setString(8, "группа туристов");
                statement.setDate(9, new Date(100L));
                statement.setTimestamp(10, new Timestamp(20000000033L));

                // nulls
                statement.setNull(11, Types.INTEGER);
                statement.setNull(12, Types.BIGINT);
                statement.setNull(13, Types.REAL);
                statement.setNull(14, Types.DOUBLE);
                statement.setNull(15, Types.SMALLINT);
                statement.setNull(16, Types.BOOLEAN);
                statement.setNull(17, Types.VARCHAR);
                statement.setString(18, null);
                statement.setNull(19, Types.DATE);

                // when someone uses PostgreSQL's type extensions, which alter driver behaviour
                // we should handle this gracefully
                statement.setTimestamp(20, new PGTimestamp(300011));
                statement.setTimestamp(21, new PGTimestamp(500023, new GregorianCalendar()));
                statement.setTimestamp(22, null);


                final String expected = "x[BIGINT],$1[VARCHAR],$2[VARCHAR],$3[VARCHAR],$4[VARCHAR],$5[VARCHAR],$6[VARCHAR],$7[VARCHAR],$8[VARCHAR],$9[VARCHAR],$10[VARCHAR],$11[VARCHAR],$12[VARCHAR],$13[VARCHAR],$14[VARCHAR],$15[VARCHAR],$16[VARCHAR],$17[VARCHAR],$18[VARCHAR],$19[VARCHAR],$20[VARCHAR],$21[VARCHAR],$22[VARCHAR]\n" +
                        "1,4,123,5.4300,0.56789,91,TRUE,hello,группа туристов,1970-01-01 +00,1970-08-20 11:33:20.033+00,null,null,null,null,null,null,null,null,null,1970-01-01 00:05:00.011+00,1970-01-01 00:08:20.023+00,null\n" +
                        "2,4,123,5.4300,0.56789,91,TRUE,hello,группа туристов,1970-01-01 +00,1970-08-20 11:33:20.033+00,null,null,null,null,null,null,null,null,null,1970-01-01 00:05:00.011+00,1970-01-01 00:08:20.023+00,null\n" +
                        "3,4,123,5.4300,0.56789,91,TRUE,hello,группа туристов,1970-01-01 +00,1970-08-20 11:33:20.033+00,null,null,null,null,null,null,null,null,null,1970-01-01 00:05:00.011+00,1970-01-01 00:08:20.023+00,null\n" +
                        "4,4,123,5.4300,0.56789,91,TRUE,hello,группа туристов,1970-01-01 +00,1970-08-20 11:33:20.033+00,null,null,null,null,null,null,null,null,null,1970-01-01 00:05:00.011+00,1970-01-01 00:08:20.023+00,null\n" +
                        "5,4,123,5.4300,0.56789,91,TRUE,hello,группа туристов,1970-01-01 +00,1970-08-20 11:33:20.033+00,null,null,null,null,null,null,null,null,null,1970-01-01 00:05:00.011+00,1970-01-01 00:08:20.023+00,null\n";

                StringSink sink = new StringSink();
                for (int i = 0; i < 10000; i++) {
                    sink.clear();
                    ResultSet rs = statement.executeQuery();
                    assertResultSet(expected, sink, rs);
                    rs.close();
                }
                connection.close();
            }
        });
    }

    @Test
    public void testPreparedStatementSelectNull() throws Exception {
        TestUtils.assertMemoryLeak(() -> {
            try (
                    final PGWireServer server = createPGServer(2);
                    final Connection connection = getConnection(server.getPort(), false, false);
                    final PreparedStatement statement = connection.prepareStatement("select ? from long_sequence(1)")
            ) {
                StringSink sink = new StringSink();
                statement.setNull(1, Types.NULL);
                try (ResultSet rs = statement.executeQuery()) {
                    assertResultSet("$1[VARCHAR]\nnull\n", sink, rs);
                }
                statement.setNull(1, Types.VARCHAR);
                try (ResultSet rs = statement.executeQuery()) {
                    sink.clear();
                    assertResultSet("$1[VARCHAR]\nnull\n", sink, rs);
                }
            }
        });
    }

    @Test
    public void testPreparedStatementTextParams() throws Exception {
        TestUtils.assertMemoryLeak(() -> {
            try (
                    final PGWireServer server = createPGServer(2);
                    final Connection connection = getConnection(server.getPort(), false, false)
            ) {

                PreparedStatement statement = connection.prepareStatement("select x,?,?,?,?,?,?,?,?,?,?,?,?,?,?,?,?,?,?,?,?,? from long_sequence(5)");
                statement.setInt(1, 4);
                statement.setLong(2, 123L);
                statement.setFloat(3, 5.43f);
                statement.setDouble(4, 0.56789);
                statement.setByte(5, (byte) 91);
                statement.setBoolean(6, true);
                statement.setString(7, "hello");
                // this is to test UTF8 behaviour
                statement.setString(8, "группа туристов");
                statement.setDate(9, new Date(100L));
                statement.setTimestamp(10, new Timestamp(20000000033L));

                // nulls
                statement.setNull(11, Types.INTEGER);
                statement.setNull(12, Types.BIGINT);
                statement.setNull(13, Types.REAL);
                statement.setNull(14, Types.DOUBLE);
                statement.setNull(15, Types.SMALLINT);
                statement.setNull(16, Types.BOOLEAN);
                statement.setNull(17, Types.VARCHAR);
                statement.setString(18, null);
                statement.setNull(19, Types.DATE);
//                statement.setNull(20, Types.TIMESTAMP);

                // when someone uses PostgreSQL's type extensions, which alter driver behaviour
                // we should handle this gracefully

                statement.setTimestamp(20, new PGTimestamp(300011));
                statement.setTimestamp(21, new PGTimestamp(500023, new GregorianCalendar()));

                // Bind variables are out of context here, hence they are all STRING/VARCHAR
                // this is the reason why we show PG wire Dates verbatim. Even though PG wire does eventually tell us
                // that this data is typed (sometimes), their requirement to describe SQL statement before
                // they send us bind variable types and values forces us to stick with STRING.
                final String expected = "x[BIGINT],$1[VARCHAR],$2[VARCHAR],$3[VARCHAR],$4[VARCHAR],$5[VARCHAR],$6[VARCHAR],$7[VARCHAR],$8[VARCHAR],$9[VARCHAR],$10[VARCHAR],$11[VARCHAR],$12[VARCHAR],$13[VARCHAR],$14[VARCHAR],$15[VARCHAR],$16[VARCHAR],$17[VARCHAR],$18[VARCHAR],$19[VARCHAR],$20[VARCHAR],$21[VARCHAR]\n" +
                        "1,4,123,5.43,0.56789,91,TRUE,hello,группа туристов,1970-01-01 +00,1970-08-20 11:33:20.033+00,null,null,null,null,null,null,null,null,null,1970-01-01 00:05:00.011+00,1970-01-01 00:08:20.023+00\n" +
                        "2,4,123,5.43,0.56789,91,TRUE,hello,группа туристов,1970-01-01 +00,1970-08-20 11:33:20.033+00,null,null,null,null,null,null,null,null,null,1970-01-01 00:05:00.011+00,1970-01-01 00:08:20.023+00\n" +
                        "3,4,123,5.43,0.56789,91,TRUE,hello,группа туристов,1970-01-01 +00,1970-08-20 11:33:20.033+00,null,null,null,null,null,null,null,null,null,1970-01-01 00:05:00.011+00,1970-01-01 00:08:20.023+00\n" +
                        "4,4,123,5.43,0.56789,91,TRUE,hello,группа туристов,1970-01-01 +00,1970-08-20 11:33:20.033+00,null,null,null,null,null,null,null,null,null,1970-01-01 00:05:00.011+00,1970-01-01 00:08:20.023+00\n" +
                        "5,4,123,5.43,0.56789,91,TRUE,hello,группа туристов,1970-01-01 +00,1970-08-20 11:33:20.033+00,null,null,null,null,null,null,null,null,null,1970-01-01 00:05:00.011+00,1970-01-01 00:08:20.023+00\n";

                StringSink sink = new StringSink();
                for (int i = 0; i < 10_000; i++) {
                    sink.clear();
                    ResultSet rs = statement.executeQuery();
                    assertResultSet(expected, sink, rs);
                    rs.close();
                }
            }
        });
    }

    @Test
    public void testPreparedStatementWithBindVariablesOnDifferentConnection() throws Exception {
        assertMemoryLeak(() -> {
            try (final PGWireServer server = createPGServer(1)) {
                try (final Connection connection = getConnection(server.getPort(), false, false)) {
                    try (PreparedStatement statement = connection.prepareStatement(createDatesTblStmt)) {
                        statement.execute();
                    }
                    mayDrainWalQueue();
                    queryTimestampsInRange(connection);
                }

                try (final Connection connection = getConnection(server.getPort(), false, false)) {
                    queryTimestampsInRange(connection);

                    if (!isDisabledForWalRun()) {
                        try (PreparedStatement statement = connection.prepareStatement("drop table xts")) {
                            statement.execute();
                        }
                    }
                }

            }
        });
    }

    @Test
    public void testPreparedStatementWithBindVariablesSetWrongOnDifferentConnection() throws Exception {
        assertMemoryLeak(() -> {
            try (final PGWireServer server = createPGServer(1)) {
                try (final Connection connection = getConnection(server.getPort(), false, false)) {
                    try (PreparedStatement statement = connection.prepareStatement(createDatesTblStmt)) {
                        statement.execute();
                    }
                    mayDrainWalQueue();
                    queryTimestampsInRange(connection);
                }

                boolean caught = false;
                try (final Connection connection = getConnection(server.getPort(), false, false)) {
                    try (PreparedStatement statement = connection.prepareStatement("select ts FROM xts WHERE ts <= dateadd('d', -1, ?) and ts >= dateadd('d', -2, ?)")) {
                        sink.clear();
                        statement.setString(1, "abcd");
                        statement.setString(2, "abdc");
                        statement.executeQuery();
                    } catch (PSQLException ex) {
                        caught = true;
                        Assert.assertEquals("ERROR: inconvertible value: abcd [STRING -> TIMESTAMP] tuple: 0", ex.getMessage());
                    }
                }

                if (!isDisabledForWalRun()) {
                    try (final Connection connection = getConnection(server.getPort(), false, false);
                         PreparedStatement statement = connection.prepareStatement("drop table xts")) {
                        statement.execute();
                    }
                }
                Assert.assertTrue("Exception is not thrown", caught);
            }
        });
    }

    @Test
    public void testPreparedStatementWithBindVariablesTimestampRange() throws Exception {
        // TODO: Add "assertMemoryLeak(() -> { .. });"  - There seems to be an issue with an open FD that gets closed.

        // todo: simple mode doesn't work because PG sends timestamp as:
        //     dateadd('d', -1, '1973-03-12 16:00:00+00')
        //     we don't yet support text argument for the dateadd function.
        assertWithPgServer(CONN_AWARE_ALL & ~(CONN_AWARE_SIMPLE_TEXT | CONN_AWARE_SIMPLE_BINARY), (connection, binary) -> {
            try (PreparedStatement statement = connection.prepareStatement(createDatesTblStmt)) {
                statement.execute();
            }

            mayDrainWalQueue();

            queryTimestampsInRange(connection);

            if (!isDisabledForWalRun()) {
                try (PreparedStatement statement = connection.prepareStatement("drop table xts")) {
                    statement.execute();
                }
            }
        });
    }

    @Test
    public void testPreparedStatementWithNowFunction() throws Exception {
        assertMemoryLeak(() -> {
            try (final PGWireServer server = createPGServer(1)) {
                try (final Connection connection = getConnection(server.getPort(), false, false)) {
                    try (PreparedStatement statement = connection.prepareStatement(
                            "create table xts (ts timestamp) timestamp(ts)")) {
                        statement.execute();
                    }

                    try (PreparedStatement statement = connection.prepareStatement("INSERT INTO xts VALUES(now())")) {
                        for (currentMicros = 0; currentMicros < 200 * Timestamps.HOUR_MICROS; currentMicros += Timestamps.HOUR_MICROS) {
                            statement.execute();
                        }
                    }

                    queryTimestampsInRange(connection);

                    try (PreparedStatement statement = connection.prepareStatement("drop table xts")) {
                        statement.execute();
                    }
                } finally {
                    currentMicros = -1;
                }
            }
        });
    }

    @Test
    public void testPythonInsertDateSelectHex() throws Exception {
        String script = ">0000000804d2162f\n" +
                "<4e\n" +
                ">0000002100030000757365720061646d696e006461746162617365007164620000\n" +
                "<520000000800000003\n" +
                ">700000000a717565737400\n" +
                "<520000000800000000530000001154696d655a6f6e6500474d5400530000001d6170706c69636174696f6e5f6e616d6500517565737444420053000000187365727665725f76657273696f6e0031312e33005300000019696e74656765725f6461746574696d6573006f6e005300000019636c69656e745f656e636f64696e670055544638005a0000000549\n" +
                ">510000001b53455420646174657374796c6520544f202749534f2700\n" +
                "<4300000008534554005a0000000549\n" +
                ">510000000a424547494e00\n" +
                "<430000000a424547494e005a0000000554\n" +
                ">5100000067435245415445205441424c45204946204e4f542045584953545320747261646573202874732054494d455354414d502c206461746520444154452c206e616d6520535452494e472c2076616c756520494e54292074696d657374616d70287473293b00\n" +
                "<43000000074f4b005a0000000554\n" +
                ">51000000930a2020202020202020494e5345525420494e544f207472616465730a202020202020202056414c554553202827323032312d30312d32365431333a34333a34302e323230303839273a3a74696d657374616d702c2027323032312d30312d3236273a3a646174652c2027707974686f6e20707265702073746174656d656e74272c2030293b0a202020202020202000\n" +
                "<430000000f494e5345525420302031005a0000000554\n" +
                ">51000000930a2020202020202020494e5345525420494e544f207472616465730a202020202020202056414c554553202827323032312d30312d32365431333a34333a34302e323331303238273a3a74696d657374616d702c2027323032312d30312d3236273a3a646174652c2027707974686f6e20707265702073746174656d656e74272c2031293b0a202020202020202000\n" +
                "<430000000f494e5345525420302031005a0000000554\n" +
                ">51000000930a2020202020202020494e5345525420494e544f207472616465730a202020202020202056414c554553202827323032312d30312d32365431333a34333a34302e323332303238273a3a74696d657374616d702c2027323032312d30312d3236273a3a646174652c2027707974686f6e20707265702073746174656d656e74272c2032293b0a202020202020202000\n" +
                "<430000000f494e5345525420302031005a0000000554\n" +
                ">51000000930a2020202020202020494e5345525420494e544f207472616465730a202020202020202056414c554553202827323032312d30312d32365431333a34333a34302e323332303238273a3a74696d657374616d702c2027323032312d30312d3236273a3a646174652c2027707974686f6e20707265702073746174656d656e74272c2033293b0a202020202020202000\n" +
                "<430000000f494e5345525420302031005a0000000554\n" +
                ">51000000930a2020202020202020494e5345525420494e544f207472616465730a202020202020202056414c554553202827323032312d30312d32365431333a34333a34302e323333303238273a3a74696d657374616d702c2027323032312d30312d3236273a3a646174652c2027707974686f6e20707265702073746174656d656e74272c2034293b0a202020202020202000\n" +
                "<430000000f494e5345525420302031005a0000000554\n" +
                ">51000000930a2020202020202020494e5345525420494e544f207472616465730a202020202020202056414c554553202827323032312d30312d32365431333a34333a34302e323333303238273a3a74696d657374616d702c2027323032312d30312d3236273a3a646174652c2027707974686f6e20707265702073746174656d656e74272c2035293b0a202020202020202000\n" +
                "<430000000f494e5345525420302031005a0000000554\n" +
                ">51000000930a2020202020202020494e5345525420494e544f207472616465730a202020202020202056414c554553202827323032312d30312d32365431333a34333a34302e323334303238273a3a74696d657374616d702c2027323032312d30312d3236273a3a646174652c2027707974686f6e20707265702073746174656d656e74272c2036293b0a202020202020202000\n" +
                "<430000000f494e5345525420302031005a0000000554\n" +
                ">51000000930a2020202020202020494e5345525420494e544f207472616465730a202020202020202056414c554553202827323032312d30312d32365431333a34333a34302e323334303238273a3a74696d657374616d702c2027323032312d30312d3236273a3a646174652c2027707974686f6e20707265702073746174656d656e74272c2037293b0a202020202020202000\n" +
                "<430000000f494e5345525420302031005a0000000554\n" +
                ">51000000930a2020202020202020494e5345525420494e544f207472616465730a202020202020202056414c554553202827323032312d30312d32365431333a34333a34302e323335303738273a3a74696d657374616d702c2027323032312d30312d3236273a3a646174652c2027707974686f6e20707265702073746174656d656e74272c2038293b0a202020202020202000\n" +
                "<430000000f494e5345525420302031005a0000000554\n" +
                ">51000000930a2020202020202020494e5345525420494e544f207472616465730a202020202020202056414c554553202827323032312d30312d32365431333a34333a34302e323335303738273a3a74696d657374616d702c2027323032312d30312d3236273a3a646174652c2027707974686f6e20707265702073746174656d656e74272c2039293b0a202020202020202000\n" +
                "<430000000f494e5345525420302031005a0000000554\n" +
                ">510000000b434f4d4d495400\n" +
                "<430000000b434f4d4d4954005a0000000549\n" +
                ">510000000a424547494e00\n" +
                "<430000000a424547494e005a0000000554\n" +
                ">510000001a53454c454354202a2046524f4d207472616465733b00\n" +
                "<540000006100047473000000000000010000045a0008ffffffff000064617465000000000000020000045a0008ffffffff00006e616d650000000000000300000413ffffffffffff000076616c756500000000000004000000170004ffffffff0000440000005d00040000001a323032312d30312d32362031333a34333a34302e32323030383900000017323032312d30312d32362030303a30303a30302e30303000000015707974686f6e20707265702073746174656d656e740000000130440000005d00040000001a323032312d30312d32362031333a34333a34302e32333130323800000017323032312d30312d32362030303a30303a30302e30303000000015707974686f6e20707265702073746174656d656e740000000131440000005d00040000001a323032312d30312d32362031333a34333a34302e32333230323800000017323032312d30312d32362030303a30303a30302e30303000000015707974686f6e20707265702073746174656d656e740000000132440000005d00040000001a323032312d30312d32362031333a34333a34302e32333230323800000017323032312d30312d32362030303a30303a30302e30303000000015707974686f6e20707265702073746174656d656e740000000133440000005d00040000001a323032312d30312d32362031333a34333a34302e32333330323800000017323032312d30312d32362030303a30303a30302e30303000000015707974686f6e20707265702073746174656d656e740000000134440000005d00040000001a323032312d30312d32362031333a34333a34302e32333330323800000017323032312d30312d32362030303a30303a30302e30303000000015707974686f6e20707265702073746174656d656e740000000135440000005d00040000001a323032312d30312d32362031333a34333a34302e32333430323800000017323032312d30312d32362030303a30303a30302e30303000000015707974686f6e20707265702073746174656d656e740000000136440000005d00040000001a323032312d30312d32362031333a34333a34302e32333430323800000017323032312d30312d32362030303a30303a30302e30303000000015707974686f6e20707265702073746174656d656e740000000137440000005d00040000001a323032312d30312d32362031333a34333a34302e32333530373800000017323032312d30312d32362030303a30303a30302e30303000000015707974686f6e20707265702073746174656d656e740000000138440000005d00040000001a323032312d30312d32362031333a34333a34302e32333530373800000017323032312d30312d32362030303a30303a30302e30303000000015707974686f6e20707265702073746174656d656e740000000139430000000e53454c454354203130005a0000000554\n";
        assertHexScript(NetworkFacadeImpl.INSTANCE,
                script,
                new Port0PGWireConfiguration()
        );
    }

    @Test
    public void testPythonInsertSelectHex() throws Exception {
        String script = ">0000000804d2162f\n" +
                "<4e\n" +
                ">0000002100030000757365720061646d696e006461746162617365007164620000\n" +
                "<520000000800000003\n" +
                ">700000000a717565737400\n" +
                "<520000000800000000530000001154696d655a6f6e6500474d5400530000001d6170706c69636174696f6e5f6e616d6500517565737444420053000000187365727665725f76657273696f6e0031312e33005300000019696e74656765725f6461746574696d6573006f6e005300000019636c69656e745f656e636f64696e670055544638005a0000000549\n" +
                ">510000001b53455420646174657374796c6520544f202749534f2700\n" +
                "<4300000008534554005a0000000549\n" +
                ">510000000a424547494e00\n" +
                "<430000000a424547494e005a0000000554\n" +
                ">510000005c435245415445205441424c45204946204e4f542045584953545320747261646573202874732054494d455354414d502c206e616d6520535452494e472c2076616c756520494e54292074696d657374616d70287473293b00\n" +
                "<43000000074f4b005a0000000554\n" +
                ">51000000840a2020202020202020494e5345525420494e544f20747261646573202874732c206e616d652c2076616c7565290a202020202020202056414c554553202827323032312d30312d32345430353a30313a31312e383335383439273a3a74696d657374616d702c202770792d616263272c20313233293b0a202020202020202000\n" +
                "<430000000f494e5345525420302031005a0000000554\n" +
                ">51000000840a2020202020202020494e5345525420494e544f20747261646573202874732c206e616d652c2076616c7565290a202020202020202056414c554553202827323032312d30312d32345430353a30313a31312e383431343837273a3a74696d657374616d702c202770792d616263272c20313233293b0a202020202020202000\n" +
                "<430000000f494e5345525420302031005a0000000554\n" +
                ">51000000840a2020202020202020494e5345525420494e544f20747261646573202874732c206e616d652c2076616c7565290a202020202020202056414c554553202827323032312d30312d32345430353a30313a31312e383432313035273a3a74696d657374616d702c202770792d616263272c20313233293b0a202020202020202000\n" +
                "<430000000f494e5345525420302031005a0000000554\n" +
                ">51000000840a2020202020202020494e5345525420494e544f20747261646573202874732c206e616d652c2076616c7565290a202020202020202056414c554553202827323032312d30312d32345430353a30313a31312e383432353134273a3a74696d657374616d702c202770792d616263272c20313233293b0a202020202020202000\n" +
                "<430000000f494e5345525420302031005a0000000554\n" +
                ">51000000840a2020202020202020494e5345525420494e544f20747261646573202874732c206e616d652c2076616c7565290a202020202020202056414c554553202827323032312d30312d32345430353a30313a31312e383432393439273a3a74696d657374616d702c202770792d616263272c20313233293b0a202020202020202000\n" +
                "<430000000f494e5345525420302031005a0000000554\n" +
                ">51000000840a2020202020202020494e5345525420494e544f20747261646573202874732c206e616d652c2076616c7565290a202020202020202056414c554553202827323032312d30312d32345430353a30313a31312e383433333739273a3a74696d657374616d702c202770792d616263272c20313233293b0a202020202020202000\n" +
                "<430000000f494e5345525420302031005a0000000554\n" +
                ">51000000840a2020202020202020494e5345525420494e544f20747261646573202874732c206e616d652c2076616c7565290a202020202020202056414c554553202827323032312d30312d32345430353a30313a31312e383433383237273a3a74696d657374616d702c202770792d616263272c20313233293b0a202020202020202000\n" +
                "<430000000f494e5345525420302031005a0000000554\n" +
                ">51000000840a2020202020202020494e5345525420494e544f20747261646573202874732c206e616d652c2076616c7565290a202020202020202056414c554553202827323032312d30312d32345430353a30313a31312e383434333138273a3a74696d657374616d702c202770792d616263272c20313233293b0a202020202020202000\n" +
                "<430000000f494e5345525420302031005a0000000554\n" +
                ">51000000840a2020202020202020494e5345525420494e544f20747261646573202874732c206e616d652c2076616c7565290a202020202020202056414c554553202827323032312d30312d32345430353a30313a31312e383434373833273a3a74696d657374616d702c202770792d616263272c20313233293b0a202020202020202000\n" +
                "<430000000f494e5345525420302031005a0000000554\n" +
                ">51000000840a2020202020202020494e5345525420494e544f20747261646573202874732c206e616d652c2076616c7565290a202020202020202056414c554553202827323032312d30312d32345430353a30313a31312e383435323833273a3a74696d657374616d702c202770792d616263272c20313233293b0a202020202020202000\n" +
                "<430000000f494e5345525420302031005a0000000554\n" +
                ">510000000b434f4d4d495400\n" +
                "<430000000b434f4d4d4954005a0000000549\n" +
                ">510000000a424547494e00\n" +
                "<430000000a424547494e005a0000000554\n" +
                ">510000001a53454c454354202a2046524f4d207472616465733b00\n" +
                "<540000004a00037473000000000000010000045a0008ffffffff00006e616d650000000000000200000413ffffffffffff000076616c756500000000000003000000170004ffffffff0000440000003500030000001a323032312d30312d32342030353a30313a31312e3833353834390000000670792d61626300000003313233440000003500030000001a323032312d30312d32342030353a30313a31312e3834313438370000000670792d61626300000003313233440000003500030000001a323032312d30312d32342030353a30313a31312e3834323130350000000670792d61626300000003313233440000003500030000001a323032312d30312d32342030353a30313a31312e3834323531340000000670792d61626300000003313233440000003500030000001a323032312d30312d32342030353a30313a31312e3834323934390000000670792d61626300000003313233440000003500030000001a323032312d30312d32342030353a30313a31312e3834333337390000000670792d61626300000003313233440000003500030000001a323032312d30312d32342030353a30313a31312e3834333832370000000670792d61626300000003313233440000003500030000001a323032312d30312d32342030353a30313a31312e3834343331380000000670792d61626300000003313233440000003500030000001a323032312d30312d32342030353a30313a31312e3834343738330000000670792d61626300000003313233440000003500030000001a323032312d30312d32342030353a30313a31312e3834353238330000000670792d61626300000003313233430000000e53454c454354203130005a0000000554\n" +
                ">5800000004\n";
        assertHexScript(NetworkFacadeImpl.INSTANCE,
                script,
                new Port0PGWireConfiguration()
        );
    }

    @Test
    public void testQueryTimeout() throws Exception {
        assertMemoryLeak(() -> {
            compiler.compile("create table tab as (select rnd_double() d from long_sequence(10000000))", sqlExecutionContext);
            try (
                    final PGWireServer server = createPGServer(1, Timestamps.SECOND_MILLIS);
                    final Connection connection = getConnection(server.getPort(), false, true);
                    final PreparedStatement statement = connection.prepareStatement("select * from tab order by d")
            ) {
                try {
                    statement.execute();
                    Assert.fail();
                } catch (SQLException e) {
                    TestUtils.assertContains(e.getMessage(), "timeout, query aborted ");
                }
            }
        });
    }

    @Test
    public void testRegProcedure() throws Exception {
        assertMemoryLeak(() -> {
            try (
                    final PGWireServer server = createPGServer(1);
                    final Connection connection = getConnection(server.getPort(), false, true)
            ) {
                final CallableStatement stmt = connection.prepareCall("SELECT t.oid, t.typname, t.typelem, t.typdelim, t.typinput, r.rngsubtype, t.typtype, t.typbasetype " +
                        "FROM pg_type as t " +
                        "LEFT JOIN pg_range as r ON oid = rngtypid " +
                        "WHERE " +
                        "t.typname IN ('int2', 'int4', 'int8', 'oid', 'float4', 'float8', 'text', 'varchar', 'char', 'name', 'bpchar', 'bool', 'bit', 'varbit', 'timestamptz', 'date', 'money', 'bytea', 'point', 'hstore', 'json', 'jsonb', 'cidr', 'inet', 'uuid', 'xml', 'tsvector', 'macaddr', 'citext', 'ltree', 'line', 'lseg', 'box', 'path', 'polygon', 'circle', 'time', 'timestamp', 'numeric', 'interval') " +
                        "OR t.typtype IN ('r', 'e', 'd') " +
                        "OR t.typinput = 'array_in(cstring,oid,integer)'::regprocedure " +
                        "OR t.typelem != 0 ");
                stmt.execute();
            }
        });
    }

    @Test
    public void testRegularBatchInsertMethod() throws Exception {
        // bind variables do not work well over "simple" protocol
        assertWithPgServer(CONN_AWARE_ALL & ~(CONN_AWARE_SIMPLE_TEXT | CONN_AWARE_SIMPLE_BINARY), (connection, binary) -> {
            try (Statement statement = connection.createStatement()) {
                statement.executeUpdate("create table test_batch(id long,val int)");
            }
            try (PreparedStatement batchInsert = connection.prepareStatement("insert into test_batch(id,val) values(?,?)")) {
                batchInsert.setLong(1, 0L);
                batchInsert.setInt(2, 1);
                batchInsert.addBatch();

                batchInsert.clearParameters();
                batchInsert.setLong(1, 1L);
                batchInsert.setInt(2, 2);
                batchInsert.addBatch();

                batchInsert.clearParameters();
                batchInsert.setLong(1, 2L);
                batchInsert.setInt(2, 3);
                batchInsert.addBatch();

                int[] a = batchInsert.executeBatch();
                Assert.assertEquals(3, a.length);
                Assert.assertEquals(1, a[0]);
                Assert.assertEquals(1, a[1]);
                Assert.assertEquals(1, a[2]);
            }

            StringSink sink = new StringSink();
            String expected = "id[BIGINT],val[INTEGER]\n" +
                    "0,1\n" +
                    "1,2\n" +
                    "2,3\n";
            Statement statement = connection.createStatement();
            ResultSet rs = statement.executeQuery("select * from test_batch");
            assertResultSet(expected, sink, rs);
        });
    }

    // test four:
    // -set fetchsize = 50
    // -run query (50 rows fetched)
    // -set fetchsize = 25
    // -process results:
    // --process 50 rows.
    // --do a FETCH FORWARD 25
    // --process 25 rows
    // --do a FETCH FORWARD 25
    // --process 25 rows. end of results.
    @Test
    public void testResultSetFetchSizeFour() throws Exception {
        assertWithPgServer(CONN_AWARE_ALL, (connection, binary) -> {
            connection.setAutoCommit(false);
            int totalRows = 100;

            CallableStatement tbl = connection.prepareCall(
                    "create table x as (select cast(x - 1 as int) a from long_sequence(" + totalRows + "))");
            tbl.execute();

            connection.commit();
            PreparedStatement stmt = connection.prepareStatement("x");
            stmt.setFetchSize(50);
            ResultSet rs = stmt.executeQuery();
            rs.setFetchSize(25);

            int count = 0;
            while (rs.next()) {
                assertEquals(count, rs.getInt(1));
                ++count;
            }

            assertEquals(totalRows, count);
        });
    }

    // test one:
    // -set fetchsize = 0
    // -run query (all rows should be fetched)
    // -set fetchsize = 50 (should have no effect)
    // -process results
    @Test
    public void testResultSetFetchSizeOne() throws Exception {
        assertWithPgServer(CONN_AWARE_ALL, (connection, binary) -> {
            connection.setAutoCommit(false);
            int totalRows = 100;

            CallableStatement tbl = connection.prepareCall(
                    "create table x as (select cast(x - 1 as int) a from long_sequence(" + totalRows + "))");
            tbl.execute();

            PreparedStatement stmt = connection.prepareStatement("x");
            stmt.setFetchSize(0);

            ResultSet rs = stmt.executeQuery();
            rs.setFetchSize(50); // Should have no effect.

            int count = 0;
            while (rs.next()) {
                assertEquals(count, rs.getInt(1));
                ++count;
            }

            assertEquals(totalRows, count);
        });
    }

    // test three:
    // -set fetchsize = 25
    // -run query (25 rows fetched)
    // -set fetchsize = 50
    // -process results:
    // --process 25 rows. should NOT hit end-of-results here.
    // --do a FETCH FORWARD 50
    // --process 50 rows
    // --do a FETCH FORWARD 50
    // --process 25 rows. end of results.
    @Test
    public void testResultSetFetchSizeThree() throws Exception {
        assertWithPgServer(CONN_AWARE_ALL, (connection, binary) -> {
            connection.setAutoCommit(false);
            int totalRows = 100;

            CallableStatement tbl = connection.prepareCall(
                    "create table x as (select cast(x - 1 as int) a from long_sequence(" + totalRows + "))");
            tbl.execute();

            connection.commit();

            PreparedStatement stmt = connection.prepareStatement("x");
            stmt.setFetchSize(25);
            ResultSet rs = stmt.executeQuery();
            rs.setFetchSize(50);

            int count = 0;
            while (rs.next()) {
                assertEquals(count, rs.getInt(1));
                ++count;
            }

            assertEquals(totalRows, count);
        });
    }

    // test two:
    // -set fetchsize = 25
    // -run query (25 rows fetched)
    // -set fetchsize = 0
    // -process results:
    // --process 25 rows
    // --should do a FETCH ALL to get more data
    // --process 75 rows
    @Test
    public void testResultSetFetchSizeTwo() throws Exception {
        assertWithPgServer(CONN_AWARE_ALL, (connection, binary) -> {
            connection.setAutoCommit(false);
            int totalRows = 100;

            CallableStatement tbl = connection.prepareCall(
                    "create table x as (select cast(x - 1 as int) a from long_sequence(" + totalRows + "))");
            tbl.execute();

            connection.commit();
            PreparedStatement stmt = connection.prepareStatement("x");
            stmt.setFetchSize(25);
            ResultSet rs = stmt.executeQuery();
            rs.setFetchSize(0);

            int count = 0;
            while (rs.next()) {
                assertEquals(count, rs.getInt(1));
                ++count;
            }

            assertEquals(totalRows, count);
        });
    }

    @Test
    public void testRollbackDataOnStaleTransaction() throws Exception {
        assertMemoryLeak(() -> {
            try (final PGWireServer server = createPGServer(2)) {
                try (final Connection connection = getConnection(server.getPort(), false, true)) {
                    connection.setAutoCommit(false);
                    connection.prepareStatement("create table xyz(a int)").execute();
                    connection.prepareStatement("insert into xyz values (100)").execute();
                    connection.prepareStatement("insert into xyz values (101)").execute();
                    connection.prepareStatement("insert into xyz values (102)").execute();
                    connection.prepareStatement("insert into xyz values (103)").execute();

                    sink.clear();
                    try (
                            PreparedStatement ps = connection.prepareStatement("xyz");
                            ResultSet rs = ps.executeQuery()
                    ) {
                        assertResultSet(
                                "a[INTEGER]\n",
                                sink,
                                rs
                        );
                    }
                }

                // we need to let server process disconnect and release writer
                Os.sleep(2000);

                try (TableWriter w = engine.getWriter(sqlExecutionContext.getCairoSecurityContext(), "xyz", "testing")) {
                    w.commit();
                }

                try (final Connection connection = getConnection(server.getPort(), false, true)) {
                    sink.clear();
                    try (
                            PreparedStatement ps = connection.prepareStatement("xyz");
                            ResultSet rs = ps.executeQuery()
                    ) {
                        assertResultSet(
                                "a[INTEGER]\n",
                                sink,
                                rs
                        );
                    }
                }
            }
        });
    }

    @Test
    public void testRowLimitNotResumed() throws Exception {
        assertMemoryLeak(() -> {
            try (final PGWireServer server = createPGServer(1)) {
                try (final Connection connection = getConnection(server.getPort(), false
                        , true)) {
                    try (CallableStatement st1 = connection.prepareCall("create table y as (" +
                            "select timestamp_sequence(0, 1000000000) timestamp," +
                            " rnd_symbol('a','b',null) symbol1 " +
                            " from long_sequence(10)" +
                            ") timestamp (timestamp)")) {
                        st1.execute();
                    }
                }
            }

            try (final PGWireServer server = createPGServer(1)) {
                for (int i = 0; i < 3; i++) {
                    try (final Connection connection = getConnection(server.getPort(), false, true)) {
                        try (PreparedStatement select1 = connection.prepareStatement("select version()")) {
                            ResultSet rs0 = select1.executeQuery();
                            sink.clear();
                            assertResultSet("version[VARCHAR]\n" +
                                    "PostgreSQL 12.3, compiled by Visual C++ build 1914, 64-bit\n", sink, rs0);
                            rs0.close();
                        }
                        try (PreparedStatement select2 = connection.prepareStatement("select timestamp from y")) {
                            select2.setMaxRows(1);
                            ResultSet rs2 = select2.executeQuery();
                            rs2.next();
                            rs2.close();
                        }
                    }
                }
            }
        });
    }

    @Test
    public void testRunAlterWhenTableLockedAndAlterTakesTooLong() throws Exception {
        assertMemoryLeak(() -> {
            writerAsyncCommandBusyWaitTimeout = 1_000;
            writerAsyncCommandMaxTimeout = 30_000;
            SOCountDownLatch queryStartedCountDown = new SOCountDownLatch();
            ff = new FilesFacadeImpl() {
                @Override
                public long openRW(LPSZ name, long opts) {
                    if (Chars.endsWith(name, "_meta.swp")) {
                        queryStartedCountDown.await();
                        Os.sleep(configuration.getWriterAsyncCommandBusyWaitTimeout());
                    }
                    return super.openRW(name, opts);
                }
            };
            testAddColumnBusyWriter(true, new SOCountDownLatch());
        });
    }

    @Test
    public void testRunAlterWhenTableLockedAndAlterTakesTooLongFailsToWait() throws Exception {
        assertMemoryLeak(() -> {
            writerAsyncCommandMaxTimeout = configuration.getWriterAsyncCommandBusyWaitTimeout();
            SOCountDownLatch queryStartedCountDown = new SOCountDownLatch();
            ff = new FilesFacadeImpl() {
                @Override
                public long openRW(LPSZ name, long opts) {
                    if (Chars.endsWith(name, "_meta.swp")) {
                        queryStartedCountDown.await();
                        // wait for twice the time to allow busy wait to time out
                        Os.sleep(configuration.getWriterAsyncCommandBusyWaitTimeout() * 2);
                    }
                    return super.openRW(name, opts);
                }
            };
            testAddColumnBusyWriter(false, queryStartedCountDown);
        });
    }

    @Test
    public void testRunAlterWhenTableLockedAndAlterTimeoutsToStart() throws Exception {
        assertMemoryLeak(() -> {
            writerAsyncCommandBusyWaitTimeout = 1;
            ff = new FilesFacadeImpl() {
                @Override
                public long openRW(LPSZ name, long opts) {
                    if (Chars.endsWith(name, "_meta.swp")) {
                        Os.sleep(50);
                    }
                    return super.openRW(name, opts);
                }
            };
            testAddColumnBusyWriter(false, new SOCountDownLatch());
        });
    }

    @Test
    public void testRunAlterWhenTableLockedWithInserts() throws Exception {
        writerAsyncCommandBusyWaitTimeout = 10_000;
        assertMemoryLeak(() -> testAddColumnBusyWriter(true, new SOCountDownLatch()));
    }

    @Test
    public void testRunSimpleQueryMultipleTimes() throws Exception {
        assertWithPgServer(CONN_AWARE_ALL, (connection, binary) -> {
            try (Statement statement = connection.createStatement()) {
                final String query = "select 42 as the_answer";
                final String expected = "the_answer[INTEGER]\n" +
                        "42\n";

                ResultSet rs = statement.executeQuery(query);
                assertResultSet(expected, sink, rs);

                sink.clear();
                rs = statement.executeQuery(query);
                assertResultSet(expected, sink, rs);
            }
        });
    }

    @Test
    public void testRustBindVariableHex() throws Exception {
        //hex for close message 43 00000009 53 535f31 00
        String script = ">0000003600030000636c69656e745f656e636f64696e67005554463800757365720061646d696e006461746162617365007164620000\n" +
                "<520000000800000003\n" +
                ">700000000a717565737400\n" +
                "<520000000800000000530000001154696d655a6f6e6500474d5400530000001d6170706c69636174696f6e5f6e616d6500517565737444420053000000187365727665725f76657273696f6e0031312e33005300000019696e74656765725f6461746574696d6573006f6e005300000019636c69656e745f656e636f64696e670055544638005a0000000549\n" +
                ">5100000067435245415445205441424c45204946204e4f542045584953545320747261646573202874732054494d455354414d502c206461746520444154452c206e616d6520535452494e472c2076616c756520494e54292074696d657374616d70287473293b00\n" +
                "<43000000074f4b005a0000000549\n" +
                ">510000000a424547494e00\n" +
                "<430000000a424547494e005a0000000554\n" +
                ">5000000031733000696e7365727420696e746f207472616465732076616c756573202824312c24322c24332c2434290000004400000008537330005300000004\n" +
                "<3100000004740000001600040000045a0000045a00000413000000176e000000045a0000000554\n" +
                ">420000004200733000000100010004000000080002649689ed0814000000080002649689ed08170000000c72757374206578616d706c65000000040000000000010001450000000900000000005300000004\n" +
                "<3200000004430000000f494e5345525420302031005a0000000554\n" +
                ">510000000b434f4d4d495400\n" +
                "<430000000b434f4d4d4954005a0000000549\n" +
                ">4300000008537330005300000004\n" +
                "<33000000045a0000000549\n" +
                ">5800000004\n";

        assertHexScript(
                NetworkFacadeImpl.INSTANCE,
                script,
                new Port0PGWireConfiguration()
        );
    }

    @Test
    public void testRustSelectHex() throws Exception {
        final String script = ">0000004300030000636c69656e745f656e636f64696e6700555446380074696d657a6f6e650055544300757365720061646d696e006461746162617365007164620000\n" +
                "<520000000800000003\n" +
                ">700000000a717565737400\n" +
                "<520000000800000000530000001154696d655a6f6e6500474d5400530000001d6170706c69636174696f6e5f6e616d6500517565737444420053000000187365727665725f76657273696f6e0031312e33005300000019696e74656765725f6461746574696d6573006f6e005300000019636c69656e745f656e636f64696e670055544638005a0000000549\n" +
                ">510000005c435245415445205441424c45204946204e4f542045584953545320747261646573202874732054494d455354414d502c206e616d6520535452494e472c2076616c756520494e54292074696d657374616d70287473293b00\n" +
                "<43000000074f4b005a0000000549\n" +
                ">5000000059733000494e5345525420494e544f207472616465732056414c55455328746f5f74696d657374616d702824312c2027797979792d4d4d2d64645448483a6d6d3a73732e53535355555527292c24322c2433290000004400000008537330005300000004\n" +
                "<3100000004740000001200030000041300000413000000176e000000045a0000000549\n" +
                ">4200000048007330000001000100030000001a323032312d30312d32305431343a30303a30362e3537323839370000000c72757374206578616d706c65000000040000007b00010001450000000900000000005300000004\n" +
                "<3200000004430000000f494e5345525420302031005a0000000549\n" +
                ">4300000008537330005300000004\n" +
                "<33000000045a0000000549\n" +
                ">510000000a424547494e00\n" +
                "<430000000a424547494e005a0000000554\n" +
                ">500000005b733100696e7365727420696e746f207472616465732076616c7565732028746f5f74696d657374616d702824312c2027797979792d4d4d2d64645448483a6d6d3a73732e53535355555527292c24322c202433290000004400000008537331005300000004\n" +
                "<3100000004740000001200030000041300000413000000176e000000045a0000000554\n" +
                ">4200000048007331000001000100030000001a323032312d30312d32305431343a30303a30362e3630323834330000000c72757374206578616d706c65000000040000000000010001450000000900000000005300000004\n" +
                "<3200000004430000000f494e5345525420302031005a0000000554\n" +
                ">4200000048007331000001000100030000001a323032312d30312d32305431343a30303a30362e3630333430360000000c72757374206578616d706c65000000040000000100010001450000000900000000005300000004\n" +
                "<3200000004430000000f494e5345525420302031005a0000000554\n" +
                ">4200000048007331000001000100030000001a323032312d30312d32305431343a30303a30362e3630333830350000000c72757374206578616d706c65000000040000000200010001450000000900000000005300000004\n" +
                "<3200000004430000000f494e5345525420302031005a0000000554\n" +
                ">4200000048007331000001000100030000001a323032312d30312d32305431343a30303a30362e3630343139360000000c72757374206578616d706c65000000040000000300010001450000000900000000005300000004\n" +
                "<3200000004430000000f494e5345525420302031005a0000000554\n" +
                ">4200000048007331000001000100030000001a323032312d30312d32305431343a30303a30362e3630343537370000000c72757374206578616d706c65000000040000000400010001450000000900000000005300000004\n" +
                "<3200000004430000000f494e5345525420302031005a0000000554\n" +
                ">4200000048007331000001000100030000001a323032312d30312d32305431343a30303a30362e3630343938320000000c72757374206578616d706c65000000040000000500010001450000000900000000005300000004\n" +
                "<3200000004430000000f494e5345525420302031005a0000000554\n" +
                ">4200000048007331000001000100030000001a323032312d30312d32305431343a30303a30362e3630353338350000000c72757374206578616d706c65000000040000000600010001450000000900000000005300000004\n" +
                "<3200000004430000000f494e5345525420302031005a0000000554\n" +
                ">4200000048007331000001000100030000001a323032312d30312d32305431343a30303a30362e3630353738310000000c72757374206578616d706c65000000040000000700010001450000000900000000005300000004\n" +
                "<3200000004430000000f494e5345525420302031005a0000000554\n" +
                ">4200000048007331000001000100030000001a323032312d30312d32305431343a30303a30362e3630363237380000000c72757374206578616d706c65000000040000000800010001450000000900000000005300000004\n" +
                "<3200000004430000000f494e5345525420302031005a0000000554\n" +
                ">4200000048007331000001000100030000001a323032312d30312d32305431343a30303a30362e3630363636360000000c72757374206578616d706c65000000040000000900010001450000000900000000005300000004\n" +
                "<3200000004430000000f494e5345525420302031005a0000000554\n" +
                ">510000000b434f4d4d495400\n" +
                "<430000000b434f4d4d4954005a0000000549\n" +
                ">4300000008537331005300000004\n" +
                "<33000000045a0000000549\n" +
                ">5800000004\n";
        assertHexScript(NetworkFacadeImpl.INSTANCE,
                script,
                new Port0PGWireConfiguration());
    }

    @Test
    public void testSchemasCall() throws Exception {
        assertMemoryLeak(() -> {

            sink.clear();

            try (final PGWireServer server = createPGServer(2);
                 final Connection connection = getConnection(server.getPort(), false, true)
            ) {
                try (Statement statement = connection.createStatement()) {
                    statement.executeUpdate("create table test (id long,val int)");
                    statement.executeUpdate("create table test2(id long,val int)");
                }

                final DatabaseMetaData metaData = connection.getMetaData();
                try (ResultSet rs = metaData.getCatalogs()) {
                    assertResultSet(
                            "TABLE_CAT[VARCHAR]\n" +
                                    "qdb\n",
                            sink,
                            rs);
                }

                sink.clear();

                try (ResultSet rs = metaData.getSchemas()) {
                    assertResultSet(
                            "TABLE_SCHEM[VARCHAR],TABLE_CATALOG[VARCHAR]\n" +
                                    "pg_catalog,null\n" +
                                    "public,null\n",
                            sink,
                            rs
                    );
                }

                sink.clear();

                try (ResultSet rs = metaData.getTables(
                        "qdb", null, null, null
                )) {
                    assertResultSet(
                            "TABLE_CAT[VARCHAR],TABLE_SCHEM[VARCHAR],TABLE_NAME[VARCHAR],TABLE_TYPE[VARCHAR],REMARKS[VARCHAR],TYPE_CAT[VARCHAR],TYPE_SCHEM[VARCHAR],TYPE_NAME[VARCHAR],SELF_REFERENCING_COL_NAME[VARCHAR],REF_GENERATION[VARCHAR]\n" +
                                    "null,pg_catalog,pg_class,SYSTEM TABLE,null,,,,,\n" +
                                    "null,public,test,TABLE,null,,,,,\n" +
                                    "null,public,test2,TABLE,null,,,,,\n",
                            sink,
                            rs
                    );
                }

                sink.clear();
                try (ResultSet rs = metaData.getColumns("qdb", null, "test", null)) {
                    assertResultSet(
                            "TABLE_CAT[VARCHAR],TABLE_SCHEM[VARCHAR],TABLE_NAME[VARCHAR],COLUMN_NAME[VARCHAR],DATA_TYPE[SMALLINT],TYPE_NAME[VARCHAR],COLUMN_SIZE[INTEGER],BUFFER_LENGTH[VARCHAR],DECIMAL_DIGITS[INTEGER],NUM_PREC_RADIX[INTEGER],NULLABLE[INTEGER],REMARKS[VARCHAR],COLUMN_DEF[VARCHAR],SQL_DATA_TYPE[INTEGER],SQL_DATETIME_SUB[INTEGER],CHAR_OCTET_LENGTH[VARCHAR],ORDINAL_POSITION[INTEGER],IS_NULLABLE[VARCHAR],SCOPE_CATALOG[VARCHAR],SCOPE_SCHEMA[VARCHAR],SCOPE_TABLE[VARCHAR],SOURCE_DATA_TYPE[SMALLINT],IS_AUTOINCREMENT[VARCHAR],IS_GENERATEDCOLUMN[VARCHAR]\n" +
                                    "null,public,test,id,-5,int8,19,null,0,10,1,null,null,null,null,19,0,YES,null,null,null,0,NO,NO\n" +
                                    "null,public,test,val,4,int4,10,null,0,10,1,null,null,null,null,10,1,YES,null,null,null,0,NO,NO\n",
                            sink,
                            rs
                    );
                }

                // todo:  does not work
                //    trim() function syntax is not supported (https://w3resource.com/PostgreSQL/trim-function.php)
                /*
                sink.clear();
                try (ResultSet rs = metaData.getIndexInfo("qdb", "public", "test", true, false)) {
                    assertResultSet(
                            "",
                            sink,
                            rs
                    );
                }
                */
            }
        });
    }

    @Test
    /* asyncq.py (please pay attention to non-standard username/password)

--
    import asyncio
    import asyncpg

    async def run():
        conn = await asyncpg.connect(user='xyz', password='oh',
                                 database='postgres', host='127.0.0.1')
        s = """
            select * from 'tab'
            LIMIT 100
            """
        values = await conn.fetch(s)
        await conn.close()

    loop = asyncio.get_event_loop()
    loop.run_until_complete(run())
--

-- SQL to create table

create table tab as (
    select
        rnd_byte() b,
        rnd_short() sh,
        rnd_int() i,
        rnd_long() l,
        rnd_float() f,
        rnd_double() d,
        rnd_str() s,
        rnd_symbol('abc', 'cde') sym,
        rnd_boolean() bool,
        rnd_date() dt,
        rnd_long256() lt,
        rnd_char() ch,
        rnd_timestamp(0, 1000, 0) ts,
        rnd_bin() bin
    from long_sequence(10)
);

     */
    public void testSelectAllTypesFromAsyncPG() throws Exception {

        compiler.compile("create table tab as (\n" +
                "    select\n" +
                "        rnd_byte() b,\n" +
                "        rnd_short() sh,\n" +
                "        rnd_int() i,\n" +
                "        rnd_long() l,\n" +
                "        rnd_float() f,\n" +
                "        rnd_double() d,\n" +
                "        rnd_str() s,\n" +
                "        rnd_symbol('abc', 'cde') sym,\n" +
                "        rnd_boolean() bool,\n" +
                "        rnd_date() dt,\n" +
                "        rnd_long256() lt,\n" +
                "        rnd_char() ch,\n" +
                "        rnd_timestamp(0, 1000, 0) ts,\n" +
                "        rnd_bin() bin\n" +
                "    from long_sequence(10)\n" +
                ");\n", sqlExecutionContext
        );

        engine.releaseAllWriters();

        final String script = ">0000000804d2162f\n" +
                "<4e\n" +
                ">0000003c00030000636c69656e745f656e636f64696e6700277574662d382700757365720078797a00646174616261736500706f737467\n" +
                ">726573\n" +
                ">00\n" +
                ">00\n" +
                "<520000000800000003\n" +
                ">70000000\n" +
                ">07\n" +
                ">6f68\n" +
                ">00\n" +
                "<520000000800000000530000001154696d655a6f6e6500474d5400530000001d6170706c69636174696f6e5f6e616d6500517565737444420053000000187365727665725f76657273696f6e0031312e33005300000019696e74656765725f6461746574696d6573006f6e005300000019636c69656e745f656e636f64696e670055544638005a0000000549\n" +
                ">50\n" +
                ">00\n" +
                ">0000595f\n" +
                ">5f\n" +
                ">61\n" +
                ">7379\n" +
                ">6e\n" +
                ">6370675f73746d745f31\n" +
                ">5f\n" +
                ">5f\n" +
                ">000a\n" +
                ">20\n" +
                ">2020\n" +
                ">20\n" +
                ">2020\n" +
                ">20\n" +
                ">20\n" +
                ">2020\n" +
                ">20\n" +
                ">20\n" +
                ">7365\n" +
                ">6c\n" +
                ">6563\n" +
                ">74\n" +
                ">20\n" +
                ">2a20\n" +
                ">66\n" +
                ">726f\n" +
                ">6d\n" +
                ">2027\n" +
                ">7461\n" +
                ">6227\n" +
                ">0a\n" +
                ">2020\n" +
                ">20\n" +
                ">20\n" +
                ">2020\n" +
                ">20\n" +
                ">20\n" +
                ">2020\n" +
                ">20\n" +
                ">204c\n" +
                ">49\n" +
                ">4d49\n" +
                ">54\n" +
                ">20\n" +
                ">3130\n" +
                ">30\n" +
                ">0a20\n" +
                ">20\n" +
                ">20\n" +
                ">2020\n" +
                ">20\n" +
                ">2020\n" +
                ">00\n" +
                ">00\n" +
                ">0044\n" +
                ">00000018535f5f6173796e6370675f73746d745f315f5f004800000004\n" +
                "<310000000474000000060000540000012a000e6200000000000001000000150001ffffffff0000736800000000000002000000150002ffffffff00006900000000000003000000170004ffffffff00006c00000000000004000000140008ffffffff00006600000000000005000002bc0004ffffffff00006400000000000006000002bd0008ffffffff0000730000000000000700000413ffffffffffff000073796d0000000000000800000413ffffffffffff0000626f6f6c00000000000009000000100001ffffffff000064740000000000000a0000045a0008ffffffff00006c740000000000000b00000413ffffffffffff000063680000000000000c000000120002ffffffff000074730000000000000d0000045a0008ffffffff000062696e0000000000000e00000011ffffffffffff0001\n" +
                ">4200\n" +
                ">00\n" +
                ">0022\n" +
                ">00\n" +
                ">5f5f\n" +
                ">61\n" +
                ">7379\n" +
                ">6e\n" +
                ">6370675f\n" +
                ">7374\n" +
                ">6d\n" +
                ">745f\n" +
                ">315f\n" +
                ">5f\n" +
                ">0000\n" +
                ">01\n" +
                ">000100\n" +
                ">00\n" +
                ">0001\n" +
                ">0001\n" +
                ">450000000900\n" +
                ">00\n" +
                ">0000\n" +
                ">00\n" +
                ">5300000004\n" +
                "<320000000444000000d6000e00000002004c0000000260ee000000045c50d341000000089f9b2131d49fcd1d000000043dadd020000000083fd23631d4c984f000000005595258504500000003636465000000010100000008fffca2ff9b5cae6000000042307836653630613031613562336561306462346230663539356631343365356437323266316138323636653739323165336237313664653364323564636332643931000000015800000008fffca2fec4c821d600000020c788dea0793c7715686126af19c49594365349b4597e3b08a11e388d1b9ef4c844000000d6000e00000002003900000002fb09000000040fbffdfe000000086afe61bd7c4ae0d8000000043f675fe3000000083feeffefe8f64b8500000005445251515500000003636465000000010100000008fffca2fee4ad31d000000042307836353566383761336132316435373566363130663639656665303633666537393333366463343334373930656433333132626266636636366261623933326663000000014a00000008fffca2fec4c8227400000020934d1a8e78b5b91153d0fb64bb1ad4f02d40e24bb13ee3f1f11eca9c1d06ac3744000000da000e0000000200700000000217cd000000046fdde48200000008997918f622d62989000000043f3916a1000000083fdd38eacf6e41fa000000094f545345445959435400000003616263000000010000000008fffca3000aa21be800000042307837656261663663613939336638666339386231333039636633326436386262386161376463346563636236383134366662333766316563383237353263376437000000014300000008fffca2fec4c8227a000000208447dcd2857fa5b87b4a9d467c8ddd93e6d0b32b0798cc7648a3bb64d2ad491c44000000d8000e00000002005600000002cc3c0000000424a116ed000000086ea837f54a415439000000043e9beabe000000083f9b7b1f63e262c0000000074a4f4a4950485a00000003616263000000010100000008fffca300ec9bd72800000042307862623536616237376366666530613839346165643131633732323536613830633762356464326238353133623331653762323065313930306361666638313961000000014f00000008fffca2fec4c8229d00000020b7c29f298e295e69c6ebeac3c9739346fec2d368798b431d573404238dd8579144000000d7000e00000002004c000000023a2800000004c43377a500000008fdb12ef0d2c74218000000043e8ad49a000000083fe4a8ba7fe3d5cd000000064a4f58504b5200000003616263000000010100000008fffca301160fd32000000042307838643563346265643834333264653938363261326631316538353130613365393963623866633634363730323865623061303739333462326131356465386530000000014f00000008fffca2fec4c820f8000000202860b0ec0b92587d24bc2e606a1c0b20a2868937112c140c2d208452d96f04ab44000000db000e00000002007d000000027e470000000455572a8f000000089c0a1370d099b723000000043f2c45d5000000083fdd63a4d105648a0000000a4e4f4d56454c4c4b4b4800000003636465000000010000000008fffca2ffe0fb34c800000042307834633037316431636136353830356133303565373337303063626562653565623366386363346663343736636163633937393834323036623434363761323830000000014c00000008fffca2fec4c823290000002079e435e43adc5c65ff276777125452d02926c5aada18ce5fb28b5c549025c22044000000db000e000000020039000000020d7000000004f85e333a000000087d85ee2916b209c7000000043e8c4988000000083fd61b4700e1e4460000000a544a434b464d514e544f00000003636465000000010100000008fffca2ffe5c7e3c000000042307833346130353839393038383036393862376362303535633534373235623935323761313931363464383037636565363133343537306132626565343436373335000000014d00000008fffca2fec4c821840000002057a5dba1761c1c26fb2e42faf56e8f80e354b807b13257ff9aef88cb4ba1cfcf44000000d5000e00000002007500000002947d000000048a4592a60000000886be020b55a15fd1000000043f4f90cc000000083fe28cacbc129a84000000044849554700000003616263000000010000000008fffca2ff170d01f000000042307837333762316461636436626535393731393233383461616264383838656362333461363533323836623031303931326237326631643638363735643836376366000000014300000008fffca2fec4c823d60000002011963708dd98ef54882aa2ade7d462e14ed6b2575be3713d20e237f26443845544000000d8000e0000000200240000000240dd00000004c493cf44000000089aadb86434093111000000043d5244c0000000083fef5a79f2bd966500000007575a4e464b504500000003636465000000010000000008fffca300421f7e0800000042307862663839323565316139336666613637396638376439316330366466383733353766623537626331366335313265623862353264336265616664376536306537000000014700000008fffca2fec4c8227e000000208e28b6a917ec0e01c4eb9f138fbb2a4baf8f89df358fdafe3398808520533b5144000000d9000e00000002006900000002655d000000044d4f2528000000083cc96390430d88ac000000043e5c247c000000083fe2723a9f780843000000085151454d58444b5800000003636465000000010100000008fffca2fef62d1d3000000042307837656635393366303066623438313863363466363836303336343261373136643734356430373932643038666466616638303530376365316434323238383630000000015900000008fffca2fec4c822af00000020463b473ce1723b9defc44ac9cffb9d63ca94006bdd18fe7176bc4524cd13007c430000000e53454c454354203130005a0000000549\n" +
                ">580000\n" +
                ">00\n" +
                ">04\n";
        assertHexScript(
                getFragmentedSendFacade(),
                script,
                getHexPgWireConfig()
        );
    }

    /* asyncqp.py
    import asyncio
    import asyncpg

    async def run():
        conn = await asyncpg.connect(user='xyz', password='oh',
                                     database='postgres', host='127.0.0.1')
        s = """
                select * from 'tab2' where a > $1
                LIMIT 100
            """
        values = await conn.fetch(s, 0.4)
        await conn.close()

    loop = asyncio.get_event_loop()
    loop.run_until_complete(run())
     */
    @Test
    public void testSelectBindVarsAsyncPG() throws Exception {

        compiler.compile("create table tab2 (a double);", sqlExecutionContext);
        executeInsert("insert into 'tab2' values (0.7);");
        executeInsert("insert into 'tab2' values (0.2);");
        engine.releaseAllWriters();
        engine.releaseAllReaders();

        final String script = ">0000000804d2162f\n" +
                "<4e\n" +
                ">0000003c00030000636c69656e745f656e636f64696e6700277574662d382700757365720078797a00646174616261736500706f7374677265730000\n" +
                "<520000000800000003\n" +
                ">70000000076f6800\n" +
                "<520000000800000000530000001154696d655a6f6e6500474d5400530000001d6170706c69636174696f6e5f6e616d6500517565737444420053000000187365727665725f76657273696f6e0031312e33005300000019696e74656765725f6461746574696d6573006f6e005300000019636c69656e745f656e636f64696e670055544638005a0000000549\n" +
                ">50000000675f5f6173796e6370675f73746d745f315f5f000a20202020202020202020202073656c656374202a2066726f6d202774616232272077686572652061203e2024310a2020202020202020202020204c494d4954203130300a20202020202020200000004400000018535f5f6173796e6370675f73746d745f315f5f004800000004\n" +
                "<3100000004740000000a0001000002bd540000001a00016100000000000001000002bd0008ffffffff0000\n" +
                ">420000002e005f5f6173796e6370675f73746d745f315f5f00000100010001000000083fd999999999999a00010001450000000900000000005300000004\n" +
                "<320000000444000000120001000000083fe6666666666666430000000d53454c4543542031005a0000000549\n" +
                ">5800000004\n";
        assertHexScript(
                getFragmentedSendFacade(),
                script,
                getHexPgWireConfig()
        );
    }

    @Test
    public void testSemicolonExtendedMode() throws Exception {
        testSemicolon(false);
    }

    @Test
    public void testSemicolonSimpleMode() throws Exception {
        testSemicolon(true);
    }

    @Test
    public void testSendingBufferWhenFlushMessageReceivedHex() throws Exception {
        String script = ">0000006e00030000757365720078797a0064617461626173650071646200636c69656e745f656e636f64696e67005554463800446174655374796c650049534f0054696d655a6f6e65004575726f70652f4c6f6e646f6e0065787472615f666c6f61745f64696769747300320000\n" +
                "<520000000800000003\n" +
                ">70000000076f6800\n" +
                "<520000000800000000530000001154696d655a6f6e6500474d5400530000001d6170706c69636174696f6e5f6e616d6500517565737444420053000000187365727665725f76657273696f6e0031312e33005300000019696e74656765725f6461746574696d6573006f6e005300000019636c69656e745f656e636f64696e670055544638005a0000000549\n" +
                ">500000002c0073656c65637420782c202024312066726f6d206c6f6e675f73657175656e63652832293b000000\n" +
                ">42000000110000000000010000000133000044000000065000450000000900000000004800000004\n" +
                "<31000000043200000004540000002f00027800000000000001000000140008ffffffff000024310000000000000200000413ffffffffffff000044000000100002000000013100000001334400000010000200000001320000000133430000000d53454c454354203200\n" +
                ">4800000004\n" +
                ">5300000004\n" +
                "<5a0000000549\n" +
                ">5800000004\n";

        assertHexScript(
                NetworkFacadeImpl.INSTANCE,
                script,
                getHexPgWireConfig()
        );
    }

    @Test
    public void testSimple() throws Exception {
        testQuery("rnd_double(4) d, ", "s[VARCHAR],i[INTEGER],d[DOUBLE],t[TIMESTAMP],f[REAL],_short[SMALLINT],l[BIGINT],ts2[TIMESTAMP],bb[SMALLINT],b[BIT],rnd_symbol[VARCHAR],rnd_date[TIMESTAMP],rnd_bin[BINARY],rnd_char[CHAR],rnd_long256[VARCHAR]\n");
    }

    @Test
    public void testSimpleAlterTable() throws Exception {
        // we are going to:
        // 1. create a table
        // 2. alter table
        // 3. check table column added
        assertWithPgServer(CONN_AWARE_ALL, (connection, binary) -> {
            PreparedStatement statement = connection.prepareStatement("create table x (a int)");
            statement.execute();

            PreparedStatement alter = connection.prepareStatement("alter table x add column b long");
            alter.executeUpdate();

            PreparedStatement select = connection.prepareStatement("x");
            try (ResultSet resultSet = select.executeQuery()) {
                Assert.assertEquals(resultSet.findColumn("a"), 1);
                Assert.assertEquals(resultSet.findColumn("b"), 2);
            }
        });
    }

    @Test
    public void testSimpleModeNoCommit() throws Exception {
        assertMemoryLeak(() -> {
            try (final PGWireServer server = createPGServer(2)) {
                for (int i = 0; i < 50; i++) {
                    try (final Connection connection = getConnection(server.getPort(), true, true)) {

                        connection.setAutoCommit(false);
                        connection.prepareStatement("create table if not exists xyz(a int)").execute();
                        connection.prepareStatement("insert into xyz values (100)").execute();
                        connection.prepareStatement("insert into xyz values (101)").execute();
                        connection.prepareStatement("insert into xyz values (102)").execute();
                        connection.prepareStatement("insert into xyz values (103)").execute();
                        connection.rollback();

                        sink.clear();
                        try (
                                PreparedStatement ps = connection.prepareStatement("xyz");
                                ResultSet rs = ps.executeQuery()
                        ) {
                            assertResultSet(
                                    "a[INTEGER]\n",
                                    sink,
                                    rs
                            );
                        }
                        // The next iteration of the loop will create a new connection which may be in a different thread than the current
                        // connection
                        // The new connection will execute a "create table if not exists " statement which requires a full table lock
                        // This connection has just execute a read query on the table and hence has a temporary read lock which will be
                        // released shortly after we receive the query response
                        // In order to guarantee that the temporary read lock is released before the next iteration of this loop we execute
                        // a new query, with this connection, which does not lock the table.
                        connection.prepareStatement("select 1").execute();
                    }
                }
            }
        });
    }

    @Test
    public void testSimpleSimpleQuery() throws Exception {
        assertWithPgServer(CONN_AWARE_ALL, (connection, binary) -> {
            try (Statement statement = connection.createStatement()) {
                ResultSet rs = statement.executeQuery(
                        "select " +
                                "rnd_str(4,4,4) s, " +
                                "rnd_int(0, 256, 4) i, " +
                                "rnd_double(4) d, " +
                                "timestamp_sequence(0,10000) t, " +
                                "rnd_float(4) f, " +
                                "rnd_short() _short, " +
                                "rnd_long(0, 10000000, 5) l, " +
                                "rnd_timestamp(to_timestamp('2015','yyyy'),to_timestamp('2016','yyyy'),2) ts2, " +
                                "rnd_byte(0,127) bb, " +
                                "rnd_boolean() b, " +
                                "rnd_symbol(4,4,4,2), " +
                                "rnd_date(to_date('2015', 'yyyy'), to_date('2016', 'yyyy'), 2)," +
                                "rnd_bin(10,20,2) " +
                                "from long_sequence(50)");

                final String expected = "s[VARCHAR],i[INTEGER],d[DOUBLE],t[TIMESTAMP],f[REAL],_short[SMALLINT],l[BIGINT],ts2[TIMESTAMP],bb[SMALLINT],b[BIT],rnd_symbol[VARCHAR],rnd_date[TIMESTAMP],rnd_bin[BINARY]\n" +
                        "null,57,0.6254021542412018,1970-01-01 00:00:00.0,0.462,-1593,3425232,null,121,false,PEHN,2015-03-17 04:25:52.765,00000000 19 c4 95 94 36 53 49 b4 59 7e 3b 08 a1 1e\n" +
                        "XYSB,142,0.5793466326862211,1970-01-01 00:00:00.01,0.969,20088,1517490,2015-01-17 20:41:19.480685,100,true,PEHN,2015-06-20 01:10:58.599,00000000 79 5f 8b 81 2b 93 4d 1a 8e 78 b5 b9 11 53 d0 fb\n" +
                        "00000010 64\n" +
                        "OZZV,219,0.16381374773748514,1970-01-01 00:00:00.02,0.659,-12303,9489508,2015-08-13 17:10:19.752521,6,false,null,2015-05-20 01:48:37.418,00000000 2b 4d 5f f6 46 90 c3 b3 59 8e e5 61 2f 64 0e\n" +
                        "OLYX,30,0.7133910271555843,1970-01-01 00:00:00.03,0.655,6610,6504428,2015-08-08 00:42:24.545639,123,false,null,2015-01-03 13:53:03.165,null\n" +
                        "TIQB,42,0.6806873134626418,1970-01-01 00:00:00.04,0.626,-1605,8814086,2015-07-28 15:08:53.462495,28,true,CPSW,null,00000000 3b a6 dc 3b 7d 2b e3 92 fe 69 38 e1 77 9a\n" +
                        "LTOV,137,0.7632615004324503,1970-01-01 00:00:00.05,0.882,9054,null,2015-04-20 05:09:03.580574,106,false,PEHN,2015-01-09 06:57:17.512,null\n" +
                        "ZIMN,125,null,1970-01-01 00:00:00.06,null,11524,8335261,2015-10-26 02:10:50.688394,111,true,PEHN,2015-08-21 15:46:32.624,null\n" +
                        "OPJO,168,0.10459352312331183,1970-01-01 00:00:00.07,0.535,-5920,7080704,2015-07-11 09:15:38.342717,103,false,VTJW,null,null\n" +
                        "GLUO,145,0.5391626621794673,1970-01-01 00:00:00.08,0.767,14242,2499922,2015-11-02 09:01:31.312804,84,false,PEHN,2015-11-14 17:37:36.043,null\n" +
                        "ZVQE,103,0.6729405590773638,1970-01-01 00:00:00.09,null,13727,7875846,2015-12-12 13:16:26.134562,22,true,PEHN,2015-01-20 04:50:34.098,00000000 14 33 80 c9 eb a3 67 7a 1a 79 e4 35 e4 3a dc 5c\n" +
                        "00000010 65 ff\n" +
                        "LIGY,199,0.2836347139481469,1970-01-01 00:00:00.1,null,30426,3215562,2015-08-21 14:55:07.055722,11,false,VTJW,null,00000000 ff 70 3a c7 8a b3 14 cd 47 0b 0c 39 12\n" +
                        "MQNT,43,0.5859332388599638,1970-01-01 00:00:00.11,0.335,27019,null,null,27,true,PEHN,2015-07-12 12:59:47.665,00000000 26 fb 2e 42 fa f5 6e 8f 80 e3 54 b8 07 b1 32 57\n" +
                        "00000010 ff 9a ef\n" +
                        "WWCC,213,0.7665029914376952,1970-01-01 00:00:00.12,0.580,13640,4121923,2015-08-06 02:27:30.469762,73,false,PEHN,2015-04-30 08:18:10.453,00000000 71 a7 d5 af 11 96 37 08 dd 98 ef 54 88 2a a2 ad\n" +
                        "00000010 e7 d4\n" +
                        "VFGP,120,0.8402964708129546,1970-01-01 00:00:00.13,0.773,7223,7241423,2015-12-18 07:32:18.456025,43,false,VTJW,null,00000000 24 4e 44 a8 0d fe 27 ec 53 13 5d b2 15 e7 b8 35\n" +
                        "00000010 67\n" +
                        "RMDG,134,0.11047315214793696,1970-01-01 00:00:00.14,0.043,21227,7155708,2015-07-03 04:12:45.774281,42,true,CPSW,2015-02-24 12:10:43.199,null\n" +
                        "WFOQ,255,null,1970-01-01 00:00:00.15,0.116,31569,6688277,2015-05-19 03:30:45.779999,126,true,PEHN,2015-12-09 09:57:17.078,null\n" +
                        "MXDK,56,0.9997797234031688,1970-01-01 00:00:00.16,0.523,-32372,6884132,null,58,false,null,2015-01-20 06:18:18.583,null\n" +
                        "XMKJ,139,0.8405815493567417,1970-01-01 00:00:00.17,0.306,25856,null,2015-05-18 03:50:22.731437,2,true,VTJW,2015-06-25 10:45:01.014,00000000 00 7c fb 01 19 ca f2 bf 84 5a 6f 38 35\n" +
                        "VIHD,null,null,1970-01-01 00:00:00.18,0.550,22280,9109842,2015-01-25 13:51:38.270583,94,false,CPSW,2015-10-27 02:52:19.935,00000000 2d 16 f3 89 a3 83 64 de d6 fd c4 5b c4 e9\n" +
                        "WPNX,null,0.9469700813926907,1970-01-01 00:00:00.19,0.415,-17933,674261,2015-03-04 15:43:15.213686,43,true,HYRX,2015-12-18 21:28:25.325,00000000 b3 4c 0e 8f f1 0c c5 60 b7 d1\n" +
                        "YPOV,36,0.6741248448728824,1970-01-01 00:00:00.2,0.031,-5888,1375423,2015-12-10 20:50:35.866614,3,true,null,2015-07-23 20:17:04.236,00000000 d4 ab be 30 fa 8d ac 3d 98 a0 ad 9a 5d\n" +
                        "NUHN,null,0.6940917925148332,1970-01-01 00:00:00.21,0.339,-25226,3524748,2015-05-07 04:07:18.152968,39,true,VTJW,2015-04-04 15:23:34.13,00000000 b8 be f8 a1 46 87 28 92 a3 9b e3 cb c2 64 8a b0\n" +
                        "00000010 35 d8\n" +
                        "BOSE,240,0.06001827721556019,1970-01-01 00:00:00.22,0.379,23904,9069339,2015-03-21 03:42:42.643186,84,true,null,null,null\n" +
                        "INKG,124,0.8615841627702753,1970-01-01 00:00:00.23,0.404,-30383,7233542,2015-07-21 16:42:47.012148,99,false,null,2015-08-27 17:25:35.308,00000000 87 fc 92 83 fc 88 f3 32 27 70 c8 01 b0 dc c9 3a\n" +
                        "00000010 5b 7e\n" +
                        "FUXC,52,0.7430101994511517,1970-01-01 00:00:00.24,null,-14729,1042064,2015-08-21 02:10:58.949674,28,true,CPSW,2015-08-29 20:15:51.835,null\n" +
                        "UNYQ,71,0.442095410281938,1970-01-01 00:00:00.25,0.539,-22611,null,2015-12-23 18:41:42.319859,98,true,PEHN,2015-01-26 00:55:50.202,00000000 28 ed 97 99 d8 77 33 3f b2 67 da 98 47 47 bf\n" +
                        "KBMQ,null,0.28019218825051395,1970-01-01 00:00:00.26,null,12240,null,2015-08-16 01:02:55.766622,21,false,null,2015-05-19 00:47:18.698,00000000 6a de 46 04 d3 81 e7 a2 16 22 35 3b 1c\n" +
                        "JSOL,243,null,1970-01-01 00:00:00.27,0.068,-17468,null,null,20,true,null,2015-06-19 10:38:54.483,00000000 3d e0 2d 04 86 e7 ca 29 98 07 69 ca 5b d6 cf 09\n" +
                        "00000010 69\n" +
                        "HNSS,150,null,1970-01-01 00:00:00.28,0.148,14841,5992443,null,25,false,PEHN,null,00000000 14 d6 fc ee 03 22 81 b8 06 c4 06 af\n" +
                        "PZPB,101,0.061646717786158045,1970-01-01 00:00:00.29,null,12237,9878179,2015-09-03 22:13:18.852465,79,false,VTJW,2015-12-17 15:12:54.958,00000000 12 61 3a 9a ad 98 2e 75 52 ad 62 87 88 45 b9 9d\n" +
                        "OYNN,25,0.3393509514000247,1970-01-01 00:00:00.3,0.628,22412,4736378,2015-10-10 12:19:42.528224,106,true,CPSW,2015-07-01 00:23:49.789,00000000 54 13 3f ff b6 7e cd 04 27 66 94 89 db\n" +
                        "null,117,0.5638404775663161,1970-01-01 00:00:00.31,null,-5604,6353018,null,84,false,null,null,00000000 2b ad 25 07 db 62 44 33 6e 00 8e\n" +
                        "HVRI,233,0.22407665790705777,1970-01-01 00:00:00.32,0.425,10469,1715213,null,86,false,null,2015-02-02 05:48:17.373,null\n" +
                        "OYTO,96,0.7407581616916364,1970-01-01 00:00:00.33,0.528,-12239,3499620,2015-02-07 22:35:03.212268,17,false,PEHN,2015-03-29 12:55:11.682,null\n" +
                        "LFCY,63,0.7217315729790722,1970-01-01 00:00:00.34,null,23344,9523982,null,123,false,CPSW,2015-05-18 04:35:27.228,00000000 05 e5 c0 4e cc d6 e3 7b 34 cd 15 35 bb a4\n" +
                        "GHLX,148,0.3057937704964272,1970-01-01 00:00:00.35,0.636,-31457,2322337,2015-10-22 12:06:05.544701,91,true,HYRX,2015-05-21 09:33:18.158,00000000 57 1d 91 72 30 04 b7 02 cb 03\n" +
                        "YTSZ,123,null,1970-01-01 00:00:00.36,0.519,22534,4446236,2015-07-27 07:23:37.233711,53,false,CPSW,2015-01-13 04:37:10.036,null\n" +
                        "SWLU,251,null,1970-01-01 00:00:00.37,0.179,7734,4082475,2015-10-21 18:24:34.400345,69,false,PEHN,2015-04-01 14:33:42.005,null\n" +
                        "TQJL,245,null,1970-01-01 00:00:00.38,0.865,9516,929340,2015-05-28 04:18:18.640567,69,false,VTJW,2015-06-12 20:12:28.881,00000000 6c 3e 51 d7 eb b1 07 71 32 1f af 40 4e 8c 47\n" +
                        "REIJ,94,null,1970-01-01 00:00:00.39,0.130,-29924,null,2015-03-20 22:14:46.204718,113,true,HYRX,2015-12-19 13:58:41.819,null\n" +
                        "HDHQ,94,0.7234181773407536,1970-01-01 00:00:00.4,0.730,19970,654131,2015-01-10 22:56:08.48045,84,true,null,2015-03-05 17:14:48.275,00000000 4f 56 6b 65 a4 53 38 e9 cd c1 a7 ee 86 75 ad a5\n" +
                        "00000010 2d 49\n" +
                        "UMEU,40,0.008444033230580739,1970-01-01 00:00:00.41,0.805,-11623,4599862,2015-11-20 04:02:44.335947,76,false,PEHN,2015-05-17 17:33:20.922,null\n" +
                        "YJIH,184,null,1970-01-01 00:00:00.42,0.383,17614,3101671,2015-01-28 12:05:46.683001,105,true,null,2015-12-07 19:24:36.838,00000000 ec 69 cd 73 bb 9b c5 95 db 61 91 ce\n" +
                        "CYXG,27,0.2917796053045747,1970-01-01 00:00:00.43,0.953,3944,249165,null,67,true,null,2015-03-02 08:19:44.566,00000000 01 48 15 3e 0c 7f 3f 8f e4 b5 ab 34 21 29\n" +
                        "MRTG,143,0.02632531361499113,1970-01-01 00:00:00.44,0.943,-27320,1667842,2015-01-24 19:56:15.973109,11,false,null,2015-01-24 07:15:02.772,null\n" +
                        "DONP,246,0.654226248740447,1970-01-01 00:00:00.45,0.556,27477,4160018,2015-12-14 03:40:05.911839,20,true,PEHN,2015-10-29 14:35:10.167,00000000 07 92 01 f5 6a a1 31 cd cb c2 a2 b4 8e 99\n" +
                        "IQXS,232,0.23075700218038853,1970-01-01 00:00:00.46,0.049,-18113,4005228,2015-06-11 13:00:07.248188,8,true,CPSW,2015-08-16 11:09:24.311,00000000 fa 1f 92 24 b1 b8 67 65 08 b7 f8 41 00\n" +
                        "null,178,null,1970-01-01 00:00:00.47,0.903,-14626,2934570,2015-04-04 08:51:54.068154,88,true,null,2015-07-01 04:32:23.083,00000000 84 36 25 63 2b 63 61 43 1c 47 7d b6 46 ba bb 98\n" +
                        "00000010 ca 08 be a4\n" +
                        "HUWZ,94,0.110401374979613,1970-01-01 00:00:00.48,0.420,-3736,5687514,2015-01-02 17:18:05.627633,74,false,null,2015-03-29 06:39:11.642,null\n" +
                        "SRED,66,0.11274667140915928,1970-01-01 00:00:00.49,0.060,-10543,3669377,2015-10-22 02:53:02.381351,77,true,PEHN,null,00000000 7c 3f d6 88 3a 93 ef 24 a5 e2 bc\n";

                // dump metadata
                assertResultSet(expected, sink, rs);
            }
        });
    }

    @Test
    public void testSingleInClause() throws Exception {
        assertWithPgServer(CONN_AWARE_ALL, (connection, binary) -> {
            try (PreparedStatement statement = connection.prepareStatement(createDatesTblStmt)) {
                statement.execute();
            }

            mayDrainWalQueue();

            try (PreparedStatement statement = connection.prepareStatement("select ts FROM xts WHERE ts in ?")) {
                sink.clear();
                String date = "1970-01-01";
                statement.setString(1, date);
                statement.executeQuery();
                try (ResultSet rs = statement.executeQuery()) {
                    String expected = datesArr.stream()
                            .filter(arr -> (long) arr[0] < Timestamps.HOUR_MICROS * 24)
                            .map(arr -> arr[1] + "\n")
                            .collect(Collectors.joining());

                    assertResultSet("ts[TIMESTAMP]\n" + expected, sink, rs);
                }
            }


            // NOT IN
            try (PreparedStatement statement = connection.prepareStatement("select ts FROM xts WHERE ts not in ?")) {
                sink.clear();
                String date = "1970-01-01";
                statement.setString(1, date);
                statement.executeQuery();
                try (ResultSet rs = statement.executeQuery()) {
                    String expected = datesArr.stream()
                            .filter(arr -> (long) arr[0] >= Timestamps.HOUR_MICROS * 24)
                            .map(arr -> arr[1] + "\n")
                            .collect(Collectors.joining());

                    assertResultSet("ts[TIMESTAMP]\n" + expected, sink, rs);
                }
            }

            // IN NULL
            try (PreparedStatement statement = connection.prepareStatement("select ts FROM xts WHERE ts in ?")) {
                sink.clear();
                statement.setString(1, null);
                statement.executeQuery();
                try (ResultSet rs = statement.executeQuery()) {
                    String expected = "";
                    assertResultSet("ts[TIMESTAMP]\n" + expected, sink, rs);
                }
            }

            // NOT IN NULL
            try (PreparedStatement statement = connection.prepareStatement("select ts FROM xts WHERE ts not in ?")) {
                sink.clear();
                statement.setString(1, null);
                statement.executeQuery();
                try (ResultSet rs = statement.executeQuery()) {
                    String expected = datesArr.stream()
                            .map(arr -> arr[1] + "\n")
                            .collect(Collectors.joining());

                    assertResultSet("ts[TIMESTAMP]\n" + expected, sink, rs);
                }
            }

            // NULL in not null
            try (PreparedStatement statement = connection.prepareStatement("select ts FROM xts WHERE cast(NULL as TIMESTAMP) in ?")) {
                sink.clear();
                String date = "1970-01-01";
                statement.setString(1, date);
                statement.executeQuery();
                try (ResultSet rs = statement.executeQuery()) {
                    String expected = "";
                    assertResultSet("ts[TIMESTAMP]\n" + expected, sink, rs);
                }
            }

            if (!isDisabledForWalRun()) {
                try (PreparedStatement statement = connection.prepareStatement("drop table xts")) {
                    statement.execute();
                }
            }
        });
    }

    @Test
    public void testSingleInClauseNonDedicatedTimestamp() throws Exception {
        assertWithPgServer(CONN_AWARE_ALL, (connection, binary) -> {
            try (PreparedStatement statement = connection.prepareStatement(
                    "create table xts as (select timestamp_sequence(0, 3600L * 1000 * 1000) ts from long_sequence(" + count + "))")) {
                statement.execute();
            }

            try (PreparedStatement statement = connection.prepareStatement("select ts FROM xts WHERE ts in ?")) {
                sink.clear();
                String date = "1970-01-01";
                statement.setString(1, date);
                statement.executeQuery();
                try (ResultSet rs = statement.executeQuery()) {
                    String expected = datesArr.stream()
                            .filter(arr -> (long) arr[0] < Timestamps.HOUR_MICROS * 24)
                            .map(arr -> arr[1] + "\n")
                            .collect(Collectors.joining());

                    assertResultSet("ts[TIMESTAMP]\n" + expected, sink, rs);
                }
            }

            // NOT IN
            try (PreparedStatement statement = connection.prepareStatement("select ts FROM xts WHERE ts not in ?")) {
                sink.clear();
                String date = "1970-01-01";
                statement.setString(1, date);
                statement.executeQuery();
                try (ResultSet rs = statement.executeQuery()) {
                    String expected = datesArr.stream()
                            .filter(arr -> (long) arr[0] >= Timestamps.HOUR_MICROS * 24)
                            .map(arr -> arr[1] + "\n")
                            .collect(Collectors.joining());

                    assertResultSet("ts[TIMESTAMP]\n" + expected, sink, rs);
                }
            }

            // IN NULL
            try (PreparedStatement statement = connection.prepareStatement("select ts FROM xts WHERE ts in ?")) {
                sink.clear();
                statement.setString(1, null);
                statement.executeQuery();
                try (ResultSet rs = statement.executeQuery()) {
                    String expected = "";
                    assertResultSet("ts[TIMESTAMP]\n" + expected, sink, rs);
                }
            }

            // NOT IN NULL
            try (PreparedStatement statement = connection.prepareStatement("select ts FROM xts WHERE ts not in ?")) {
                sink.clear();
                statement.setString(1, null);
                statement.executeQuery();
                try (ResultSet rs = statement.executeQuery()) {
                    String expected = datesArr.stream()
                            .map(arr -> arr[1] + "\n")
                            .collect(Collectors.joining());

                    assertResultSet("ts[TIMESTAMP]\n" + expected, sink, rs);
                }
            }

            // NULL in not null
            try (PreparedStatement statement = connection.prepareStatement("select ts FROM xts WHERE cast(NULL as TIMESTAMP) in ?")) {
                sink.clear();
                String date = "1970-01-01";
                statement.setString(1, date);
                statement.executeQuery();
                try (ResultSet rs = statement.executeQuery()) {
                    String expected = "";
                    assertResultSet("ts[TIMESTAMP]\n" + expected, sink, rs);
                }
            }

            try (PreparedStatement statement = connection.prepareStatement("drop table xts")) {
                statement.execute();
            }
        });

    }

    @Test
    public void testSlowClient() throws Exception {
        assertMemoryLeak(() -> {
            DelayingNetworkFacade nf = new DelayingNetworkFacade();
            PGWireConfiguration configuration = new Port0PGWireConfiguration() {
                @Override
                public NetworkFacade getNetworkFacade() {
                    return nf;
                }

                @Override
                public int getSendBufferSize() {
                    return 1024;
                }
            };

            try (
                    PGWireServer server = createPGServer(configuration);
                    Connection connection = getConnection(server.getPort(), false, true);
                    Statement statement = connection.createStatement()
            ) {
                String sql = "SELECT * FROM long_sequence(100) x";

                nf.startDelaying();

                boolean hasResultSet = statement.execute(sql);
                // Temporary log showing a value of hasResultSet, as it is currently impossible to stop the server and complete the test.
                LOG.info().$("hasResultSet=").$(hasResultSet).$();
                Assert.assertTrue(hasResultSet);
            }
        });
    }

    @Test
    public void testSlowClient2() throws Exception {
        assertMemoryLeak(() -> {
            DelayingNetworkFacade nf = new DelayingNetworkFacade();
            PGWireConfiguration configuration = new Port0PGWireConfiguration() {
                @Override
                public NetworkFacade getNetworkFacade() {
                    return nf;
                }
            };

            try (
                    PGWireServer server = createPGServer(configuration);
                    Connection connection = getConnection(server.getPort(), false, true);
                    Statement statement = connection.createStatement()
            ) {
                statement.executeUpdate("CREATE TABLE sensors (ID LONG, make STRING, city STRING)");
                statement.executeUpdate("INSERT INTO sensors\n" +
                        "    SELECT\n" +
                        "        x ID, \n" +
                        "        rnd_str('Eberle', 'Honeywell', 'Omron', 'United Automation', 'RS Pro') make,\n" +
                        "        rnd_str('New York', 'Miami', 'Boston', 'Chicago', 'San Francisco') city\n" +
                        "    FROM long_sequence(10000) x");
                statement.executeUpdate("CREATE TABLE readings\n" +
                        "AS(\n" +
                        "    SELECT\n" +
                        "        x ID,\n" +
                        "        timestamp_sequence(to_timestamp('2019-10-17T00:00:00', 'yyyy-MM-ddTHH:mm:ss'), rnd_long(1,10,0) * 100000L) ts,\n" +
                        "        rnd_double(0)*8 + 15 temp,\n" +
                        "        rnd_long(0, 10000, 0) sensorId\n" +
                        "    FROM long_sequence(10000) x)\n" +
                        "TIMESTAMP(ts)\n" +
                        "PARTITION BY MONTH");

                String sql = "SELECT *\n" +
                        "FROM readings\n" +
                        "JOIN(\n" +
                        "    SELECT ID sensId, make, city\n" +
                        "    FROM sensors)\n" +
                        "ON readings.sensorId = sensId";

                nf.startDelaying();

                boolean hasResultSet = statement.execute(sql);
                // Temporary log showing a value of hasResultSet, as it is currently impossible to stop the server and complete the test.
                LOG.info().$("hasResultSet=").$(hasResultSet).$();
                Assert.assertTrue(hasResultSet);
            }
        });
    }

    @Test
    public void testSmallSendBufferForRowData() throws Exception {
        assertMemoryLeak(() -> {

            PGWireConfiguration configuration = new Port0PGWireConfiguration() {
                @Override
                public int getSendBufferSize() {
                    return 300;
                }

                @Override
                public IODispatcherConfiguration getDispatcherConfiguration() {
                    return new DefaultIODispatcherConfiguration() {
                        @Override
                        public int getBindPort() {
                            return 0;  // Bind to ANY port.
                        }

                        @Override
                        public String getDispatcherLogName() {
                            return "pg-server";
                        }
                    };
                }
            };

            try (
                    PGWireServer server = createPGServer(configuration);
                    Connection connection = getConnection(server.getPort(), false, true);
                    Statement statement = connection.createStatement()
            ) {
                statement.executeUpdate("create table x as (" +
                        "select" +
                        " rnd_str(5,16,2) i," +
                        " rnd_str(5,16,2) sym," +
                        " rnd_str(5,16,2) amt," +
                        " rnd_str(5,16,2) timestamp," +
                        " rnd_str(5,16,2) b," +
                        " rnd_str('ABC', 'CDE', null, 'XYZ') c," +
                        " rnd_str(5,16,2) d," +
                        " rnd_str(5,16,2) e," +
                        " rnd_str(300,300,2) f," + // <-- really long string
                        " rnd_str(5,16,2) g," +
                        " rnd_str(5,16,2) ik," +
                        " rnd_str(5,16,2) j," +
                        " timestamp_sequence(500000000000L,100000000L) ts," +
                        " rnd_str(5,16,2) l," +
                        " rnd_str(5,16,2) m," +
                        " rnd_str(5,16,2) n," +
                        " rnd_str(5,16,2) t," +
                        " rnd_str(5,16,2) l256" +
                        " from long_sequence(10000)" +
                        ") timestamp (ts) partition by DAY");

                mayDrainWalQueue();

                String sql = "SELECT * FROM x";
                try {
                    statement.execute(sql);
                    Assert.fail();
                } catch (SQLException e) {
                    TestUtils.assertContains(e.getMessage(), "not enough space in send buffer for row data");
                }
            }
        });
    }

    @Test
    public void testSmallSendBufferForRowDescription() throws Exception {
        assertMemoryLeak(() -> {

            PGWireConfiguration configuration = new Port0PGWireConfiguration() {
                @Override
                public int getSendBufferSize() {
                    return 256;
                }
            };

            try (
                    PGWireServer server = createPGServer(configuration);
                    Connection connection = getConnection(server.getPort(), false, true);
                    Statement statement = connection.createStatement()
            ) {
                statement.executeUpdate("create table x as (" +
                        "select" +
                        " rnd_str(5,16,2) i," +
                        " rnd_str(5,16,2) sym," +
                        " rnd_str(5,16,2) amt," +
                        " rnd_str(5,16,2) timestamp," +
                        " rnd_str(5,16,2) b," +
                        " rnd_str('ABC', 'CDE', null, 'XYZ') c," +
                        " rnd_str(5,16,2) d," +
                        " rnd_str(5,16,2) e," +
                        " rnd_str(5,16,2) f," +
                        " rnd_str(5,16,2) g," +
                        " rnd_str(5,16,2) ik," +
                        " rnd_str(5,16,2) j," +
                        " timestamp_sequence(500000000000L,100000000L) ts," +
                        " rnd_str(5,16,2) l," +
                        " rnd_str(5,16,2) m," +
                        " rnd_str(5,16,2) n," +
                        " rnd_str(5,16,2) t," +
                        " rnd_str(5,16,2) l256" +
                        " from long_sequence(10000)" +
                        ") timestamp (ts) partition by DAY");
                String sql = "SELECT * FROM x";

                try {
                    statement.execute(sql);
                    Assert.fail();
                } catch (SQLException e) {
                    TestUtils.assertContains(e.getMessage(), "not enough space in send buffer for row description");
                }
            }
        });
    }

    @Test
    public void testStaleQueryCacheOnTableDropped() throws Exception {
        assertWithPgServer(CONN_AWARE_ALL, (connection, binary) -> {
            try (CallableStatement st1 = connection.prepareCall("create table y as (" +
                    "select timestamp_sequence(0, 1000000000) timestamp," +
                    " rnd_symbol('a','b',null) symbol1 " +
                    " from long_sequence(10)" +
                    ") timestamp (timestamp)")) {
                st1.execute();
            }

            try (PreparedStatement select = connection.prepareStatement("select timestamp, symbol1 from y")) {
                ResultSet rs0 = select.executeQuery();
                rs0.close();

                connection.prepareStatement("drop table y").execute();
                connection.prepareStatement("create table y as ( " +
                        " select " +
                        " timestamp_sequence('1970-01-01T02:30:00.000000Z', 1000000000L) timestamp " +
                        " ,rnd_str('a','b','c', 'd', 'e', 'f',null) symbol2" +
                        " ,rnd_str('a','b',null) symbol1" +
                        " from long_sequence(10)" +
                        ")").execute();

                ResultSet rs1 = select.executeQuery();
                sink.clear();
                assertResultSet("timestamp[TIMESTAMP],symbol1[VARCHAR]\n" +
                        "1970-01-01 02:30:00.0,null\n" +
                        "1970-01-01 02:46:40.0,b\n" +
                        "1970-01-01 03:03:20.0,a\n" +
                        "1970-01-01 03:20:00.0,b\n" +
                        "1970-01-01 03:36:40.0,b\n" +
                        "1970-01-01 03:53:20.0,a\n" +
                        "1970-01-01 04:10:00.0,null\n" +
                        "1970-01-01 04:26:40.0,b\n" +
                        "1970-01-01 04:43:20.0,b\n" +
                        "1970-01-01 05:00:00.0,a\n", sink, rs1);

                rs1.close();
            }
        });
    }

    @Test
<<<<<<< HEAD
    public void testTimestamp() throws Exception {
        assertMemoryLeak(() -> {
=======
    public void testSymbolBindVariableInFilter() throws Exception {
        assertWithPgServer(CONN_AWARE_ALL, (connection, binary1) -> {
            // create and initialize table outside of PG wire
            // to ensure we do not collaterally initialize execution context on function parser
            compiler.compile("CREATE TABLE x (\n" +
                    "    ticker symbol index,\n" +
                    "    sample_time timestamp,\n" +
                    "    value int\n" +
                    ") timestamp (sample_time)", sqlExecutionContext);
            executeInsert("INSERT INTO x VALUES ('ABC',0,0)");

            sink.clear();
            try (PreparedStatement ps = connection.prepareStatement("select * from x where ticker=?")) {
                ps.setString(1, "ABC");
                try (ResultSet rs = ps.executeQuery()) {
                    assertResultSet(
                            "ticker[VARCHAR],sample_time[TIMESTAMP],value[INTEGER]\n" +
                                    "ABC,1970-01-01 00:00:00.0,0\n",
                            sink,
                            rs
                    );
                }
            }
        });
    }

    @Test
    public void testSyntaxErrorReporting() throws Exception {
        assertWithPgServer(CONN_AWARE_ALL, (connection, binary) -> {
            try {
                connection.prepareCall("drop table xyz;").execute();
                Assert.fail();
            } catch (SQLException e) {
                TestUtils.assertContains(e.getMessage(), "table does not exist [table=xyz]");
                TestUtils.assertEquals("00000", e.getSQLState());
            }
        });
    }

    @Test
    public void testSyntaxErrorSimple() throws Exception {
        assertMemoryLeak(() -> {
            try (
                    final PGWireServer server = createPGServer(4);
                    final Connection connection = getConnection(server.getPort(), false, true)
            ) {
                // column does not exits
                connection.prepareStatement("select x2 from long_sequence(5)").execute();
                Assert.fail();
            } catch (SQLException e) {
                TestUtils.assertContains(e.getMessage(), "Invalid column: x2");
                TestUtils.assertEquals("00000", e.getSQLState());
            }
        });
    }

    /*
    We want to ensure that tableoid is set to zero, otherwise squirrelSql will not display the result set.
     */
    @Test
    public void testThatTableOidIsSetToZero() throws Exception {
        assertMemoryLeak(() -> {
            try (
                    final PGWireServer server = createPGServer(2);
                    final Connection connection = getConnection(server.getPort(), false, false);
                    final PreparedStatement statement = connection.prepareStatement("select 1,2,3 from long_sequence(1)");
                    final ResultSet rs = statement.executeQuery()
            ) {
                assertTrue(((PGResultSetMetaData) rs.getMetaData()).getBaseColumnName(1).isEmpty()); // getBaseColumnName returns "" if tableOid is zero
            }
        });
    }

    @Test
    public void testTimestamp() throws Exception {
        TestUtils.assertMemoryLeak(() -> {
>>>>>>> aaa30eab
            try (final PGWireServer server = createPGServer(1)) {
                try (final Connection connection = getConnection(server.getPort(), false, true)) {

                    connection.setAutoCommit(false);
                    connection.prepareStatement("CREATE TABLE ts (id INT, ts TIMESTAMP) TIMESTAMP(ts) PARTITION BY MONTH").execute();
                    connection.prepareStatement("INSERT INTO ts VALUES(0, '2021-09-27T16:45:03.202345Z')").execute();
                    connection.commit();
                    connection.setAutoCommit(true);

                    mayDrainWalQueue();

                    // select the timestamp that we just inserted
                    Timestamp ts;
                    try (PreparedStatement statement = connection.prepareStatement("SELECT ts FROM ts")) {
                        try (ResultSet rs = statement.executeQuery()) {
                            assertTrue(rs.next());
                            ts = rs.getTimestamp("ts");
                        }
                    }

                    // NOTE: java.sql.Timestamp takes milliseconds from epoch as constructor parameter,
                    // which is processed and stored internally coupling ts.getTime() and ts.getNanos():
                    //   - ts.getTime(): the last 3 digits account for millisecond precision, e.g. 1632761103202L -> 202 milliseconds.
                    //   - ts.getNanos(): the first 3 digits match the last 3 digits from ts.getTime(), then
                    //         3 more digits follow for micros, and 3 more for nanos,, e.g. 202345000 -> (202)milli(345)micro(000)nano
                    assertEquals(1632761103202L, ts.getTime());
                    assertEquals(202345000, ts.getNanos());
                    assertEquals("2021-09-27 16:45:03.202345", ts.toString());

                    sink.clear();
                    try (PreparedStatement ps = connection.prepareStatement("INSERT INTO ts VALUES (?, ?)")) {
                        int rowId = 1;

                        // Case 1: insert timestamp as we selected it, no modifications
                        // -> microsecond precision is kept
                        ps.setInt(1, rowId++);
                        ps.setTimestamp(2, ts);
                        ps.execute();

                        // Case 2: we create a timestamp from another, but there is a catch, we must set the nanos too
                        // -> microsecond precision is kept
                        Timestamp aTs = new Timestamp(ts.getTime());
                        aTs.setNanos(ts.getNanos());
                        ps.setInt(1, rowId++);
                        ps.setTimestamp(2, aTs);
                        ps.execute();

                        // Case 3: if we forget to setNanos, we get correct timestamp
                        // -> this results in a broken timestamp 1970-...
                        Timestamp bTs = new Timestamp(ts.getTime());
                        ps.setInt(1, rowId++);
                        ps.setTimestamp(2, bTs);
                        ps.execute();

                        // Case 6: where we take QuestDB
                        // timestamp WITH microsecond precision, and we massage it to extract two
                        // numbers that can be used to create a java.sql.Timestamp.
                        // -> microsecond precision is kept
                        long questdbTs = TimestampFormatUtils.parseTimestamp("2021-09-27T16:45:03.202345Z");
                        long time = questdbTs / 1000;
                        int nanos = (int) (questdbTs - (int) (questdbTs / 1e6) * 1e6) * 1000;
                        assertEquals(1632761103202345L, questdbTs);
                        assertEquals(1632761103202L, time);
                        assertEquals(202345000, nanos);
                        Timestamp eTs = new Timestamp(time);
                        eTs.setNanos(nanos);
                        ps.setInt(1, rowId);
                        ps.setTimestamp(2, eTs);
                        ps.execute();
                    }

                    mayDrainWalQueue();

                    try (PreparedStatement statement = connection.prepareStatement("SELECT id as Case, ts FROM ts ORDER BY id ASC")) {
                        sink.clear();
                        try (ResultSet rs = statement.executeQuery()) {
                            assertResultSet(
                                    "Case[INTEGER],ts[TIMESTAMP]\n" +
                                            "0,2021-09-27 16:45:03.202345\n" +
                                            "1,2021-09-27 16:45:03.202345\n" +
                                            "2,2021-09-27 16:45:03.202345\n" +
                                            "3,2021-09-27 16:45:03.202\n" +
                                            "4,2021-09-27 16:45:03.202345\n",
                                    sink,
                                    rs
                            );
                        }
                    }

                    if (!isDisabledForWalRun()) {
                        connection.prepareStatement("drop table ts").execute();
                    }
                }
            }
        });
    }

    @Test
    public void testTimestampSentEqualsReceived() throws Exception {
        assertMemoryLeak(() -> {

            final Timestamp expectedTs = new Timestamp(1632761103202L); // '2021-09-27T16:45:03.202000Z'
            assertEquals(1632761103202L, expectedTs.getTime());
            assertEquals(202000000, expectedTs.getNanos());

            try (final PGWireServer server = createPGServer(1)) {
                try (final Connection conn = getConnection(server.getPort(), false, true)) {
                    conn.setAutoCommit(false);
                    conn.prepareStatement("CREATE TABLE ts (ts TIMESTAMP) TIMESTAMP(ts) PARTITION BY MONTH").execute();
                    conn.commit();
                    conn.setAutoCommit(true);

                    // insert
                    final Timestamp ts = Timestamp.valueOf("2021-09-27 16:45:03.202");
                    assertEquals(expectedTs.getTime(), ts.getTime());
                    assertEquals(expectedTs.getNanos(), ts.getNanos());
                    try (PreparedStatement insert = conn.prepareStatement("INSERT INTO ts VALUES (?)")) {
                        // QuestDB timestamps have MICROSECOND precision and require you to be aware
                        // of it if you use java.sql.Timestamp's constructor
                        insert.setTimestamp(1, ts);
                        insert.execute();
                    }

                    mayDrainWalQueue();

                    // select
                    final Timestamp tsBack;
                    try (ResultSet queryResult = conn.prepareStatement("SELECT * FROM ts").executeQuery()) {
                        queryResult.next();
                        tsBack = queryResult.getTimestamp("ts");
                    }
                    assertEquals(expectedTs.getTime(), tsBack.getTime());
                    assertEquals(expectedTs.getNanos(), tsBack.getNanos());
                    assertEquals(expectedTs, tsBack);

                    // cleanup
                    if (!isDisabledForWalRun()) {
                        conn.prepareStatement("drop table ts").execute();
                    }
                }
            }
        });
    }

    @Test
    public void testTruncateAndUpdateOnNonPartitionedTableWithDesignatedTs() throws Exception {
        testTruncateAndUpdateOnTable("timestamp(ts)");
    }

    //
    // Tests for ResultSet.setFetchSize().
    //

    @Test
    public void testTruncateAndUpdateOnNonPartitionedTableWithoutDesignatedTs() throws Exception {
        testTruncateAndUpdateOnTable("");
    }

    @Test
    public void testTruncateAndUpdateOnPartitionedTable() throws Exception {
        testTruncateAndUpdateOnTable("timestamp(ts) partition by DAY");
    }

    public void testTruncateAndUpdateOnTable(String config) throws Exception {
        assertWithPgServer(CONN_AWARE_ALL, (connection, binary) -> {
            try (Statement stat = connection.createStatement()) {
                stat.execute("create table tb ( i int, b boolean, ts timestamp ) " + config + ";");
            }

            try (Statement stat = connection.createStatement()) {
                stat.execute("insert into tb values (1, true, now() );");
                stat.execute("update tb set i = 1, b = true;");
                stat.execute("truncate table tb;");
                stat.execute("insert into tb values (2, true, cast(0 as timestamp) );");
                stat.execute("insert into tb values (1, true, now() );");
                stat.execute("update tb set i = 1, b = true;");

                try (ResultSet result = stat.executeQuery("select count(*) cnt from tb")) {
                    StringSink sink = new StringSink();
                    assertResultSet("cnt[BIGINT]\n2\n", sink, result);
                }
            }
        });
    }

    @Test
    public void testUnsupportedParameterType() throws Exception {
        TestUtils.assertMemoryLeak(() -> {
            try (
                    final PGWireServer server = createPGServer(2);
                    final Connection connection = getConnection(server.getPort(), false, false);
                    final PreparedStatement statement = connection.prepareStatement("select x, ? from long_sequence(5)")
            ) {
                // TIME is passed over protocol as UNSPECIFIED type
                // it will rely on date parser to work out what it is
                // for now date parser does not parse just time, it could i guess if required.
                statement.setTime(1, new Time(100L));

                try (ResultSet rs = statement.executeQuery()) {
                    StringSink sink = new StringSink();
                    // dump metadata
                    assertResultSet(
                            "x[BIGINT],$1[VARCHAR]\n" +
                                    "1,00:00:00.1+00\n" +
                                    "2,00:00:00.1+00\n" +
                                    "3,00:00:00.1+00\n" +
                                    "4,00:00:00.1+00\n" +
                                    "5,00:00:00.1+00\n",
                            sink,
                            rs
                    );
                }
            }
        });
    }

    private void testUpdateAsync(SOCountDownLatch queryScheduledCount, OnTickAction onTick, String expected) throws Exception {
        assertMemoryLeak(() -> {
            try (
                    final PGWireServer server = createPGServer(queryScheduledCount);
                    final Connection connection = getConnection(server.getPort(), true, false)
            ) {
                final PreparedStatement statement = connection.prepareStatement("create table x (a long, b double, ts timestamp) timestamp(ts)");
                statement.execute();

                final PreparedStatement insert1 = connection.prepareStatement("insert into x values " +
                        "(1, 2.0, '2020-06-01T00:00:02'::timestamp)," +
                        "(2, 2.6, '2020-06-01T00:00:06'::timestamp)," +
                        "(5, 3.0, '2020-06-01T00:00:12'::timestamp)");
                insert1.execute();

                try (TableWriter writer = engine.getWriter(AllowAllCairoSecurityContext.INSTANCE, "x", "test lock")) {
                    SOCountDownLatch finished = new SOCountDownLatch(1);
                    new Thread(() -> {
                        try {
                            final PreparedStatement update1 = connection.prepareStatement("update x set a=9 where b>2.5");
                            int numOfRowsUpdated1 = update1.executeUpdate();
                            assertEquals(2, numOfRowsUpdated1);
                        } catch (Throwable e) {
                            Assert.fail(e.getMessage());
                            e.printStackTrace();
                        } finally {
                            finished.countDown();
                        }
                    }).start();

                    MicrosecondClock microsecondClock = engine.getConfiguration().getMicrosecondClock();
                    long startTimeMicro = microsecondClock.getTicks();
                    // Wait 1 min max for completion
                    while (microsecondClock.getTicks() - startTimeMicro < 60_000_000 && finished.getCount() > 0) {
                        onTick.run(writer);
                        writer.tick(true);
                        finished.await(500_000);
                    }
                }

                try (ResultSet resultSet = connection.prepareStatement("x").executeQuery()) {
                    sink.clear();
                    assertResultSet(expected, sink, resultSet);
                }
            }
        });
    }

    @Test
    public void testUpdate() throws Exception {
        assertMemoryLeak(() -> {
            try (
                    final PGWireServer server = createPGServer(1);
                    final Connection connection = getConnection(server.getPort(), true, false)
            ) {
                final PreparedStatement statement = connection.prepareStatement("create table x (a long, b double, ts timestamp) timestamp(ts)");
                statement.execute();

                final PreparedStatement insert1 = connection.prepareStatement("insert into x values " +
                        "(1, 2.0, '2020-06-01T00:00:02'::timestamp)," +
                        "(2, 2.6, '2020-06-01T00:00:06'::timestamp)," +
                        "(5, 3.0, '2020-06-01T00:00:12'::timestamp)");
                insert1.execute();

                final PreparedStatement update1 = connection.prepareStatement("update x set a=9 where b>2.5");
                int numOfRowsUpdated1 = update1.executeUpdate();
                assertEquals(2, numOfRowsUpdated1);

                final PreparedStatement insert2 = connection.prepareStatement("insert into x values " +
                        "(8, 4.0, '2020-06-01T00:00:22'::timestamp)," +
                        "(10, 6.0, '2020-06-01T00:00:32'::timestamp)");
                insert2.execute();

                final PreparedStatement update2 = connection.prepareStatement("update x set a=7 where b>5.0");
                int numOfRowsUpdated2 = update2.executeUpdate();
                assertEquals(1, numOfRowsUpdated2);

                final String expected = "a[BIGINT],b[DOUBLE],ts[TIMESTAMP]\n" +
                        "1,2.0,2020-06-01 00:00:02.0\n" +
                        "9,2.6,2020-06-01 00:00:06.0\n" +
                        "9,3.0,2020-06-01 00:00:12.0\n" +
                        "8,4.0,2020-06-01 00:00:22.0\n" +
                        "7,6.0,2020-06-01 00:00:32.0\n";
                try (ResultSet resultSet = connection.prepareStatement("x").executeQuery()) {
                    sink.clear();
                    assertResultSet(expected, sink, resultSet);
                }
            }
        });
    }

    @Test
    public void testUpdateAsync() throws Exception {
        testUpdateAsync(null, writer -> {
                },
                "a[BIGINT],b[DOUBLE],ts[TIMESTAMP]\n" +
                        "1,2.0,2020-06-01 00:00:02.0\n" +
                        "9,2.6,2020-06-01 00:00:06.0\n" +
                        "9,3.0,2020-06-01 00:00:12.0\n");
    }

    @Test
    public void testUpdateAsyncWithReaderOutOfDateException() throws Exception {
        SOCountDownLatch queryScheduledCount = new SOCountDownLatch(1);
        testUpdateAsync(queryScheduledCount, new OnTickAction() {
                    private boolean first = true;

                    @Override
                    public void run(TableWriter writer) {
                        if (first) {
                            queryScheduledCount.await();
                            // adding a new column before calling writer.tick() will result in ReaderOutOfDateException
                            // thrown from UpdateOperator as this changes table structure
                            // recompile should be successful so the UPDATE completes
                            writer.addColumn("newCol", ColumnType.INT);
                            first = false;
                        }
                    }
                },
                "a[BIGINT],b[DOUBLE],ts[TIMESTAMP],newCol[INTEGER]\n" +
                        "1,2.0,2020-06-01 00:00:02.0,null\n" +
                        "9,2.6,2020-06-01 00:00:06.0,null\n" +
                        "9,3.0,2020-06-01 00:00:12.0,null\n");
    }

    @Test
    public void testUpdateBatch() throws Exception {
        assertMemoryLeak(() -> {
            try (
                    final PGWireServer server = createPGServer(2);
                    final Connection connection = getConnection(server.getPort(), true, false)
            ) {
                final PreparedStatement statement = connection.prepareStatement("create table x (a long, b double, ts timestamp) timestamp(ts)");
                statement.execute();

                final PreparedStatement insert1 = connection.prepareStatement("insert into x values " +
                        "(1, 2.0, '2020-06-01T00:00:02'::timestamp)," +
                        "(2, 2.6, '2020-06-01T00:00:06'::timestamp)," +
                        "(5, 3.0, '2020-06-01T00:00:12'::timestamp)");
                insert1.execute();

                final PreparedStatement update1 = connection.prepareStatement("update x set a=9 where b>2.5; update x set a=3 where b>2.7; update x set a=2 where b<2.2");
                int numOfRowsUpdated1 = update1.executeUpdate();
                assertEquals(2, numOfRowsUpdated1);

                final PreparedStatement insert2 = connection.prepareStatement("insert into x values " +
                        "(8, 4.0, '2020-06-01T00:00:22'::timestamp)," +
                        "(10, 6.0, '2020-06-01T00:00:32'::timestamp)");
                insert2.execute();

                final PreparedStatement update2 = connection.prepareStatement("update x set a=7 where b>5.0; update x set a=6 where a=2");
                int numOfRowsUpdated2 = update2.executeUpdate();
                assertEquals(1, numOfRowsUpdated2);

                final String expected = "a[BIGINT],b[DOUBLE],ts[TIMESTAMP]\n" +
                        "6,2.0,2020-06-01 00:00:02.0\n" +
                        "9,2.6,2020-06-01 00:00:06.0\n" +
                        "3,3.0,2020-06-01 00:00:12.0\n" +
                        "8,4.0,2020-06-01 00:00:22.0\n" +
                        "7,6.0,2020-06-01 00:00:32.0\n";
                try (ResultSet resultSet = connection.prepareStatement("x").executeQuery()) {
                    sink.clear();
                    assertResultSet(expected, sink, resultSet);
                }
            }
        });
    }

    @Test
    public void testUpdateNoAutoCommit() throws Exception {
        assertMemoryLeak(() -> {
            try (
                    final PGWireServer server = createPGServer(1);
                    final Connection connection = getConnection(server.getPort(), false, true)
            ) {
                connection.setAutoCommit(false);

                PreparedStatement tbl = connection.prepareStatement("create table x (a int, b int, ts timestamp) timestamp(ts)");
                tbl.execute();

                PreparedStatement insert = connection.prepareStatement("insert into x values(?, ?, '2022-03-17T00:00:00'::timestamp)");
                for (int i = 0; i < 10; i++) {
                    insert.setInt(1, i);
                    insert.setInt(2, i + 100);
                    insert.execute();
                }

                PreparedStatement updateB = connection.prepareStatement("update x set b=? where a=?");
                for (int i = 0; i < 10; i++) {
                    updateB.setInt(1, i + 10);
                    updateB.setInt(2, i);
                    updateB.execute();
                }

                for (int i = 10; i < 15; i++) {
                    insert.setInt(1, i);
                    insert.setInt(2, i + 100);
                    insert.execute();
                }

                PreparedStatement updateA = connection.prepareStatement("update x set a=? where a=?");
                for (int i = 10; i < 15; i++) {
                    updateA.setInt(1, i + 10);
                    updateA.setInt(2, i);
                    updateA.execute();
                }

                for (int i = 0; i < 5; i++) {
                    updateA.setInt(1, i + 10);
                    updateA.setInt(2, i);
                    updateA.execute();
                }

                for (int i = 0; i < 3; i++) {
                    updateB.setInt(1, i + 1000);
                    updateB.setInt(2, i + 10);
                    updateB.execute();
                }
                connection.commit();

                final String expected = "a[INTEGER],b[INTEGER],ts[TIMESTAMP]\n" +
                        "10,1000,2022-03-17 00:00:00.0\n" +
                        "11,1001,2022-03-17 00:00:00.0\n" +
                        "12,1002,2022-03-17 00:00:00.0\n" +
                        "13,13,2022-03-17 00:00:00.0\n" +
                        "14,14,2022-03-17 00:00:00.0\n" +
                        "5,15,2022-03-17 00:00:00.0\n" +
                        "6,16,2022-03-17 00:00:00.0\n" +
                        "7,17,2022-03-17 00:00:00.0\n" +
                        "8,18,2022-03-17 00:00:00.0\n" +
                        "9,19,2022-03-17 00:00:00.0\n" +
                        "20,110,2022-03-17 00:00:00.0\n" +
                        "21,111,2022-03-17 00:00:00.0\n" +
                        "22,112,2022-03-17 00:00:00.0\n" +
                        "23,113,2022-03-17 00:00:00.0\n" +
                        "24,114,2022-03-17 00:00:00.0\n";
                try (ResultSet resultSet = connection.prepareStatement("x").executeQuery()) {
                    sink.clear();
                    assertResultSet(expected, sink, resultSet);
                }
            }
        });
    }

    @Test
    public void testUtf8QueryText() throws Exception {
        testQuery(
                "rnd_double(4) расход, ",
                "s[VARCHAR],i[INTEGER],расход[DOUBLE],t[TIMESTAMP],f[REAL],_short[SMALLINT],l[BIGINT],ts2[TIMESTAMP],bb[SMALLINT],b[BIT],rnd_symbol[VARCHAR],rnd_date[TIMESTAMP],rnd_bin[BINARY],rnd_char[CHAR],rnd_long256[VARCHAR]\n"
        );
    }

    private void assertHexScript(String script) throws Exception {
        final Rnd rnd = new Rnd();
        assertHexScript(NetworkFacadeImpl.INSTANCE, script, new Port0PGWireConfiguration() {
            @Override
            public Rnd getRandom() {
                return rnd;
            }
        });
    }

    private void assertHexScript(
            NetworkFacade clientNf,
            String script,
            PGWireConfiguration configuration
    ) throws Exception {

        /*
            You can use Wireshark to capture and decode. You can also see executed statements in the logs.
            From a Wireshark capture you can right-click on a packet and follow conversation:

            ...n....user.xyz.database.qdb.client_encoding.UTF8.DateStyle.ISO.TimeZone.Europe/London.extra_float_digits.2..R........p....oh.R........S....TimeZone.GMT.S....application_name.QuestDB.S....server_version.11.3.S....integer_datetimes.on.S....client_encoding.UTF8.Z....IP...".SET extra_float_digits = 3...B............E...	.....S....1....2....C....SET.Z....IP...7.SET application_name = 'PostgreSQL JDBC Driver'...B............E...	.....S....1....2....C....SET.Z....IP...*.select 1,2,3 from long_sequence(1)...B............D....P.E...	.....S....1....2....T...B..1...................2...................3...................D..........1....2....3C...
            SELECT 1.Z....IP...&.select 1 from long_sequence(2)...B............D....P.E...	.....S....1....2....T......1...................D..........1D..........1C...
            SELECT 2.Z....IP...*.select 1,2,3 from long_sequence(1)...B............D....P.E...	.....S....1....2....T...B..1...................2...................3...................D..........1....2....3C...
            SELECT 1.Z....IP...&.select 1 from long_sequence(2)...B............D....P.E...	.....S....1....2....T......1...................D..........1D..........1C...
            SELECT 2.Z....IP...*.select 1,2,3 from long_sequence(1)...B............D....P.E...	.....S....1....2....T...B..1...................2...................3...................D..........1....2....3C...
            SELECT 1.Z....IP...&.select 1 from long_sequence(2)...B............D....P.E...	.....S....1....2....T......1...................D..........1D..........1C...
            SELECT 2.Z....IP...*.select 1,2,3 from long_sequence(1)...B............D....P.E...	.....S....1....2....T...B..1...................2...................3...................D..........1....2....3C...
            SELECT 1.Z....IP...&.select 1 from long_sequence(2)...B............D....P.E...	.....S....1....2....T......1...................D..........1D..........1C...
            SELECT 2.Z....IP...-S_1.select 1,2,3 from long_sequence(1)...B.....S_1.......D....P.E...	.....S....1....2....T...B..1...................2...................3...................D..........1....2....3C...
            SELECT 1.Z....IP...&.select 1 from long_sequence(2)...B............D....P.E...	.....S....1....2....T......1...................D..........1D..........1C...
            SELECT 2.Z....IB.....S_1.......E...	.....S....2....D..........1....2....3C...
            SELECT 1.Z....IP...&.select 1 from long_sequence(2)...B............D....P.E...	.....S....1....2....T......1...................D..........1D..........1C...
            SELECT 2.Z....IB.....S_1.......E...	.....S....2....D..........1....2....3C...
            SELECT 1.Z....IP...&.select 1 from long_sequence(2)...B............D....P.E...	.....S....1....2....T......1...................D..........1D..........1C...
            SELECT 2.Z....IB.....S_1.......E...	.....S....2....D..........1....2....3C...
            SELECT 1.Z....IP...&.select 1 from long_sequence(2)...B............D....P.E...	.....S....1....2....T......1...................D..........1D..........1C...
            SELECT 2.Z....IB.....S_1.......E...	.....S....2....D..........1....2....3C...
            SELECT 1.Z....IP...&.select 1 from long_sequence(2)...B............D....P.E...	.....S....1....2....T......1...................D..........1D..........1C...
            SELECT 2.Z....IB.....S_1.......E...	.....S....2....D..........1....2....3C...
            SELECT 1.Z....IP...&.select 1 from long_sequence(2)...B............D....P.E...	.....S....1....2....T......1...................D..........1D..........1C...
            SELECT 2.Z....IX....
        */

        assertMemoryLeak(() -> {
            try (PGWireServer server = createPGServer(configuration)) {
                NetUtils.playScript(clientNf, script, "127.0.0.1", server.getPort());
            }
        });
    }

    @Test
    public void testInsertStringWithEscapedQuote() throws Exception {
        assertWithPgServer(CONN_AWARE_ALL, (connection, binary) -> {
            try (Statement s = connection.createStatement()) {
                s.execute("create table t ( s string)");
                s.executeUpdate("insert into t values ('o''brien ''''')");

                sink.clear();
                try (ResultSet resultSet = s.executeQuery("select * from t")) {
                    assertResultSet("s[VARCHAR]\no'brien ''\n", sink, resultSet);
                }
            }
        });
    }

    @Test
    public void testTransaction() throws Exception {
        assertWithPgServer(CONN_AWARE_ALL, (connection, binary) -> {
            connection.setAutoCommit(false);
            connection.prepareStatement("create table xyz(a int)").execute();
            connection.prepareStatement("insert into xyz values (100)").execute();
            connection.prepareStatement("insert into xyz values (101)").execute();
            connection.prepareStatement("insert into xyz values (102)").execute();
            connection.prepareStatement("insert into xyz values (103)").execute();
            connection.commit();

            sink.clear();
            try (
                    PreparedStatement ps = connection.prepareStatement("xyz");
                    ResultSet rs = ps.executeQuery()
            ) {
                assertResultSet(
                        "a[INTEGER]\n" +
                                "100\n" +
                                "101\n" +
                                "102\n" +
                                "103\n",
                        sink,
                        rs
                );
            }
        });
    }

    private PGWireServer.PGConnectionContextFactory createPGConnectionContextFactory(
            PGWireConfiguration conf,
            int workerCount,
            int sharedWorkerCount,
            SOCountDownLatch queryStartedCount,
            SOCountDownLatch queryScheduledCount
    ) {
        return new PGWireServer.PGConnectionContextFactory(
                engine,
                conf,
                () -> new SqlExecutionContextImpl(engine, workerCount, sharedWorkerCount) {
                    @Override
                    public QueryFutureUpdateListener getQueryFutureUpdateListener() {
                        return new QueryFutureUpdateListener() {
                            @Override
                            public void reportProgress(long commandId, int status) {
                                if (status == OperationFuture.QUERY_STARTED && queryStartedCount != null) {
                                    queryStartedCount.countDown();
                                }
                            }

                            @Override
                            public void reportStart(CharSequence tableName, long commandId) {
                                if (queryScheduledCount != null) {
                                    queryScheduledCount.countDown();
                                }
                            }
                        };
                    }
                }) {
        };
    }

    private PGWireServer createPGServer(SOCountDownLatch queryScheduledCount) {
        int workerCount = 2;

        final PGWireConfiguration conf = new Port0PGWireConfiguration() {
            @Override
            public Rnd getRandom() {
                return new Rnd();
            }

            @Override
            public int getWorkerCount() {
                return workerCount;
            }
        };

        return PGWireServer.create(
                conf,
                null,
                LOG,
                engine,
                compiler.getFunctionFactoryCache(),
                snapshotAgent,
                metrics,
                createPGConnectionContextFactory(conf, workerCount, workerCount, null, queryScheduledCount)
        );
    }

    private void assertWithPgServer(long bits, ConnectionAwareRunnable runnable) throws Exception {
        if ((bits & CONN_AWARE_SIMPLE_BINARY) == CONN_AWARE_SIMPLE_BINARY) {
            assertWithPgServer(Mode.Simple, true, runnable, -2);
            assertWithPgServer(Mode.Simple, true, runnable, -1);
        }

        if((bits & CONN_AWARE_SIMPLE_TEXT) == CONN_AWARE_SIMPLE_TEXT) {
            assertWithPgServer(Mode.Simple, false, runnable, -2);
            assertWithPgServer(Mode.Simple, false, runnable, -1);
        }

        if ((bits & CONN_AWARE_EXTENDED_BINARY) == CONN_AWARE_EXTENDED_BINARY) {
            assertWithPgServer(Mode.Extended, true, runnable, -2);
            assertWithPgServer(Mode.Extended, true, runnable, -1);
        }

        if ((bits & CONN_AWARE_EXTENDED_TEXT) == CONN_AWARE_EXTENDED_TEXT) {
            assertWithPgServer(Mode.Extended, false, runnable, -2);
            assertWithPgServer(Mode.Extended, false, runnable, -1);
        }

        if((bits & CONN_AWARE_EXTENDED_PREPARED_BINARY) == CONN_AWARE_EXTENDED_PREPARED_BINARY) {
            assertWithPgServer(Mode.ExtendedForPrepared, true, runnable, -2);
            assertWithPgServer(Mode.ExtendedForPrepared, true, runnable, -1);
        }

        if((bits & CONN_AWARE_EXTENDED_PREPARED_TEXT) == CONN_AWARE_EXTENDED_PREPARED_TEXT) {
            assertWithPgServer(Mode.ExtendedForPrepared, false, runnable, -2);
            assertWithPgServer(Mode.ExtendedForPrepared, false, runnable, -1);
        }

        if ((bits & CONN_AWARE_EXTENDED_CACHED_BINARY) == CONN_AWARE_EXTENDED_CACHED_BINARY) {
            assertWithPgServer(Mode.ExtendedCacheEverything, true, runnable, -2);
            assertWithPgServer(Mode.ExtendedCacheEverything, true, runnable, -1);
        }

        if ((bits & CONN_AWARE_EXTENDED_CACHED_TEXT) == CONN_AWARE_EXTENDED_CACHED_TEXT) {
            assertWithPgServer(Mode.ExtendedCacheEverything, false, runnable, -2);
            assertWithPgServer(Mode.ExtendedCacheEverything, false, runnable, -1);
        }
    }

    private void assertWithPgServer(Mode mode, boolean binary, ConnectionAwareRunnable runnable, int prepareThreshold) throws Exception {
        LOG.info().$("asserting PG Wire server [mode=").$(mode)
                .$(", binary=").$(binary)
                .$(", prepareThreshold=").$(prepareThreshold)
                .I$();
        setUp();
        try {
            assertMemoryLeak(() -> {
                try (
                        final PGWireServer server = createPGServer(2);
                        final Connection connection = getConnection(mode, server.getPort(), binary, prepareThreshold)
                ) {
                    runnable.run(connection, binary);
                }
            });
        } finally {
            tearDown();
        }
    }

    private void insertAllGeoHashTypes(boolean binary) throws Exception {
        assertMemoryLeak(() -> {
            compiler.compile("create table xyz (" +
                            "a geohash(1b)," +
                            "b geohash(2b)," +
                            "c geohash(3b)," +
                            "d geohash(1c)," +
                            "e geohash(2c)," +
                            "f geohash(4c)," +
                            "g geohash(8c)" +
                            ")",
                    sqlExecutionContext
            );

            try (
                    final PGWireServer server = createPGServer(2);
                    final Connection connection = getConnection(server.getPort(), false, binary);
                    final PreparedStatement insert = connection.prepareStatement(
                            "insert into xyz values (" +
                                    "cast(? as geohash(1b))," +
                                    "cast(? as geohash(2b))," +
                                    "cast(? as geohash(3b))," +
                                    "cast(? as geohash(1c))," +
                                    "cast(? as geohash(2c))," +
                                    "cast(? as geohash(4c))," +
                                    "cast(? as geohash(8c)))"
                    )
            ) {
                connection.setAutoCommit(false);
                for (int i = 0; i < 100; i++) {
                    insert.setString(1, "0b");
                    insert.setString(2, "10b");
                    insert.setString(3, "010b");
                    insert.setString(4, "x");
                    insert.setString(5, "xy");
                    insert.setString(6, "xyzw");
                    insert.setString(7, "xyzwzvxq");
                    insert.execute();
                    Assert.assertEquals(1, insert.getUpdateCount());
                }
                connection.commit();

                try (RecordCursorFactory factory = compiler.compile("xyz", sqlExecutionContext).getRecordCursorFactory()) {
                    try (RecordCursor cursor = factory.getCursor(sqlExecutionContext)) {
                        final Record record = cursor.getRecord();
                        int count = 0;
                        while (cursor.hasNext()) {
                            //TODO: bits GeoHash literal
//                            Assert.assertEquals((byte)GeoHashes.fromBitString("0", 0), record.getGeoByte(0));
//                            Assert.assertEquals((byte)GeoHashes.fromBitString("01", 0), record.getGeoByte(1));
//                            Assert.assertEquals((byte)GeoHashes.fromBitString("010", 0), record.getGeoByte(2));
                            Assert.assertEquals(GeoHashes.fromString("x", 0, 1), record.getGeoByte(3));
                            Assert.assertEquals(GeoHashes.fromString("xy", 0, 2), record.getGeoShort(4));
                            Assert.assertEquals(GeoHashes.fromString("xyzw", 0, 4), record.getGeoInt(5));
                            Assert.assertEquals(GeoHashes.fromString("xyzwzvxq", 0, 8), record.getGeoLong(6));
                            count++;
                        }

                        Assert.assertEquals(100, count);
                    }
                }
            }
        });
    }

    private void queryTimestampsInRange(Connection connection) throws SQLException, IOException {
        try (PreparedStatement statement = connection.prepareStatement("select ts FROM xts WHERE ts <= dateadd('d', -1, ?) and ts >= dateadd('d', -2, ?)")) {
            ResultSet rs = null;
            for (long micros = 0; micros < count * Timestamps.HOUR_MICROS; micros += Timestamps.HOUR_MICROS * 7) {
                sink.clear();
                // constructor requires millis
                Timestamp ts = new Timestamp(micros / 1000L);
                ts.setNanos((int) ((micros % 1_000_000) * 1000));
                statement.setTimestamp(1, ts);
                statement.setTimestamp(2, ts);
                statement.executeQuery();
                rs = statement.executeQuery();

                long finalMicros = micros;
                String expected = datesArr.stream().filter(arr -> (long) arr[0] <= (finalMicros - DAY_MICROS) && (long) arr[0] >= (finalMicros - 2 * DAY_MICROS))
                        .map(arr -> arr[1] + "\n")
                        .collect(Collectors.joining());

                assertResultSet("ts[TIMESTAMP]\n" + expected, sink, rs);
            }
            rs.close();
        }
    }

    private void testAddColumnBusyWriter(boolean alterRequestReturnSuccess, SOCountDownLatch queryStartedCountDownLatch) throws SQLException, InterruptedException, BrokenBarrierException, SqlException {
        AtomicLong errors = new AtomicLong();
        int workerCount = 2;

        final PGWireConfiguration conf = new Port0PGWireConfiguration() {
            @Override
            public Rnd getRandom() {
                return new Rnd();
            }

            @Override
            public int getWorkerCount() {
                return workerCount;
            }
        };

        WorkerPool pool = new WorkerPool(conf, metrics);
        pool.assign(engine.getEngineMaintenanceJob());
        try (
                final PGWireServer server = PGWireServer.create(
                        conf,
                        pool,
                        LOG,
                        engine,
                        compiler.getFunctionFactoryCache(),
                        snapshotAgent,
                        metrics,
                        createPGConnectionContextFactory(conf, workerCount, workerCount, queryStartedCountDownLatch, null)
                )
        ) {
            Assert.assertNotNull(server);
            pool.start(LOG);
            int iteration = 0;

            do {
                final String tableName = "xyz" + iteration++;
                compiler.compile("create table " + tableName + " (a int)", sqlExecutionContext);

                try (
                        final Connection connection1 = getConnection(server.getPort(), false, true);
                        final Connection connection2 = getConnection(server.getPort(), false, true);
                        final PreparedStatement insert = connection1.prepareStatement(
                                "insert into " + tableName + " values (?)"
                        )
                ) {
                    connection1.setAutoCommit(false);
                    int totalCount = 10;
                    for (int i = 0; i < totalCount; i++) {
                        insert.setInt(1, i);
                        insert.execute();
                    }
                    CyclicBarrier start = new CyclicBarrier(2);
                    CountDownLatch finished = new CountDownLatch(1);
                    errors.set(0);

                    new Thread(() -> {
                        try {
                            start.await();
                            try (
                                    final PreparedStatement alter = connection2.prepareStatement(
                                            "alter table " + tableName + " add column b long"
                                    )
                            ) {
                                alter.execute();
                            }
                        } catch (Throwable e) {
                            e.printStackTrace();
                            errors.incrementAndGet();
                        } finally {
                            finished.countDown();
                        }
                    }).start();

                    start.await();
                    Os.sleep(100);
                    connection1.commit();
                    finished.await();

                    if (alterRequestReturnSuccess) {
                        Assert.assertEquals(0, errors.get());
                        try (TableReader rdr = engine.getReader(sqlExecutionContext.getCairoSecurityContext(), tableName)) {
                            int bIndex = rdr.getMetadata().getColumnIndex("b");
                            Assert.assertEquals(1, bIndex);
                            Assert.assertEquals(totalCount, rdr.size());
                        }
                    }
                } finally {
                    pool.halt();
                    engine.releaseAllWriters();
                }
                // Failure may not happen if we're lucky, even when they are expected
                // When alterRequestReturnSuccess if false and errors are 0, repeat
            } while (!alterRequestReturnSuccess && errors.get() == 0);
        }
    }

    private void testAllTypesSelect(boolean simple) throws Exception {
        assertMemoryLeak(() -> {
            try (
                    final PGWireServer server = createPGServer(1);
                    final Connection connection = getConnection(server.getPort(), simple, true)
            ) {
                CallableStatement stmt = connection.prepareCall(
                        "create table x as (select" +
                                " cast(x as int) kk, " +
                                " rnd_int() a," +
                                " rnd_boolean() b," + // str
                                " rnd_str(1,1,2) c," + // str
                                " rnd_double(2) d," +
                                " rnd_float(2) e," +
                                " rnd_short(10,1024) f," +
                                " rnd_date(to_date('2015', 'yyyy'), to_date('2016', 'yyyy'), 2) g," +
                                " rnd_symbol(4,4,4,2) i," + // str
                                " rnd_long() j," +
                                " timestamp_sequence(889001, 8890012) k," +
                                " rnd_byte(2,50) l," +
                                " rnd_bin(10, 20, 2) m," +
                                " rnd_str(5,16,2) n," +
                                " rnd_char() cc," + // str
                                " rnd_long256() l2" + // str
                                " from long_sequence(15))" // str
                );

                stmt.execute();

                try (PreparedStatement statement = connection.prepareStatement("x")) {
                    for (int i = 0; i < 1_000; i++) {
                        sink.clear();
                        try (ResultSet rs = statement.executeQuery()) {
                            // dump metadata
                            assertResultSet(
                                    "kk[INTEGER],a[INTEGER],b[BIT],c[VARCHAR],d[DOUBLE],e[REAL],f[SMALLINT],g[TIMESTAMP],i[VARCHAR],j[BIGINT],k[TIMESTAMP],l[SMALLINT],m[BINARY],n[VARCHAR],cc[CHAR],l2[VARCHAR]\n" +
                                            "1,1569490116,false,Z,null,0.761,428,2015-05-16 20:27:48.158,VTJW,-8671107786057422727,1970-01-01 00:00:00.889001,26,00000000 68 61 26 af 19 c4 95 94 36 53 49,FOWLPD,X,0xbccb30ed7795ebc85f20a35e80e154f458dfd08eeb9cc39ecec82869edec121b\n" +
                                            "2,-461611463,false,J,0.9687423276940171,0.676,279,2015-11-21 14:32:13.134,HYRX,-6794405451419334859,1970-01-01 00:00:09.779013,6,null,ETJRSZSRYR,F,0x9ff97d73fc0c62d069440048957ae05360802a2ca499f211b771e27f939096b9\n" +
                                            "3,-1515787781,false,null,0.8001121139739173,0.188,759,2015-06-17 02:40:55.328,CPSW,-4091897709796604687,1970-01-01 00:00:18.669025,6,00000000 9c 1d 06 ac 37 c8 cd 82 89 2b 4d 5f f6 46 90 c3,DYYCTGQOLYXWCKYL,S,0x26567f4430b46b7f78c594c496995885aa1896d0ad3419d2910aa7b6d58506dc\n" +
                                            "4,1235206821,true,null,0.9540069089049732,0.255,310,null,VTJW,6623443272143014835,1970-01-01 00:00:27.559037,17,00000000 cc 76 48 a3 bb 64 d2 ad 49 1c f2 3c ed 39 ac,VSJOJIPHZEPIHVLT,O,0x825c96def9f2fcc2b942438168662cb7aa21f9d816335363d27e6df7d9d5b758\n" +
                                            "5,454820511,false,L,0.9918093114862231,0.324,727,2015-02-10 08:56:03.707,null,5703149806881083206,1970-01-01 00:00:36.449049,36,00000000 68 79 8b 43 1d 57 34 04 23 8d d8 57,WVDKFLOPJOXPK,R,0xa07934b2a15de8e0550988dbaca497348692bc8c04e4bb71d24b84c08ea7606a\n" +
                                            "6,1728220848,false,O,0.24642266252221556,0.267,174,2015-02-20 01:11:53.748,null,2151565237758036093,1970-01-01 00:00:45.339061,31,null,HZSQLDGLOGIFO,U,0xf0431c7d0a5f126f8531876c963316d961f392242addf45287dd0b29ca2c4c84\n" +
                                            "7,-120660220,false,B,0.07594017197103131,0.064,542,2015-01-16 16:01:53.328,VTJW,5048272224871876586,1970-01-01 00:00:54.229073,23,00000000 f5 0f 2d b3 14 33 80 c9 eb a3 67 7a 1a 79 e4 35\n" +
                                            "00000010 e4 3a dc 5c,ULIGYVFZ,F,0xa15aae5b999db11899193c2e0a9e76da695f8ae33a2cc2aa529d71aba0f6fec5\n" +
                                            "8,-1548274994,true,X,0.9292491654871197,null,523,2015-01-05 19:01:46.416,HYRX,9044897286885345735,1970-01-01 00:01:03.119085,16,00000000 cd 47 0b 0c 39 12 f7 05 10 f4 6d f1 e3 ee 58 35\n" +
                                            "00000010 61,MXSLUQDYOPHNIMYF,F,0x20cfa22cd22bf054483c83d88ac674e3894499a1a1680580cfedff23a67d918f\n" +
                                            "9,1430716856,false,P,0.7707249647497968,null,162,2015-02-05 10:14:02.889,null,7046578844650327247,1970-01-01 00:01:12.009097,47,null,LEGPUHHIUGGLNYR,Z,0x5565337913b499af36be4fe79117ebd53756b77218c738a7737b1dacd6be5971\n" +
                                            "10,-772867311,false,Q,0.7653255982993546,null,681,2015-05-07 02:45:07.603,null,4794469881975683047,1970-01-01 00:01:20.899109,31,00000000 4e d6 b2 57 5b e3 71 3d 20 e2 37 f2 64 43 84 55\n" +
                                            "00000010 a0 dd,VTNPIW,Z,0x6bfac0b6e487d3532d1c6f57bbfd47ec39bd4dd9ad497a2721dc4adc870c62fe\n" +
                                            "11,494704403,true,C,0.4834201611292943,0.794,28,2015-06-16 21:00:55.459,HYRX,6785355388782691241,1970-01-01 00:01:29.789121,39,null,RVNGSTEQOD,R,0xc82c35a389f834dababcd0482f05618f926cdd99e63abb35650d1fb462d014df\n" +
                                            "12,-173290754,true,K,0.7198854503668188,null,114,2015-06-15 20:39:39.538,VTJW,9064962137287142402,1970-01-01 00:01:38.679133,20,00000000 3b 94 5f ec d3 dc f8 43 b2 e3,TIZKYFLUHZQSNPX,M,0x5073897a288aa6cf74c509677990f1c962588b84eddb7b4a64a4822086748dc4\n" +
                                            "13,-2041781509,true,E,0.44638626240707313,0.035,605,null,VTJW,415951511685691973,1970-01-01 00:01:47.569145,28,00000000 00 7c fb 01 19 ca f2 bf 84 5a 6f 38 35,null,V,0xab059a2342cb232f543554ee7efea2c341b1a691af3ce51f91a63337ac2e9683\n" +
                                            "14,813111021,true,null,0.1389067130304884,0.373,259,null,CPSW,4422067104162111415,1970-01-01 00:01:56.459157,19,00000000 2d 16 f3 89 a3 83 64 de d6 fd c4 5b c4 e9,PNXHQUTZODWKOC,P,0x09debd6254b1776d50902704a317faeea7fc3b8563ada5ab985499c7f07368a3\n" +
                                            "15,980916820,false,C,0.8353079103853974,0.011,670,2015-10-06 01:12:57.175,null,7536661420632276058,1970-01-01 00:02:05.349169,37,null,FDBZWNIJEE,H,0xa6d100033dcaf68cb265942d3a1f96a1cff85f9258847e03a6f2e2a772cd2f37\n",
                                    sink,
                                    rs
                            );
                        }
                    }
                }

                // run some random SQLs
                final String header = "kk[INTEGER],a[INTEGER],b[BIT],c[VARCHAR],d[DOUBLE],e[REAL],f[SMALLINT],g[TIMESTAMP],i[VARCHAR],j[BIGINT],k[TIMESTAMP],l[SMALLINT],m[BINARY],n[VARCHAR],cc[CHAR],l2[VARCHAR]\n";

                final String[] results = {
                        "1,1569490116,false,Z,null,0.761,428,2015-05-16 20:27:48.158,VTJW,-8671107786057422727,1970-01-01 00:00:00.889001,26,00000000 68 61 26 af 19 c4 95 94 36 53 49,FOWLPD,X,0xbccb30ed7795ebc85f20a35e80e154f458dfd08eeb9cc39ecec82869edec121b\n",
                        "2,-461611463,false,J,0.9687423276940171,0.676,279,2015-11-21 14:32:13.134,HYRX,-6794405451419334859,1970-01-01 00:00:09.779013,6,null,ETJRSZSRYR,F,0x9ff97d73fc0c62d069440048957ae05360802a2ca499f211b771e27f939096b9\n",
                        "3,-1515787781,false,null,0.8001121139739173,0.188,759,2015-06-17 02:40:55.328,CPSW,-4091897709796604687,1970-01-01 00:00:18.669025,6,00000000 9c 1d 06 ac 37 c8 cd 82 89 2b 4d 5f f6 46 90 c3,DYYCTGQOLYXWCKYL,S,0x26567f4430b46b7f78c594c496995885aa1896d0ad3419d2910aa7b6d58506dc\n",
                        "4,1235206821,true,null,0.9540069089049732,0.255,310,null,VTJW,6623443272143014835,1970-01-01 00:00:27.559037,17,00000000 cc 76 48 a3 bb 64 d2 ad 49 1c f2 3c ed 39 ac,VSJOJIPHZEPIHVLT,O,0x825c96def9f2fcc2b942438168662cb7aa21f9d816335363d27e6df7d9d5b758\n",
                        "5,454820511,false,L,0.9918093114862231,0.324,727,2015-02-10 08:56:03.707,null,5703149806881083206,1970-01-01 00:00:36.449049,36,00000000 68 79 8b 43 1d 57 34 04 23 8d d8 57,WVDKFLOPJOXPK,R,0xa07934b2a15de8e0550988dbaca497348692bc8c04e4bb71d24b84c08ea7606a\n",
                        "6,1728220848,false,O,0.24642266252221556,0.267,174,2015-02-20 01:11:53.748,null,2151565237758036093,1970-01-01 00:00:45.339061,31,null,HZSQLDGLOGIFO,U,0xf0431c7d0a5f126f8531876c963316d961f392242addf45287dd0b29ca2c4c84\n",
                        "7,-120660220,false,B,0.07594017197103131,0.064,542,2015-01-16 16:01:53.328,VTJW,5048272224871876586,1970-01-01 00:00:54.229073,23,00000000 f5 0f 2d b3 14 33 80 c9 eb a3 67 7a 1a 79 e4 35\n" +
                                "00000010 e4 3a dc 5c,ULIGYVFZ,F,0xa15aae5b999db11899193c2e0a9e76da695f8ae33a2cc2aa529d71aba0f6fec5\n",
                        "8,-1548274994,true,X,0.9292491654871197,null,523,2015-01-05 19:01:46.416,HYRX,9044897286885345735,1970-01-01 00:01:03.119085,16,00000000 cd 47 0b 0c 39 12 f7 05 10 f4 6d f1 e3 ee 58 35\n" +
                                "00000010 61,MXSLUQDYOPHNIMYF,F,0x20cfa22cd22bf054483c83d88ac674e3894499a1a1680580cfedff23a67d918f\n",
                        "9,1430716856,false,P,0.7707249647497968,null,162,2015-02-05 10:14:02.889,null,7046578844650327247,1970-01-01 00:01:12.009097,47,null,LEGPUHHIUGGLNYR,Z,0x5565337913b499af36be4fe79117ebd53756b77218c738a7737b1dacd6be5971\n",
                        "10,-772867311,false,Q,0.7653255982993546,null,681,2015-05-07 02:45:07.603,null,4794469881975683047,1970-01-01 00:01:20.899109,31,00000000 4e d6 b2 57 5b e3 71 3d 20 e2 37 f2 64 43 84 55\n" +
                                "00000010 a0 dd,VTNPIW,Z,0x6bfac0b6e487d3532d1c6f57bbfd47ec39bd4dd9ad497a2721dc4adc870c62fe\n",
                        "11,494704403,true,C,0.4834201611292943,0.794,28,2015-06-16 21:00:55.459,HYRX,6785355388782691241,1970-01-01 00:01:29.789121,39,null,RVNGSTEQOD,R,0xc82c35a389f834dababcd0482f05618f926cdd99e63abb35650d1fb462d014df\n",
                        "12,-173290754,true,K,0.7198854503668188,null,114,2015-06-15 20:39:39.538,VTJW,9064962137287142402,1970-01-01 00:01:38.679133,20,00000000 3b 94 5f ec d3 dc f8 43 b2 e3,TIZKYFLUHZQSNPX,M,0x5073897a288aa6cf74c509677990f1c962588b84eddb7b4a64a4822086748dc4\n",
                        "13,-2041781509,true,E,0.44638626240707313,0.035,605,null,VTJW,415951511685691973,1970-01-01 00:01:47.569145,28,00000000 00 7c fb 01 19 ca f2 bf 84 5a 6f 38 35,null,V,0xab059a2342cb232f543554ee7efea2c341b1a691af3ce51f91a63337ac2e9683\n",
                        "14,813111021,true,null,0.1389067130304884,0.373,259,null,CPSW,4422067104162111415,1970-01-01 00:01:56.459157,19,00000000 2d 16 f3 89 a3 83 64 de d6 fd c4 5b c4 e9,PNXHQUTZODWKOC,P,0x09debd6254b1776d50902704a317faeea7fc3b8563ada5ab985499c7f07368a3\n",
                        "15,980916820,false,C,0.8353079103853974,0.011,670,2015-10-06 01:12:57.175,null,7536661420632276058,1970-01-01 00:02:05.349169,37,null,FDBZWNIJEE,H,0xa6d100033dcaf68cb265942d3a1f96a1cff85f9258847e03a6f2e2a772cd2f37\n"
                };

                for (int i = 0; i < 20_000; i++) {
                    sink.clear();
                    int index = (i % 1000) + 1;
                    try (PreparedStatement statement = connection.prepareStatement("x where kk = " + index)) {
                        try (ResultSet rs = statement.executeQuery()) {
                            assertResultSet(header + (index - 1 < results.length ? results[index - 1] : ""), sink, rs);
                        }
                    }
                }
            }
        });
    }

    private void testBinaryInsert(int maxLength, boolean binaryProtocol) throws Exception {
        assertMemoryLeak(() -> {
            compiler.compile("create table xyz (" +
                            "a binary" +
                            ")",
                    sqlExecutionContext
            );
            try (
                    final PGWireServer server = createPGServer(1);
                    final Connection connection = getConnection(server.getPort(), false, binaryProtocol);
                    final PreparedStatement insert = connection.prepareStatement(
                            "insert into xyz values (?)"
                    )
            ) {
                connection.setAutoCommit(false);
                try (InputStream str = new InputStream() {
                    int value = 0;

                    @Override
                    public int read() {
                        if (maxLength == value) return -1;
                        return value++ % 255;
                    }
                }) {
                    int totalCount = 1;
                    for (int i = 0; i < totalCount; i++) {
                        insert.setBinaryStream(1, str);
                        insert.execute();
                    }
                    connection.commit();

                    try (RecordCursorFactory factory = compiler.compile("xyz", sqlExecutionContext).getRecordCursorFactory()) {
                        try (RecordCursor cursor = factory.getCursor(sqlExecutionContext)) {
                            final Record record = cursor.getRecord();
                            int count = 0;
                            while (cursor.hasNext()) {
                                Assert.assertEquals(maxLength, record.getBinLen(0));
                                BinarySequence bs = record.getBin(0);
                                for (int i = 0; i < maxLength; i++) {
                                    Assert.assertEquals(
                                            i % 255,
                                            bs.byteAt(i) & 0xff // Convert byte to unsigned int
                                    );
                                }
                                count++;
                            }

                            Assert.assertEquals(totalCount, count);
                        }
                    }
                }
            }
        });
    }

    private void testBindVariableIsNotNull(boolean binary) throws Exception {
        assertMemoryLeak(() -> {
            try (
                    final PGWireServer server = createPGServer(1);
                    final Connection connection = getConnection(server.getPort(), false, binary)
            ) {
                connection.setAutoCommit(false);
                connection.prepareStatement("create table tab1 (value int, ts timestamp) timestamp(ts)").execute();
                connection.prepareStatement("insert into tab1 (value, ts) values (100, 0)").execute();
                connection.prepareStatement("insert into tab1 (value, ts) values (null, 1)").execute();
                connection.commit();
                connection.setAutoCommit(true);

                sink.clear();
                try (PreparedStatement ps = connection.prepareStatement("tab1 where 3 is not null")) {
                    try (ResultSet rs = ps.executeQuery()) {
                        assertResultSet(
                                "value[INTEGER],ts[TIMESTAMP]\n" +
                                        "100,1970-01-01 00:00:00.0\n" +
                                        "null,1970-01-01 00:00:00.000001\n",
                                sink,
                                rs
                        );
                    }
                }

                sink.clear();
                try (PreparedStatement ps = connection.prepareStatement("tab1 where coalesce(?, 12.37) is not null")) {
                    // 'is not' is an alias for '!=', the matching type for this operator
                    // (with null on the right) is DOUBLE
                    ps.setDouble(1, 3.14);
                    try (ResultSet rs = ps.executeQuery()) {
                        assertResultSet(
                                "value[INTEGER],ts[TIMESTAMP]\n" +
                                        "100,1970-01-01 00:00:00.0\n" +
                                        "null,1970-01-01 00:00:00.000001\n",
                                sink,
                                rs
                        );
                    }
                }

                sink.clear();
                try (PreparedStatement ps = connection.prepareStatement("tab1 where ? is not null")) {
                    // 'is not' is an alias for '!=', the matching type for this operator
                    // (with null on the right) is DOUBLE
                    ps.setDouble(1, 3.14);
                    try (ResultSet rs = ps.executeQuery()) {
                        assertResultSet(
                                "value[INTEGER],ts[TIMESTAMP]\n" +
                                        "100,1970-01-01 00:00:00.0\n" +
                                        "null,1970-01-01 00:00:00.000001\n",
                                sink,
                                rs
                        );
                    }
                }

                sink.clear();
                try (PreparedStatement ps = connection.prepareStatement("tab1 where ? is not null")) {
                    ps.setDouble(1, Double.NaN);
                    try (ResultSet rs = ps.executeQuery()) {
                        assertResultSet(
                                "value[INTEGER],ts[TIMESTAMP]\n",
                                sink,
                                rs
                        );
                    }
                }

                sink.clear();
                try (PreparedStatement ps = connection.prepareStatement("tab1 where ? is not null")) {
                    ps.setInt(1, Numbers.INT_NaN);
                    try (ResultSet rs = ps.executeQuery()) {
                        if (binary) {
                            assertResultSet(
                                    "value[INTEGER],ts[TIMESTAMP]\n",
                                    sink,
                                    rs
                            );
                        } else {
                            assertResultSet(
                                    "value[INTEGER],ts[TIMESTAMP]\n" +
                                            "100,1970-01-01 00:00:00.0\n" +
                                            "null,1970-01-01 00:00:00.000001\n",
                                    sink,
                                    rs
                            );
                        }
                    }
                }

                sink.clear();
                try (PreparedStatement ps = connection.prepareStatement("tab1 where ? is not null")) {
                    ps.setInt(1, 12);
                    try (ResultSet rs = ps.executeQuery()) {
                        assertResultSet(
                                "value[INTEGER],ts[TIMESTAMP]\n" +
                                        "100,1970-01-01 00:00:00.0\n" +
                                        "null,1970-01-01 00:00:00.000001\n",
                                sink,
                                rs
                        );
                    }
                }

                try (PreparedStatement ps = connection.prepareStatement("tab1 where ? is not null")) {
                    ps.setString(1, "");
                    try (ResultSet ignore1 = ps.executeQuery()) {
                        Assert.fail();
                    } catch (PSQLException e) {
                        TestUtils.assertContains(e.getMessage(), "inconvertible value:  [STRING -> DOUBLE] tuple: 0");
                    }
                }

                try (PreparedStatement ps = connection.prepareStatement("tab1 where ? is not null")) {
                    ps.setString(1, "cah-cha-cha");
                    try (ResultSet ignore1 = ps.executeQuery()) {
                        Assert.fail();
                    } catch (PSQLException e) {
                        TestUtils.assertContains(e.getMessage(), "inconvertible value: cah-cha-cha [STRING -> DOUBLE] tuple: 0");
                    }
                }

                try (PreparedStatement ps = connection.prepareStatement("tab1 where null is not ?")) {
                    ps.setString(1, "NULL");
                    try (ResultSet ignore1 = ps.executeQuery()) {
                        Assert.fail();
                    } catch (PSQLException e) {
                        TestUtils.assertContains(e.getMessage(), "IS NOT must be followed by NULL");
                    }
                }

                try (PreparedStatement ps = connection.prepareStatement("tab1 where null is not ?")) {
                    ps.setDouble(1, Double.NaN);
                    try (ResultSet ignore1 = ps.executeQuery()) {
                        Assert.fail();
                    } catch (PSQLException e) {
                        TestUtils.assertContains(e.getMessage(), "IS NOT must be followed by NULL");
                    }
                }

                try (PreparedStatement ps = connection.prepareStatement("tab1 where null is not ?")) {
                    ps.setNull(1, Types.NULL);
                    try (ResultSet ignored1 = ps.executeQuery()) {
                        Assert.fail();
                    } catch (PSQLException e) {
                        TestUtils.assertContains(e.getMessage(), "IS NOT must be followed by NULL");
                    }
                }

                try (PreparedStatement ps = connection.prepareStatement("tab1 where value is not ?")) {
                    ps.setString(1, "NULL");
                    try (ResultSet ignored1 = ps.executeQuery()) {
                        Assert.fail();
                    } catch (PSQLException e) {
                        TestUtils.assertContains(e.getMessage(), "IS NOT must be followed by NULL");
                    }
                }
            }
        });
    }

    private void testBindVariablesWithIndexedSymbolInFilter(boolean binary, boolean indexed) throws Exception {
        maySkipOnWalRun();  // Difference in asserted vs expected data.

        assertMemoryLeak(() -> {
            try (
                    final PGWireServer server = createPGServer(1);
                    final Connection connection = getConnection(server.getPort(), false, binary)
            ) {
                connection.setAutoCommit(false);
                connection.prepareStatement("create table x (device_id symbol" + (indexed ? " index," : ",") + " column_name symbol, value double, timestamp timestamp) timestamp(timestamp) partition by day").execute();
                connection.prepareStatement("insert into x (device_id, column_name, value, timestamp) values ('d1', 'c1', 101.1, 0)").execute();
                connection.prepareStatement("insert into x (device_id, column_name, value, timestamp) values ('d1', 'c1', 101.2, 1)").execute();
                connection.prepareStatement("insert into x (device_id, column_name, value, timestamp) values ('d1', 'c1', 101.3, 2)").execute();
                connection.prepareStatement("insert into x (device_id, column_name, value, timestamp) values ('d2', 'c1', 201.1, 0)").execute();
                connection.prepareStatement("insert into x (device_id, column_name, value, timestamp) values ('d2', 'c1', 201.2, 1)").execute();
                connection.prepareStatement("insert into x (device_id, column_name, value, timestamp) values ('d2', 'c1', 201.3, 2)").execute();
                connection.prepareStatement("insert into x (device_id, column_name, value, timestamp) values ('d3', 'c1', 301.1, 0)").execute();
                connection.prepareStatement("insert into x (device_id, column_name, value, timestamp) values ('d3', 'c1', 301.2, 1)").execute();
                connection.commit();

                mayDrainWalQueue();

                // single key value in filter

                sink.clear();
                try (PreparedStatement ps = connection.prepareStatement("select * from x where device_id = ? and timestamp > ?")) {
                    ps.setString(1, "d1");
                    ps.setTimestamp(2, createTimestamp(1));
                    try (ResultSet rs = ps.executeQuery()) {
                        assertResultSet(
                                "device_id[VARCHAR],column_name[VARCHAR],value[DOUBLE],timestamp[TIMESTAMP]\n" +
                                        "d1,c1,101.3,1970-01-01 00:00:00.000002\n",
                                sink,
                                rs
                        );
                    }
                }

                sink.clear();
                try (PreparedStatement ps = connection.prepareStatement("select * from x where device_id != ? and timestamp > ?")) {
                    ps.setString(1, "d1");
                    ps.setTimestamp(2, createTimestamp(1));
                    try (ResultSet rs = ps.executeQuery()) {
                        assertResultSet(
                                "device_id[VARCHAR],column_name[VARCHAR],value[DOUBLE],timestamp[TIMESTAMP]\n" +
                                        "d2,c1,201.3,1970-01-01 00:00:00.000002\n",
                                sink,
                                rs
                        );
                    }
                }

                // multiple key values in filter

                sink.clear();
                try (PreparedStatement ps = connection.prepareStatement("select * from x where device_id in (?, ?) and timestamp > ?")) {
                    ps.setString(1, "d1");
                    ps.setString(2, "d2");
                    ps.setTimestamp(3, createTimestamp(0));
                    try (ResultSet rs = ps.executeQuery()) {
                        assertResultSet(
                                "device_id[VARCHAR],column_name[VARCHAR],value[DOUBLE],timestamp[TIMESTAMP]\n" +
                                        "d2,c1,201.2,1970-01-01 00:00:00.000001\n" +
                                        "d1,c1,101.2,1970-01-01 00:00:00.000001\n" +
                                        "d2,c1,201.3,1970-01-01 00:00:00.000002\n" +
                                        "d1,c1,101.3,1970-01-01 00:00:00.000002\n",
                                sink,
                                rs
                        );
                    }
                }

                sink.clear();
                try (PreparedStatement ps = connection.prepareStatement("select * from x where device_id not in (?, ?) and timestamp > ?")) {
                    ps.setString(1, "d2");
                    ps.setString(2, "d3");
                    ps.setTimestamp(3, createTimestamp(0));
                    try (ResultSet rs = ps.executeQuery()) {
                        assertResultSet(
                                "device_id[VARCHAR],column_name[VARCHAR],value[DOUBLE],timestamp[TIMESTAMP]\n" +
                                        "d1,c1,101.2,1970-01-01 00:00:00.000001\n" +
                                        "d1,c1,101.3,1970-01-01 00:00:00.000002\n",
                                sink,
                                rs
                        );
                    }
                }
            }
        });
    }

    private void testGeoHashSelect(boolean simple, boolean binary) throws Exception {
        TestUtils.assertMemoryLeak(() -> {
            try (
                    final PGWireServer server = createPGServer(2);
                    final Connection connection = getConnection(server.getPort(), simple, binary)
            ) {
                Statement statement = connection.createStatement();
                ResultSet rs = statement.executeQuery(
                        "select " +
                                "rnd_geohash(1) hash1b, " +
                                "rnd_geohash(2) hash2b, " +
                                "rnd_geohash(3) hash3b, " +
                                "rnd_geohash(5) hash1c, " +
                                "rnd_geohash(10) hash2c, " +
                                "rnd_geohash(20) hash4c, " +
                                "rnd_geohash(40) hash8c " +
                                "from long_sequence(10)");

                final String expected = "hash1b[VARCHAR],hash2b[VARCHAR],hash3b[VARCHAR],hash1c[VARCHAR],hash2c[VARCHAR],hash4c[VARCHAR],hash8c[VARCHAR]\n" +
                        "0,00,100,z,hp,wh4b,s2z2fyds\n" +
                        "0,10,001,f,q4,uzr0,jj53eufn\n" +
                        "1,01,111,7,q0,s2vq,y5nbb1qj\n" +
                        "1,10,111,r,5t,g5xx,kt2bujns\n" +
                        "1,11,010,w,u7,qjuz,gyye1jqc\n" +
                        "1,01,101,2,cs,vqnq,9yvqyf2r\n" +
                        "1,10,001,0,be,4bw1,v676yupj\n" +
                        "0,11,010,q,vg,g6mm,4tyruscu\n" +
                        "1,01,011,u,wt,jgke,pw94gc64\n" +
                        "0,01,101,8,y0,b2vj,b8182chp\n";
                StringSink sink = new StringSink();
                // dump metadata
                assertResultSet(expected, sink, rs);
            }
        });
    }

    private void testInsert0(boolean simpleQueryMode, boolean binary) throws Exception {
        assertMemoryLeak(() -> {
            // todo: pass thru various PG modes
            String expectedAll = "a[INTEGER],d[TIMESTAMP],t[TIMESTAMP],d1[TIMESTAMP],t1[TIMESTAMP],t2[TIMESTAMP]\n" +
                    "0,2011-04-11 00:00:00.0,2011-04-11 14:40:54.998821,2011-04-11 14:40:54.998,2011-04-11 00:00:00.0,2011-04-11 14:40:54.998821\n" +
                    "1,2011-04-11 00:00:00.0,2011-04-11 14:40:54.999821,2011-04-11 14:40:54.999,2011-04-11 00:00:00.0,2011-04-11 14:40:54.999821\n" +
                    "2,2011-04-11 00:00:00.0,2011-04-11 14:40:55.000821,2011-04-11 14:40:55.0,2011-04-11 00:00:00.0,2011-04-11 14:40:55.000821\n" +
                    "3,2011-04-11 00:00:00.0,2011-04-11 14:40:55.001821,2011-04-11 14:40:55.001,2011-04-11 00:00:00.0,2011-04-11 14:40:55.001821\n" +
                    "4,2011-04-11 00:00:00.0,2011-04-11 14:40:55.002821,2011-04-11 14:40:55.002,2011-04-11 00:00:00.0,2011-04-11 14:40:55.002821\n" +
                    "5,2011-04-11 00:00:00.0,2011-04-11 14:40:55.003821,2011-04-11 14:40:55.003,2011-04-11 00:00:00.0,2011-04-11 14:40:55.003821\n" +
                    "6,2011-04-11 00:00:00.0,2011-04-11 14:40:55.004821,2011-04-11 14:40:55.004,2011-04-11 00:00:00.0,2011-04-11 14:40:55.004821\n" +
                    "7,2011-04-11 00:00:00.0,2011-04-11 14:40:55.005821,2011-04-11 14:40:55.005,2011-04-11 00:00:00.0,2011-04-11 14:40:55.005821\n" +
                    "8,2011-04-11 00:00:00.0,2011-04-11 14:40:55.006821,2011-04-11 14:40:55.006,2011-04-11 00:00:00.0,2011-04-11 14:40:55.006821\n" +
                    "9,2011-04-11 00:00:00.0,2011-04-11 14:40:55.007821,2011-04-11 14:40:55.007,2011-04-11 00:00:00.0,2011-04-11 14:40:55.007821\n" +
                    "10,2011-04-11 00:00:00.0,2011-04-11 14:40:55.008821,2011-04-11 14:40:55.008,2011-04-11 00:00:00.0,2011-04-11 14:40:55.008821\n" +
                    "11,2011-04-11 00:00:00.0,2011-04-11 14:40:55.009821,2011-04-11 14:40:55.009,2011-04-11 00:00:00.0,2011-04-11 14:40:55.009821\n" +
                    "12,2011-04-11 00:00:00.0,2011-04-11 14:40:55.010821,2011-04-11 14:40:55.01,2011-04-11 00:00:00.0,2011-04-11 14:40:55.010821\n" +
                    "13,2011-04-11 00:00:00.0,2011-04-11 14:40:55.011821,2011-04-11 14:40:55.011,2011-04-11 00:00:00.0,2011-04-11 14:40:55.011821\n" +
                    "14,2011-04-11 00:00:00.0,2011-04-11 14:40:55.012821,2011-04-11 14:40:55.012,2011-04-11 00:00:00.0,2011-04-11 14:40:55.012821\n" +
                    "15,2011-04-11 00:00:00.0,2011-04-11 14:40:55.013821,2011-04-11 14:40:55.013,2011-04-11 00:00:00.0,2011-04-11 14:40:55.013821\n" +
                    "16,2011-04-11 00:00:00.0,2011-04-11 14:40:55.014821,2011-04-11 14:40:55.014,2011-04-11 00:00:00.0,2011-04-11 14:40:55.014821\n" +
                    "17,2011-04-11 00:00:00.0,2011-04-11 14:40:55.015821,2011-04-11 14:40:55.015,2011-04-11 00:00:00.0,2011-04-11 14:40:55.015821\n" +
                    "18,2011-04-11 00:00:00.0,2011-04-11 14:40:55.016821,2011-04-11 14:40:55.016,2011-04-11 00:00:00.0,2011-04-11 14:40:55.016821\n" +
                    "19,2011-04-11 00:00:00.0,2011-04-11 14:40:55.017821,2011-04-11 14:40:55.017,2011-04-11 00:00:00.0,2011-04-11 14:40:55.017821\n" +
                    "20,2011-04-11 00:00:00.0,2011-04-11 14:40:55.018821,2011-04-11 14:40:55.018,2011-04-11 00:00:00.0,2011-04-11 14:40:55.018821\n" +
                    "21,2011-04-11 00:00:00.0,2011-04-11 14:40:55.019821,2011-04-11 14:40:55.019,2011-04-11 00:00:00.0,2011-04-11 14:40:55.019821\n" +
                    "22,2011-04-11 00:00:00.0,2011-04-11 14:40:55.020821,2011-04-11 14:40:55.02,2011-04-11 00:00:00.0,2011-04-11 14:40:55.020821\n" +
                    "23,2011-04-11 00:00:00.0,2011-04-11 14:40:55.021821,2011-04-11 14:40:55.021,2011-04-11 00:00:00.0,2011-04-11 14:40:55.021821\n" +
                    "24,2011-04-11 00:00:00.0,2011-04-11 14:40:55.022821,2011-04-11 14:40:55.022,2011-04-11 00:00:00.0,2011-04-11 14:40:55.022821\n" +
                    "25,2011-04-11 00:00:00.0,2011-04-11 14:40:55.023821,2011-04-11 14:40:55.023,2011-04-11 00:00:00.0,2011-04-11 14:40:55.023821\n" +
                    "26,2011-04-11 00:00:00.0,2011-04-11 14:40:55.024821,2011-04-11 14:40:55.024,2011-04-11 00:00:00.0,2011-04-11 14:40:55.024821\n" +
                    "27,2011-04-11 00:00:00.0,2011-04-11 14:40:55.025821,2011-04-11 14:40:55.025,2011-04-11 00:00:00.0,2011-04-11 14:40:55.025821\n" +
                    "28,2011-04-11 00:00:00.0,2011-04-11 14:40:55.026821,2011-04-11 14:40:55.026,2011-04-11 00:00:00.0,2011-04-11 14:40:55.026821\n" +
                    "29,2011-04-11 00:00:00.0,2011-04-11 14:40:55.027821,2011-04-11 14:40:55.027,2011-04-11 00:00:00.0,2011-04-11 14:40:55.027821\n" +
                    "30,2011-04-11 00:00:00.0,2011-04-11 14:40:55.028821,2011-04-11 14:40:55.028,2011-04-11 00:00:00.0,2011-04-11 14:40:55.028821\n" +
                    "31,2011-04-11 00:00:00.0,2011-04-11 14:40:55.029821,2011-04-11 14:40:55.029,2011-04-11 00:00:00.0,2011-04-11 14:40:55.029821\n" +
                    "32,2011-04-11 00:00:00.0,2011-04-11 14:40:55.030821,2011-04-11 14:40:55.03,2011-04-11 00:00:00.0,2011-04-11 14:40:55.030821\n" +
                    "33,2011-04-11 00:00:00.0,2011-04-11 14:40:55.031821,2011-04-11 14:40:55.031,2011-04-11 00:00:00.0,2011-04-11 14:40:55.031821\n" +
                    "34,2011-04-11 00:00:00.0,2011-04-11 14:40:55.032821,2011-04-11 14:40:55.032,2011-04-11 00:00:00.0,2011-04-11 14:40:55.032821\n" +
                    "35,2011-04-11 00:00:00.0,2011-04-11 14:40:55.033821,2011-04-11 14:40:55.033,2011-04-11 00:00:00.0,2011-04-11 14:40:55.033821\n" +
                    "36,2011-04-11 00:00:00.0,2011-04-11 14:40:55.034821,2011-04-11 14:40:55.034,2011-04-11 00:00:00.0,2011-04-11 14:40:55.034821\n" +
                    "37,2011-04-11 00:00:00.0,2011-04-11 14:40:55.035821,2011-04-11 14:40:55.035,2011-04-11 00:00:00.0,2011-04-11 14:40:55.035821\n" +
                    "38,2011-04-11 00:00:00.0,2011-04-11 14:40:55.036821,2011-04-11 14:40:55.036,2011-04-11 00:00:00.0,2011-04-11 14:40:55.036821\n" +
                    "39,2011-04-11 00:00:00.0,2011-04-11 14:40:55.037821,2011-04-11 14:40:55.037,2011-04-11 00:00:00.0,2011-04-11 14:40:55.037821\n" +
                    "40,2011-04-11 00:00:00.0,2011-04-11 14:40:55.038821,2011-04-11 14:40:55.038,2011-04-11 00:00:00.0,2011-04-11 14:40:55.038821\n" +
                    "41,2011-04-11 00:00:00.0,2011-04-11 14:40:55.039821,2011-04-11 14:40:55.039,2011-04-11 00:00:00.0,2011-04-11 14:40:55.039821\n" +
                    "42,2011-04-11 00:00:00.0,2011-04-11 14:40:55.040821,2011-04-11 14:40:55.04,2011-04-11 00:00:00.0,2011-04-11 14:40:55.040821\n" +
                    "43,2011-04-11 00:00:00.0,2011-04-11 14:40:55.041821,2011-04-11 14:40:55.041,2011-04-11 00:00:00.0,2011-04-11 14:40:55.041821\n" +
                    "44,2011-04-11 00:00:00.0,2011-04-11 14:40:55.042821,2011-04-11 14:40:55.042,2011-04-11 00:00:00.0,2011-04-11 14:40:55.042821\n" +
                    "45,2011-04-11 00:00:00.0,2011-04-11 14:40:55.043821,2011-04-11 14:40:55.043,2011-04-11 00:00:00.0,2011-04-11 14:40:55.043821\n" +
                    "46,2011-04-11 00:00:00.0,2011-04-11 14:40:55.044821,2011-04-11 14:40:55.044,2011-04-11 00:00:00.0,2011-04-11 14:40:55.044821\n" +
                    "47,2011-04-11 00:00:00.0,2011-04-11 14:40:55.045821,2011-04-11 14:40:55.045,2011-04-11 00:00:00.0,2011-04-11 14:40:55.045821\n" +
                    "48,2011-04-11 00:00:00.0,2011-04-11 14:40:55.046821,2011-04-11 14:40:55.046,2011-04-11 00:00:00.0,2011-04-11 14:40:55.046821\n" +
                    "49,2011-04-11 00:00:00.0,2011-04-11 14:40:55.047821,2011-04-11 14:40:55.047,2011-04-11 00:00:00.0,2011-04-11 14:40:55.047821\n" +
                    "50,2011-04-11 00:00:00.0,2011-04-11 14:40:55.048821,2011-04-11 14:40:55.048,2011-04-11 00:00:00.0,2011-04-11 14:40:55.048821\n" +
                    "51,2011-04-11 00:00:00.0,2011-04-11 14:40:55.049821,2011-04-11 14:40:55.049,2011-04-11 00:00:00.0,2011-04-11 14:40:55.049821\n" +
                    "52,2011-04-11 00:00:00.0,2011-04-11 14:40:55.050821,2011-04-11 14:40:55.05,2011-04-11 00:00:00.0,2011-04-11 14:40:55.050821\n" +
                    "53,2011-04-11 00:00:00.0,2011-04-11 14:40:55.051821,2011-04-11 14:40:55.051,2011-04-11 00:00:00.0,2011-04-11 14:40:55.051821\n" +
                    "54,2011-04-11 00:00:00.0,2011-04-11 14:40:55.052821,2011-04-11 14:40:55.052,2011-04-11 00:00:00.0,2011-04-11 14:40:55.052821\n" +
                    "55,2011-04-11 00:00:00.0,2011-04-11 14:40:55.053821,2011-04-11 14:40:55.053,2011-04-11 00:00:00.0,2011-04-11 14:40:55.053821\n" +
                    "56,2011-04-11 00:00:00.0,2011-04-11 14:40:55.054821,2011-04-11 14:40:55.054,2011-04-11 00:00:00.0,2011-04-11 14:40:55.054821\n" +
                    "57,2011-04-11 00:00:00.0,2011-04-11 14:40:55.055821,2011-04-11 14:40:55.055,2011-04-11 00:00:00.0,2011-04-11 14:40:55.055821\n" +
                    "58,2011-04-11 00:00:00.0,2011-04-11 14:40:55.056821,2011-04-11 14:40:55.056,2011-04-11 00:00:00.0,2011-04-11 14:40:55.056821\n" +
                    "59,2011-04-11 00:00:00.0,2011-04-11 14:40:55.057821,2011-04-11 14:40:55.057,2011-04-11 00:00:00.0,2011-04-11 14:40:55.057821\n" +
                    "60,2011-04-11 00:00:00.0,2011-04-11 14:40:55.058821,2011-04-11 14:40:55.058,2011-04-11 00:00:00.0,2011-04-11 14:40:55.058821\n" +
                    "61,2011-04-11 00:00:00.0,2011-04-11 14:40:55.059821,2011-04-11 14:40:55.059,2011-04-11 00:00:00.0,2011-04-11 14:40:55.059821\n" +
                    "62,2011-04-11 00:00:00.0,2011-04-11 14:40:55.060821,2011-04-11 14:40:55.06,2011-04-11 00:00:00.0,2011-04-11 14:40:55.060821\n" +
                    "63,2011-04-11 00:00:00.0,2011-04-11 14:40:55.061821,2011-04-11 14:40:55.061,2011-04-11 00:00:00.0,2011-04-11 14:40:55.061821\n" +
                    "64,2011-04-11 00:00:00.0,2011-04-11 14:40:55.062821,2011-04-11 14:40:55.062,2011-04-11 00:00:00.0,2011-04-11 14:40:55.062821\n" +
                    "65,2011-04-11 00:00:00.0,2011-04-11 14:40:55.063821,2011-04-11 14:40:55.063,2011-04-11 00:00:00.0,2011-04-11 14:40:55.063821\n" +
                    "66,2011-04-11 00:00:00.0,2011-04-11 14:40:55.064821,2011-04-11 14:40:55.064,2011-04-11 00:00:00.0,2011-04-11 14:40:55.064821\n" +
                    "67,2011-04-11 00:00:00.0,2011-04-11 14:40:55.065821,2011-04-11 14:40:55.065,2011-04-11 00:00:00.0,2011-04-11 14:40:55.065821\n" +
                    "68,2011-04-11 00:00:00.0,2011-04-11 14:40:55.066821,2011-04-11 14:40:55.066,2011-04-11 00:00:00.0,2011-04-11 14:40:55.066821\n" +
                    "69,2011-04-11 00:00:00.0,2011-04-11 14:40:55.067821,2011-04-11 14:40:55.067,2011-04-11 00:00:00.0,2011-04-11 14:40:55.067821\n" +
                    "70,2011-04-11 00:00:00.0,2011-04-11 14:40:55.068821,2011-04-11 14:40:55.068,2011-04-11 00:00:00.0,2011-04-11 14:40:55.068821\n" +
                    "71,2011-04-11 00:00:00.0,2011-04-11 14:40:55.069821,2011-04-11 14:40:55.069,2011-04-11 00:00:00.0,2011-04-11 14:40:55.069821\n" +
                    "72,2011-04-11 00:00:00.0,2011-04-11 14:40:55.070821,2011-04-11 14:40:55.07,2011-04-11 00:00:00.0,2011-04-11 14:40:55.070821\n" +
                    "73,2011-04-11 00:00:00.0,2011-04-11 14:40:55.071821,2011-04-11 14:40:55.071,2011-04-11 00:00:00.0,2011-04-11 14:40:55.071821\n" +
                    "74,2011-04-11 00:00:00.0,2011-04-11 14:40:55.072821,2011-04-11 14:40:55.072,2011-04-11 00:00:00.0,2011-04-11 14:40:55.072821\n" +
                    "75,2011-04-11 00:00:00.0,2011-04-11 14:40:55.073821,2011-04-11 14:40:55.073,2011-04-11 00:00:00.0,2011-04-11 14:40:55.073821\n" +
                    "76,2011-04-11 00:00:00.0,2011-04-11 14:40:55.074821,2011-04-11 14:40:55.074,2011-04-11 00:00:00.0,2011-04-11 14:40:55.074821\n" +
                    "77,2011-04-11 00:00:00.0,2011-04-11 14:40:55.075821,2011-04-11 14:40:55.075,2011-04-11 00:00:00.0,2011-04-11 14:40:55.075821\n" +
                    "78,2011-04-11 00:00:00.0,2011-04-11 14:40:55.076821,2011-04-11 14:40:55.076,2011-04-11 00:00:00.0,2011-04-11 14:40:55.076821\n" +
                    "79,2011-04-11 00:00:00.0,2011-04-11 14:40:55.077821,2011-04-11 14:40:55.077,2011-04-11 00:00:00.0,2011-04-11 14:40:55.077821\n" +
                    "80,2011-04-11 00:00:00.0,2011-04-11 14:40:55.078821,2011-04-11 14:40:55.078,2011-04-11 00:00:00.0,2011-04-11 14:40:55.078821\n" +
                    "81,2011-04-11 00:00:00.0,2011-04-11 14:40:55.079821,2011-04-11 14:40:55.079,2011-04-11 00:00:00.0,2011-04-11 14:40:55.079821\n" +
                    "82,2011-04-11 00:00:00.0,2011-04-11 14:40:55.080821,2011-04-11 14:40:55.08,2011-04-11 00:00:00.0,2011-04-11 14:40:55.080821\n" +
                    "83,2011-04-11 00:00:00.0,2011-04-11 14:40:55.081821,2011-04-11 14:40:55.081,2011-04-11 00:00:00.0,2011-04-11 14:40:55.081821\n" +
                    "84,2011-04-11 00:00:00.0,2011-04-11 14:40:55.082821,2011-04-11 14:40:55.082,2011-04-11 00:00:00.0,2011-04-11 14:40:55.082821\n" +
                    "85,2011-04-11 00:00:00.0,2011-04-11 14:40:55.083821,2011-04-11 14:40:55.083,2011-04-11 00:00:00.0,2011-04-11 14:40:55.083821\n" +
                    "86,2011-04-11 00:00:00.0,2011-04-11 14:40:55.084821,2011-04-11 14:40:55.084,2011-04-11 00:00:00.0,2011-04-11 14:40:55.084821\n" +
                    "87,2011-04-11 00:00:00.0,2011-04-11 14:40:55.085821,2011-04-11 14:40:55.085,2011-04-11 00:00:00.0,2011-04-11 14:40:55.085821\n" +
                    "88,2011-04-11 00:00:00.0,2011-04-11 14:40:55.086821,2011-04-11 14:40:55.086,2011-04-11 00:00:00.0,2011-04-11 14:40:55.086821\n" +
                    "89,2011-04-11 00:00:00.0,2011-04-11 14:40:55.087821,2011-04-11 14:40:55.087,2011-04-11 00:00:00.0,2011-04-11 14:40:55.087821\n";

            try (
                    final PGWireServer server = createPGServer(4);
                    final Connection connection = getConnection(server.getPort(), simpleQueryMode, binary)
            ) {
                //
                // test methods of inserting QuestDB's DATA and TIMESTAMP values
                //
                final PreparedStatement statement = connection.prepareStatement("create table x (a int, d date, t timestamp, d1 date, t1 timestamp, t2 timestamp) timestamp(t)");
                statement.execute();

                // exercise parameters on select statement
                PreparedStatement select = connection.prepareStatement("x where a = ?");
                execSelectWithParam(select, 9);


                try (final PreparedStatement insert = connection.prepareStatement("insert into x values (?, ?, ?, ?, ?, ?)")) {
                    long micros = TimestampFormatUtils.parseTimestamp("2011-04-11T14:40:54.998821Z");
                    for (int i = 0; i < 90; i++) {
                        insert.setInt(1, i);
                        // DATE as jdbc's DATE
                        // jdbc's DATE takes millis from epoch and i think it removes time element from it, leaving
                        // just date
                        insert.setDate(2, new Date(micros / 1000));

                        // TIMESTAMP as jdbc's TIMESTAMP, this should keep the micros
                        Timestamp ts;

                        ts = new Timestamp(micros / 1000L);
                        ts.setNanos((int) ((micros % 1_000_000L) * 1000L));
                        insert.setTimestamp(3, ts);

                        // DATE as jdbc's TIMESTAMP, both millis
                        ts = new Timestamp(micros / 1000L);
                        insert.setTimestamp(4, ts);

                        // TIMESTAMP as jdbc's DATE, DATE takes millis keep only date part
                        insert.setDate(5, new Date(micros / 1000L));

                        // TIMESTAMP as PG specific TIMESTAMP type
                        PGTimestamp pgTs = new PGTimestamp(micros / 1000L);
                        pgTs.setNanos((int) ((micros % 1_000_000L) * 1000));
                        insert.setTimestamp(6, pgTs);

                        insert.execute();
                        Assert.assertEquals(1, insert.getUpdateCount());
                        micros += 1000;
                    }
                }

                try (ResultSet resultSet = connection.prepareStatement("x").executeQuery()) {
                    sink.clear();
                    assertResultSet(expectedAll, sink, resultSet);
                }

                TestUtils.assertEquals(expectedAll, sink);

                // exercise parameters on select statement
                execSelectWithParam(select, 9);
                TestUtils.assertEquals("9\n", sink);

                execSelectWithParam(select, 11);
                TestUtils.assertEquals("11\n", sink);

            }
        });
    }

    private void testInsertAllTypes(boolean binary) throws Exception {
        assertMemoryLeak(() -> {
            compiler.compile("create table xyz (" +
                            "a byte," +
                            "b char," +
                            "c short," +
                            "d int," +
                            "e long," +
                            "f float," +
                            "g double," +
                            "h string," +
                            "i symbol," +
                            "j boolean," +
                            "k long256" +
                            ")",
                    sqlExecutionContext
            );
            try (
                    final PGWireServer server = createPGServer(2);
                    final Connection connection = getConnection(server.getPort(), false, binary);
                    final PreparedStatement insert = connection.prepareStatement(
                            "insert into xyz values (?,?,?,?,?,?,?,?,?,?,?)"
                    )
            ) {
                final Rnd rnd = new Rnd();
                connection.setAutoCommit(false);
                for (int i = 0; i < 10_000; i++) {
                    if (rnd.nextInt() % 4 > 0) {
                        insert.setByte(1, rnd.nextByte());
                    } else {
                        insert.setNull(1, Types.SMALLINT);
                    }

                    if (rnd.nextInt() % 4 > 0) {
                        insert.setString(2, rnd.nextString(1));
                    } else {
                        insert.setNull(2, Types.VARCHAR);
                    }

                    if (rnd.nextInt() % 4 > 0) {
                        insert.setShort(3, rnd.nextShort());
                    } else {
                        insert.setNull(3, Types.SMALLINT);
                    }

                    if (rnd.nextInt() % 4 > 0) {
                        insert.setInt(4, rnd.nextInt());
                    } else {
                        insert.setNull(4, Types.INTEGER);
                    }

                    if (rnd.nextInt() % 4 > 0) {
                        insert.setLong(5, rnd.nextLong());
                    } else {
                        insert.setNull(5, Types.BIGINT);
                    }

                    if (rnd.nextInt() % 4 > 0) {
                        insert.setFloat(6, rnd.nextFloat());
                    } else {
                        insert.setNull(6, Types.REAL);
                    }

                    if (rnd.nextInt() % 4 > 0) {
                        insert.setDouble(7, rnd.nextDouble());
                    } else {
                        insert.setNull(7, Types.FLOAT);
                    }

                    if (rnd.nextInt() % 4 > 0) {
                        insert.setString(8, "hello21");
                    } else {
                        insert.setNull(8, Types.VARCHAR);
                    }

                    if (rnd.nextInt() % 4 > 0) {
                        insert.setString(9, "bus");
                    } else {
                        insert.setNull(9, Types.VARCHAR);
                    }

                    if (rnd.nextInt() % 4 > 0) {
                        insert.setBoolean(10, true);
                    } else {
                        insert.setNull(10, Types.BOOLEAN);
                    }

                    if (rnd.nextInt() % 4 > 0) {
                        insert.setString(11, "05a9796963abad00001e5f6bbdb38");
                    } else {
                        insert.setNull(11, Types.VARCHAR);
                    }
                    insert.execute();
                    Assert.assertEquals(1, insert.getUpdateCount());
                }
                connection.commit();

                rnd.reset();
                try (RecordCursorFactory factory = compiler.compile("xyz", sqlExecutionContext).getRecordCursorFactory()) {
                    try (RecordCursor cursor = factory.getCursor(sqlExecutionContext)) {
                        final Record record = cursor.getRecord();
                        int count = 0;
                        while (cursor.hasNext()) {

                            if (rnd.nextInt() % 4 > 0) {
                                Assert.assertEquals(rnd.nextByte(), record.getByte(0));
                            } else {
                                Assert.assertEquals(0, record.getByte(0));
                            }

                            if (rnd.nextInt() % 4 > 0) {
                                Assert.assertEquals(rnd.nextChar(), record.getChar(1));
                            } else {
                                Assert.assertEquals(0, record.getChar(1));
                            }

                            if (rnd.nextInt() % 4 > 0) {
                                Assert.assertEquals(rnd.nextShort(), record.getShort(2));
                            } else {
                                Assert.assertEquals(0, record.getShort(2));
                            }

                            if (rnd.nextInt() % 4 > 0) {
                                Assert.assertEquals(rnd.nextInt(), record.getInt(3));
                            } else {
                                Assert.assertEquals(Numbers.INT_NaN, record.getInt(3));
                            }

                            if (rnd.nextInt() % 4 > 0) {
                                Assert.assertEquals(rnd.nextLong(), record.getLong(4));
                            } else {
                                Assert.assertEquals(Numbers.LONG_NaN, record.getLong(4));
                            }

                            if (rnd.nextInt() % 4 > 0) {
                                Assert.assertEquals(rnd.nextFloat(), record.getFloat(5), 0.0001f);
                            } else {
                                Assert.assertTrue(record.getFloat(5) != record.getFloat(5));
                            }

                            if (rnd.nextInt() % 4 > 0) {
                                Assert.assertEquals(rnd.nextDouble(), record.getDouble(6), 0.000001);
                            } else {
                                Assert.assertTrue(record.getDouble(6) != record.getDouble(6));
                            }

                            if (rnd.nextInt() % 4 > 0) {
                                TestUtils.assertEquals("hello21", record.getStr(7));
                            } else {
                                Assert.assertNull(record.getStr(7));
                            }

                            if (rnd.nextInt() % 4 > 0) {
                                TestUtils.assertEquals("bus", record.getSym(8));
                            } else {
                                Assert.assertNull(record.getSym(8));
                            }

                            if (rnd.nextInt() % 4 > 0) {
                                Assert.assertTrue(record.getBool(9));
                            } else {
                                Assert.assertFalse(record.getBool(9));
                            }

                            sink.clear();
                            record.getLong256(10, sink);
                            if (rnd.nextInt() % 4 > 0) {
                                TestUtils.assertEquals("0x5a9796963abad00001e5f6bbdb38", sink);
                            } else {

                                Assert.assertEquals(0, sink.length());
                            }
                            count++;
                        }

                        Assert.assertEquals(10_000, count);
                    }
                }
            }
        });
    }

    private void testInsertBinaryBindVariable(boolean binaryProtocol) throws Exception {
        assertMemoryLeak(() -> {
            compiler.compile("create table xyz (" +
                            "a binary" +
                            ")",
                    sqlExecutionContext
            );
            try (
                    final PGWireServer server = createPGServer(2);
                    final Connection connection = getConnection(server.getPort(), false, binaryProtocol);
                    final PreparedStatement insert = connection.prepareStatement(
                            "insert into xyz values (?)"
                    )
            ) {
                connection.setAutoCommit(false);
                int totalCount = 10;
                for (int i = 0; i < totalCount; i++) {
                    insert.setBytes(1, new byte[]{1, 2, 3, 4});
                    insert.execute();
                }
                connection.commit();

                try (RecordCursorFactory factory = compiler.compile("xyz", sqlExecutionContext).getRecordCursorFactory()) {
                    try (RecordCursor cursor = factory.getCursor(sqlExecutionContext)) {
                        final Record record = cursor.getRecord();
                        int count = 0;
                        while (cursor.hasNext()) {
                            Assert.assertEquals(4, record.getBinLen(0));
                            count++;
                        }

                        Assert.assertEquals(totalCount, count);
                    }
                }
            }
        });
    }

    private void testInsertTableDoesNotExist(boolean simple, String expectedError) throws Exception {
        // we are going to:
        // 1. create a table
        // 2. insert a record
        // 3. drop table
        // 4. attempt to insert a record (should fail)
        assertMemoryLeak(() -> {
            try (
                    final PGWireServer server = createPGServer(2);
                    final Connection connection = getConnection(server.getPort(), simple, true)
            ) {
                PreparedStatement statement = connection.prepareStatement("create table x (a int)");
                statement.execute();

                // exercise parameters on select statement
                PreparedStatement select = connection.prepareStatement("x where a = ?");
                execSelectWithParam(select, 9);

                PreparedStatement insert = connection.prepareStatement("insert into x (a) values (?)");
                insert.setInt(1, 1);
                insert.execute();

                PreparedStatement drop = connection.prepareStatement("drop table x");
                drop.execute();

                try {
                    insert.setInt(1, 10);
                    insert.execute();
                    Assert.fail();
                } catch (SQLException e) {
                    TestUtils.assertContains(e.getMessage(), expectedError);
                }
            }
        });
    }

    private void testNullTypeSerialization0(int port, boolean simple, boolean binary) throws Exception {
        try (final Connection connection = getConnection(port, simple, binary)) {
            sink.clear();
            try (
                    PreparedStatement ps = connection.prepareStatement("SELECT * FROM (\n" +
                            "  SELECT \n" +
                            "    n.nspname\n" +
                            "    ,c.relname\n" +
                            "    ,a.attname\n" +
                            "    ,a.atttypid\n" +
                            "    ,a.attnotnull OR (t.typtype = 'd' AND t.typnotnull) AS attnotnull\n" +
                            "    ,a.atttypmod\n" +
                            "    ,a.attlen\n" +
                            "    ,t.typtypmod\n" +
                            "    ,row_number() OVER (PARTITION BY a.attrelid ORDER BY a.attnum) AS attnum\n" +
                            "    , nullif(a.attidentity, '') as attidentity\n" +
                            "    ,null as attgenerated\n" +
                            "    ,pg_catalog.pg_get_expr(def.adbin, def.adrelid) AS adsrc\n" +
                            "    ,dsc.description\n" +
                            "    ,t.typbasetype\n" +
                            "    ,t.typtype  \n" +
                            "  FROM pg_catalog.pg_namespace n\n" +
                            "  JOIN pg_catalog.pg_class c ON (c.relnamespace = n.oid)\n" +
                            "  JOIN pg_catalog.pg_attribute a ON (a.attrelid=c.oid)\n" +
                            "  JOIN pg_catalog.pg_type t ON (a.atttypid = t.oid)\n" +
                            "  LEFT JOIN pg_catalog.pg_attrdef def ON (a.attrelid=def.adrelid AND a.attnum = def.adnum)\n" +
                            "  LEFT JOIN pg_catalog.pg_description dsc ON (c.oid=dsc.objoid AND a.attnum = dsc.objsubid)\n" +
                            "  LEFT JOIN pg_catalog.pg_class dc ON (dc.oid=dsc.classoid AND dc.relname='pg_class')\n" +
                            "  LEFT JOIN pg_catalog.pg_namespace dn ON (dc.relnamespace=dn.oid AND dn.nspname='pg_catalog')\n" +
                            "  WHERE \n" +
                            "    c.relkind in ('r','p','v','f','m')\n" +
                            "    and a.attnum > 0 \n" +
                            "    AND NOT a.attisdropped\n" +
                            "    AND c.relname LIKE E'test'\n" +
                            "  ) c WHERE true\n" +
                            "  ORDER BY nspname,c.relname,attnum;\n");
                    ResultSet rs = ps.executeQuery()
            ) {
                assertResultSet(
                        "nspname[VARCHAR],relname[VARCHAR],attname[VARCHAR],atttypid[INTEGER],attnotnull[BIT],atttypmod[INTEGER],attlen[SMALLINT],typtypmod[INTEGER],attnum[BIGINT],attidentity[CHAR],attgenerated[VARCHAR],adsrc[VARCHAR],description[VARCHAR],typbasetype[INTEGER],typtype[CHAR]\n" +
                                "public,test,x,20,false,0,8,0,0,null,null,null,null,0,b\n",
                        sink,
                        rs
                );
            }
        }
    }

    private void testQuery(String s, String s2) throws Exception {
        assertWithPgServer(CONN_AWARE_ALL, (connection, binary) -> {
            try (Statement statement = connection.createStatement()) {
                ResultSet rs = statement.executeQuery(
                        "select " +
                                "rnd_str(4,4,4) s, " +
                                "rnd_int(0, 256, 4) i, " +
                                s +
                                "timestamp_sequence(0,10000) t, " +
                                "rnd_float(4) f, " +
                                "rnd_short() _short, " +
                                "rnd_long(0, 10000000, 5) l, " +
                                "rnd_timestamp(to_timestamp('2015','yyyy'),to_timestamp('2016','yyyy'),2) ts2, " +
                                "rnd_byte(0,127) bb, " +
                                "rnd_boolean() b, " +
                                "rnd_symbol(4,4,4,2), " +
                                "rnd_date(to_date('2015', 'yyyy'), to_date('2016', 'yyyy'), 2)," +
                                "rnd_bin(10,20,2), " +
                                "rnd_char(), " +
                                "rnd_long256() " +
                                "from long_sequence(50)");

                final String expected = s2 +
                        "null,57,0.6254021542412018,1970-01-01 00:00:00.0,0.462,-1593,3425232,null,121,false,PEHN,2015-03-17 04:25:52.765,00000000 19 c4 95 94 36 53 49 b4 59 7e 3b 08 a1 1e,D,0x5f20a35e80e154f458dfd08eeb9cc39ecec82869edec121bc2593f82b430328d\n" +
                        "OUOJ,77,null,1970-01-01 00:00:00.01,0.676,-7374,7777791,2015-06-19 08:47:45.603182,53,true,null,2015-11-10 09:50:33.215,00000000 8b 81 2b 93 4d 1a 8e 78 b5 b9 11 53 d0 fb 64 bb\n" +
                        "00000010 1a d4 f0,V,0xbedf29efb28cdcb1b75dccbdf1f8b84b9b27eba5e9cfa1e29660300cea7db540\n" +
                        "ICCX,205,0.8837421918800907,1970-01-01 00:00:00.02,0.054,6093,4552960,2015-07-17 00:50:59.787742,33,false,VTJW,2015-07-15 01:06:11.226,00000000 e5 61 2f 64 0e 2c 7f d7 6f b8 c9 ae 28 c7 84 47,U,0x8b4e4831499fc2a526567f4430b46b7f78c594c496995885aa1896d0ad3419d2\n" +
                        "GSHO,31,0.34947269997137365,1970-01-01 00:00:00.03,0.198,10795,6406207,2015-05-22 14:59:41.673422,56,false,null,null,00000000 49 1c f2 3c ed 39 ac a8 3b a6,S,0x7eb6d80649d1dfe38e4a7f661df6c32b2f171b3f06f6387d2fd2b4a60ba2ba3b\n" +
                        "HZEP,180,0.06944480046327317,1970-01-01 00:00:00.04,0.430,21347,null,2015-02-07 10:02:13.600956,41,false,HYRX,null,00000000 ea c3 c9 73 93 46 fe c2 d3 68 79 8b 43 1d 57 34,F,0x38e4be9e19321b57832dd27952d949d8691dd4412a2d398d4fc01e2b9fd11623\n" +
                        "HWVD,38,0.48524046868499715,1970-01-01 00:00:00.05,0.680,25579,5575751,2015-10-19 12:38:49.360294,15,false,VTJW,2015-02-06 22:58:50.333,null,Q,0x85134468025aaeb0a2f8bbebb989ba609bb0f21ac9e427283eef3f158e084362\n" +
                        "PGLU,97,0.029227696942726644,1970-01-01 00:00:00.06,0.172,-18912,8340272,2015-05-24 22:09:55.175991,111,false,VTJW,2015-11-08 21:57:22.812,00000000 d9 6f 04 ab 27 47 8f 23 3f ae 7c 9f 77 04 e9 0c\n" +
                        "00000010 ea 4e ea 8b,K,0x55d3686d5da27e14255a91b0e28abeb36c3493fcb2d0272d6046e5d137dd8f0f\n" +
                        "WIFF,104,0.892454783921197,1970-01-01 00:00:00.07,0.093,28218,4009057,2015-02-18 07:26:10.141055,89,false,HYRX,null,00000000 29 26 c5 aa da 18 ce 5f b2 8b 5c 54 90 25 c2 20\n" +
                        "00000010 ff,R,0x55b0586d1c02dfb399904624c49b6d8a7d85ee2916b209c779406ab1f85e333a\n" +
                        "CLTJ,115,0.2093569947644236,1970-01-01 00:00:00.08,0.546,-8207,2378718,2015-04-21 12:25:43.291916,31,false,PEHN,null,00000000 a5 db a1 76 1c 1c 26 fb 2e 42 fa,F,0x483c83d88ac674e3894499a1a1680580cfedff23a67d918fb49b3c24e456ad6e\n" +
                        "HFLP,79,0.9130151105125102,1970-01-01 00:00:00.09,null,14667,2513248,2015-08-31 13:16:12.318782,3,false,null,2015-02-08 12:28:36.066,null,U,0x79423d4d320d2649767a4feda060d4fb6923c0c7d965969da1b1140a2be25241\n" +
                        "GLNY,138,0.7165847318191405,1970-01-01 00:00:00.1,0.753,-2666,9337379,2015-03-25 09:21:52.776576,111,false,HYRX,2015-01-24 15:23:13.092,00000000 62 e1 4e d6 b2 57 5b e3 71 3d 20 e2 37 f2 64 43,Y,0xaac42ccbc493cf44aa6a0a1d4cdf40dd6ae4fd257e4412a07f19777ec1368055\n" +
                        "VTNP,237,0.29242748475227853,1970-01-01 00:00:00.11,0.753,-26861,2354132,2015-02-10 18:27:11.140675,56,true,null,2015-02-25 00:45:15.363,00000000 28 b6 a9 17 ec 0e 01 c4 eb 9f 13 8f bb 2a 4b,O,0x926cdd99e63abb35650d1fb462d014df59070392ef6aa389932e4b508e35428f\n" +
                        "WFOQ,255,null,1970-01-01 00:00:00.12,0.116,31569,6688277,2015-05-19 03:30:45.779999,126,true,PEHN,2015-12-09 09:57:17.078,null,E,0x4f38804270a4a64349b5760a687d8cf838cbb9ae96e9ecdc745ed9faeb513ad3\n" +
                        "EJCT,195,0.13312214396754163,1970-01-01 00:00:00.13,0.944,-3013,null,2015-11-03 14:54:47.524015,114,true,PEHN,2015-08-28 07:41:29.952,00000000 fb 9d 63 ca 94 00 6b dd 18 fe 71 76 bc 45 24 cd\n" +
                        "00000010 13 00 7c,R,0x3cfe50b9cabaf1f29e0dcffb7520ebcac48ad6b8f6962219b27b0ac7fbdee201\n" +
                        "JYYF,249,0.2000682450929353,1970-01-01 00:00:00.14,0.602,5869,2079217,2015-07-10 18:16:38.882991,44,true,HYRX,null,00000000 b7 6c 4b fb 2d 16 f3 89 a3 83 64 de d6 fd c4 5b\n" +
                        "00000010 c4 e9 19 47,P,0x85e70b46349799fe49f783d5343dd7bc3d3fe1302cd3371137fccdabf181b5ad\n" +
                        "TZOD,null,0.36078878996232167,1970-01-01 00:00:00.15,0.601,-23125,5083310,null,11,false,VTJW,2015-09-19 18:14:57.59,00000000 c5 60 b7 d1 5a 0c e9 db 51 13 4d 59 20 c9 37 a1\n" +
                        "00000010 00,E,0xcff85f9258847e03a6f2e2a772cd2f3751d822a67dff3d2375166223a6181642\n" +
                        "PBMB,76,0.23567419576658333,1970-01-01 00:00:00.16,0.571,26284,null,2015-05-21 13:14:56.349036,45,true,null,2015-09-11 09:34:39.05,00000000 97 cb f6 2c 23 45 a3 76 60 15,M,0x3c3a3b7947ce8369926cbcb16e9a2f11cfab70f2d175d0d9aeb989be79cd2b8c\n" +
                        "TKRI,201,0.2625424312419562,1970-01-01 00:00:00.17,0.915,-5486,9917162,2015-05-03 03:59:04.256719,66,false,VTJW,2015-01-15 03:22:01.033,00000000 a1 f5 4b ea 01 c9 63 b4 fc 92 60 1f df 41 ec 2c,O,0x4e3e15ad49e0a859312981a73c9dfce79022a75a739ee488eefa2920026dba88\n" +
                        "NKGQ,174,0.4039042639581232,1970-01-01 00:00:00.18,0.438,20687,7315329,2015-07-25 04:52:27.724869,20,false,PEHN,2015-06-10 22:28:57.01,00000000 92 83 fc 88 f3 32 27 70 c8 01 b0,T,0x579b14c2725d7a7e5dfbd8e23498715b8d9ee30e7bcbf83a6d1b1c80f012a4c9\n" +
                        "FUXC,52,0.7430101994511517,1970-01-01 00:00:00.19,null,-14729,1042064,2015-08-21 02:10:58.949674,28,true,CPSW,2015-08-29 20:15:51.835,null,X,0x41457ebc5a02a2b542cbd49414e022a06f4aa2dc48a9a4d99288224be334b250\n" +
                        "TGNJ,159,0.9562577128401444,1970-01-01 00:00:00.2,0.251,795,5069730,2015-07-01 01:36:57.101749,71,true,PEHN,2015-09-12 05:41:59.999,00000000 33 3f b2 67 da 98 47 47 bf 4f ea 5f 48 ed,M,0x4ba20a8e0cf7c53c9f527485c4aac4a2826f47baacd58b28700a67f6119c63bb\n" +
                        "HCNP,173,0.18684267640195917,1970-01-01 00:00:00.21,0.688,-14882,8416858,2015-06-16 19:31:59.812848,25,false,HYRX,2015-09-30 17:28:24.113,00000000 1d 5c c1 5d 2d 44 ea 00 81 c4 19 a1 ec 74 f8 10\n" +
                        "00000010 fc 6e 23,D,0x3d64559865f84c86488be951819f43042f036147c78e0b2d127ca5db2f41c5e0\n" +
                        "EZBR,243,0.8203418140538824,1970-01-01 00:00:00.22,0.221,-8447,4677168,2015-03-24 03:32:39.832378,78,false,CPSW,2015-02-16 04:04:19.082,00000000 42 67 78 47 b3 80 69 b9 14 d6 fc ee 03 22 81 b8,Q,0x721304ffe1c934386466208d506905af40c7e3bce4b28406783a3945ab682cc4\n" +
                        "ZPBH,131,0.1999576586778039,1970-01-01 00:00:00.23,0.479,-18951,874555,2015-12-22 19:13:55.404123,52,false,null,2015-10-03 05:16:17.891,null,Z,0xa944baa809a3f2addd4121c47cb1139add4f1a5641c91e3ab81f4f0ca152ec61\n" +
                        "VLTP,196,0.4104855595304533,1970-01-01 00:00:00.24,0.918,-12269,142107,2015-10-10 18:27:43.423774,92,false,PEHN,2015-02-06 18:42:24.631,null,H,0x5293ce3394424e6a5ae63bdf09a84e32bac4484bdeec40e887ec84d015101766\n" +
                        "RUMM,185,null,1970-01-01 00:00:00.25,0.838,-27649,3639049,2015-05-06 00:51:57.375784,89,true,PEHN,null,null,W,0x3166ed3bbffb858312f19057d95341886360c99923d254f38f22547ae9661423\n" +
                        "null,71,0.7409092302023607,1970-01-01 00:00:00.26,0.742,-18837,4161180,2015-04-22 10:19:19.162814,37,true,HYRX,2015-09-23 03:14:56.664,00000000 8e 93 bd 27 42 f8 25 2a 42 71 a3 7a 58 e5,D,0x689a15d8906770fcaefe0266b9f63bd6698c574248e9011c6cc84d9a6d41e0b8\n" +
                        "NGZT,214,0.18170646835643245,1970-01-01 00:00:00.27,0.841,21764,3231872,null,79,false,HYRX,2015-05-20 07:51:29.675,00000000 ab ab ac 21 61 99 be 2d f5 30 78 6d 5a 3b,H,0x5b8def4e7a017e884a3c2c504403708b49fb8d5fe0ff283cbac6499e71ce5b30\n" +
                        "EYYP,13,null,1970-01-01 00:00:00.28,0.534,19136,4658108,2015-08-20 05:26:04.061614,5,false,CPSW,2015-03-23 23:43:37.634,00000000 c8 66 0c 40 71 ea 20 7e 43 97 27 1f 5c d9 ee 04\n" +
                        "00000010 5b 9c,C,0x6e6ed811e25486953f35987a50016bbf481e9f55c33ac48c6a22b0bd6f7b0bf2\n" +
                        "GMPL,50,0.7902682918274309,1970-01-01 00:00:00.29,0.874,-27807,5693029,2015-07-14 21:06:07.975747,37,true,CPSW,2015-09-01 04:00:29.049,00000000 3b 4b b7 e2 7f ab 6e 23 03 dd c7 d6,U,0x72c607b1992ff2f8802e839b77a4a2d34b8b967c412e7c895b509b55d1c38d29\n" +
                        "BCZI,207,0.10863061577000221,1970-01-01 00:00:00.3,0.129,3999,121232,null,88,true,CPSW,2015-05-10 21:10:20.041,00000000 97 0b f5 ef 3b be 85 7c 11 f7 34,K,0x33be4c04695f74d776ac6df71a221f518f3c64248fb5943ea55ab4e6916f3f6c\n" +
                        "DXUU,139,null,1970-01-01 00:00:00.31,0.262,-15289,341060,2015-01-06 07:48:24.624773,110,false,null,2015-07-08 18:37:16.872,00000000 71 cf 5a 8f 21 06 b2 3f 0e 41 93 89 27 ca 10 2f\n" +
                        "00000010 60 ce,N,0x1c05d81633694e02795ebacfceb0c7dd7ec9b7e9c634bc791283140ab775531c\n" +
                        "FMDV,197,0.2522102209201954,1970-01-01 00:00:00.32,0.993,-26026,5396438,null,83,true,CPSW,null,00000000 86 75 ad a5 2d 49 48 68 36 f0 35,K,0x308a7a4966e65a0160b00229634848957fa67d6a419e1721b1520f66caa74945\n" +
                        "SQCN,62,0.11500943478849246,1970-01-01 00:00:00.33,0.595,1011,4631412,null,56,false,VTJW,null,null,W,0x66906dc1f1adbc206a8bf627c859714a6b841d6c6c8e44ce147261f8689d9250\n" +
                        "QSCM,130,0.8671405978559277,1970-01-01 00:00:00.34,0.428,22899,403193,null,21,true,PEHN,2015-11-30 21:04:32.865,00000000 a0 ba a5 d1 63 ca 32 e5 0d 68 52 c6 94 c3 18 c9\n" +
                        "00000010 7c,I,0x3dcc3621f3734c485bb81c28ec2ddb0163def06fb4e695dc2bfa47b82318ff9f\n" +
                        "UUZI,196,0.9277429447320458,1970-01-01 00:00:00.35,0.625,24355,5761736,null,116,false,null,2015-02-04 07:15:26.997,null,B,0xb0a5224248b093a067eee4529cce26c37429f999bffc9548aa3df14bfed42969\n" +
                        "DEQN,41,0.9028381160965113,1970-01-01 00:00:00.36,0.120,29066,2545404,2015-04-07 21:58:14.714791,125,false,PEHN,2015-02-06 23:29:49.836,00000000 ec 4b 97 27 df cd 7a 14 07 92 01,I,0x55016acb254b58cd3ce05caab6551831683728ff2f725aa1ba623366c2d08e6a\n" +
                        "null,164,0.7652775387729266,1970-01-01 00:00:00.37,0.312,-8563,7684501,2015-02-01 12:38:28.322282,0,true,HYRX,2015-07-16 20:11:51.34,null,F,0x97af9db84b80545ecdee65143cbc92f89efea4d0456d90f29dd9339572281042\n" +
                        "QJPL,160,0.1740035812230043,1970-01-01 00:00:00.38,0.763,5991,2099269,2015-02-25 15:49:06.472674,65,true,VTJW,2015-04-23 11:15:13.065,00000000 de 58 45 d0 1b 58 be 33 92 cd 5c 9d,E,0xa85a5fc20776e82b36c1cdbfe34eb2636eec4ffc0b44f925b09ac4f09cb27f36\n" +
                        "BKUN,208,0.4452148524967028,1970-01-01 00:00:00.39,0.582,17928,6383721,2015-10-23 07:12:20.730424,7,false,null,2015-01-02 17:04:58.959,00000000 5e 37 e4 68 2a 96 06 46 b6 aa,F,0xe1d2020be2cb7be9c5b68f9ea1bd30c789e6d0729d44b64390678b574ed0f592\n" +
                        "REDS,4,0.03804995327454719,1970-01-01 00:00:00.4,0.103,2358,1897491,2015-07-21 16:34:14.571565,75,false,CPSW,2015-07-30 16:04:46.726,00000000 d6 88 3a 93 ef 24 a5 e2 bc 86,P,0x892458b34e8769928647166465305ef1dd668040845a10a38ea5fba6cf9bfc92\n" +
                        "MPVR,null,null,1970-01-01 00:00:00.41,0.592,8754,5828044,2015-10-05 21:11:10.600851,116,false,CPSW,null,null,H,0x9d1e67c6be2f24b2a4e2cc6a628c94395924dadabaed7ee459b2a61b0fcb74c5\n" +
                        "KKNZ,186,0.8223388398922372,1970-01-01 00:00:00.42,0.720,-6179,8728907,null,80,true,VTJW,2015-09-11 03:49:12.244,00000000 16 b2 d8 83 f5 95 7c 95 fd 52 bb 50 c9,B,0x55724661cfcc811f4482e1a2ba8efaef6e4aef0394801c40941d89f24081f64d\n" +
                        "BICL,182,0.7215695095610233,1970-01-01 00:00:00.43,0.227,-22899,6401660,2015-08-23 18:31:29.931618,78,true,null,null,null,T,0xbbb751ee10f060d1c2fbeb73044504aea55a8e283bcf857b539d8cd889fa9c91\n" +
                        "SWPF,null,0.48770772310128674,1970-01-01 00:00:00.44,0.914,-17929,8377336,2015-12-13 23:04:20.465454,28,false,HYRX,2015-10-31 13:37:01.327,00000000 b2 31 9c 69 be 74 9a ad cc cf b8 e4 d1 7a 4f,I,0xbe91d734443388a2a631d716b575c819c9224a25e3f6e6fa6cd78093d5e7ea16\n" +
                        "BHEV,80,0.8917678500174907,1970-01-01 00:00:00.45,0.237,29284,9577513,2015-10-20 07:38:23.889249,27,false,HYRX,2015-12-15 13:32:56.797,00000000 92 83 24 53 60 4d 04 c2 f0 7a 07 d4 a3 d1 5f 0d\n" +
                        "00000010 fe 63 10 0d,V,0x225fddd0f4325a9d8634e1cb317338a0d3cb7f61737f167dc902b6f6d779c753\n" +
                        "DPCH,62,0.6684502332750604,1970-01-01 00:00:00.46,0.879,-22600,9266553,null,89,true,VTJW,2015-05-25 19:42:17.955,00000000 35 1b b9 0f 97 f5 77 7e a3 2d ce fe eb cd 47 06\n" +
                        "00000010 53 61 97,S,0x89d6a43b23f83695b236ae5ffab54622ce1f4dac846490a8b88f0468c0cbfa33\n" +
                        "MKNJ,61,0.2682009935575007,1970-01-01 00:00:00.47,0.813,-1322,null,2015-11-04 08:11:39.996132,4,false,CPSW,2015-07-29 22:51:03.349,00000000 82 08 fb e7 94 3a 32 5d 8a 66 0b e4 85 f1 13 06\n" +
                        "00000010 f2 27,V,0x9890d4aea149f0498bdef1c6ba16dd8cbd01cf83632884ae8b7083f888554b0c\n" +
                        "GSQI,158,0.8047954890194065,1970-01-01 00:00:00.48,0.347,23139,1252385,2015-04-22 00:10:12.067311,32,true,null,2015-01-09 06:06:32.213,00000000 38 a7 85 46 1a 27 5b 4d 0f 33 f4 70,V,0xc0e6e110b909e13a812425a38162be0bb65e29ed529d4dba868a7075f3b34357\n" +
                        "BPTU,205,0.430214712409255,1970-01-01 00:00:00.49,0.905,31266,8271557,2015-01-07 05:53:03.838005,14,true,VTJW,2015-10-30 05:33:15.819,00000000 24 0b c5 1a 5a 8d 85 50 39 42 9e 8a 86 17 89 6b,S,0x4e272e9dfde7bb12618178f7feba5021382a8c47a28fefa475d743cf0c2c4bcd\n";

                assertResultSet(expected, sink, rs);
            }
        });
    }

    private void testSemicolon(boolean simpleQueryMode) throws Exception {
        assertMemoryLeak(() -> {
            try (
                    final PGWireServer server = createPGServer(2);
                    final Connection connection = getConnection(server.getPort(), simpleQueryMode, true);
                    final PreparedStatement statement = connection.prepareStatement(";;")
            ) {
                statement.execute();
            }
        });
    }

<<<<<<< HEAD
    @Test
    public void testStaleQueryCacheOnTableDropped() throws Exception {
        assertWithPgServer(CONN_AWARE_ALL, (connection, binary) -> {
            try (CallableStatement st1 = connection.prepareCall("create table y as (" +
                    "select timestamp_sequence(0, 1000000000) timestamp," +
                    " rnd_symbol('a','b',null) symbol1 " +
                    " from long_sequence(10)" +
                    ") timestamp (timestamp)")) {
                st1.execute();
            }

            try (PreparedStatement select = connection.prepareStatement("select timestamp, symbol1 from y")) {
                ResultSet rs0 = select.executeQuery();
                rs0.close();

                connection.prepareStatement("drop table y").execute();
                connection.prepareStatement("create table y as ( " +
                        " select " +
                        " timestamp_sequence('1970-01-01T02:30:00.000000Z', 1000000000L) timestamp " +
                        " ,rnd_str('a','b','c', 'd', 'e', 'f',null) symbol2" +
                        " ,rnd_str('a','b',null) symbol1" +
                        " from long_sequence(10)" +
                        ")").execute();

                ResultSet rs1 = select.executeQuery();
                sink.clear();
                assertResultSet("timestamp[TIMESTAMP],symbol1[VARCHAR]\n" +
                        "1970-01-01 02:30:00.0,null\n" +
                        "1970-01-01 02:46:40.0,b\n" +
                        "1970-01-01 03:03:20.0,a\n" +
                        "1970-01-01 03:20:00.0,b\n" +
                        "1970-01-01 03:36:40.0,b\n" +
                        "1970-01-01 03:53:20.0,a\n" +
                        "1970-01-01 04:10:00.0,null\n" +
                        "1970-01-01 04:26:40.0,b\n" +
                        "1970-01-01 04:43:20.0,b\n" +
                        "1970-01-01 05:00:00.0,a\n", sink, rs1);

                rs1.close();
            }
        });
    }

    @Test
    public void testSymbolBindVariableInFilter() throws Exception {
        assertWithPgServer(CONN_AWARE_ALL, (connection, binary1) -> {
            // create and initialize table outside of PG wire
            // to ensure we do not collaterally initialize execution context on function parser
            compiler.compile("CREATE TABLE x (\n" +
                    "    ticker symbol index,\n" +
                    "    sample_time timestamp,\n" +
                    "    value int\n" +
                    ") timestamp (sample_time)", sqlExecutionContext);
            executeInsert("INSERT INTO x VALUES ('ABC',0,0)");

                sink.clear();
                try (PreparedStatement ps = connection.prepareStatement("select * from x where ticker=?")) {
                    ps.setString(1, "ABC");
                    try (ResultSet rs = ps.executeQuery()) {
                        assertResultSet(
                                "ticker[VARCHAR],sample_time[TIMESTAMP],value[INTEGER]\n" +
                                        "ABC,1970-01-01 00:00:00.0,0\n",
                                sink,
                                rs
                        );
                    }
                }
        });
    }

    @Test
    public void testSyntaxErrorReporting() throws Exception {
        assertWithPgServer(CONN_AWARE_ALL, (connection, binary) -> {
            try {
                connection.prepareCall("drop table xyz;").execute();
                Assert.fail();
            } catch (SQLException e) {
                TestUtils.assertContains(e.getMessage(), "table does not exist [table=xyz]");
                TestUtils.assertEquals("00000", e.getSQLState());
            }
        });
    }

    @Test
    public void testTruncateAndUpdateOnNonPartitionedTableWithoutDesignatedTs() throws Exception {
        testTruncateAndUpdateOnTable("");
    }

    @Test
    public void testTruncateAndUpdateOnNonPartitionedTableWithDesignatedTs() throws Exception {
        testTruncateAndUpdateOnTable("timestamp(ts)");
    }

    @Test
    public void testTruncateAndUpdateOnPartitionedTable() throws Exception {
        testTruncateAndUpdateOnTable("timestamp(ts) partition by DAY");
    }

    public void testTruncateAndUpdateOnTable(String config) throws Exception {
        maySkipOnWalRun();  // Difference in assertion.

        assertWithPgServer(CONN_AWARE_ALL, (connection, binary) -> {
            try (Statement stat = connection.createStatement()) {
                stat.execute("create table tb ( i int, b boolean, ts timestamp ) " + config + ";");
            }

            try (Statement stat = connection.createStatement()) {
                stat.execute("insert into tb values (1, true, now() );");
                stat.execute("update tb set i = 1, b = true;");
                stat.execute("truncate table tb;");
                stat.execute("insert into tb values (2, true, cast(0 as timestamp) );");
                stat.execute("insert into tb values (1, true, now() );");
                stat.execute("update tb set i = 1, b = true;");

                if (config.contains("partition"))
                    mayDrainWalQueue();

                try (ResultSet result = stat.executeQuery("select count(*) cnt from tb")) {
                    StringSink sink = new StringSink();
                    assertResultSet("cnt[BIGINT]\n2\n", sink, result);
                }
            }
        });
    }

=======
>>>>>>> aaa30eab
    @FunctionalInterface
    interface OnTickAction {
        void run(TableWriter writer);
    }

    @FunctionalInterface
    interface ConnectionAwareRunnable {
        void run(Connection connection, boolean binary) throws Exception;
    }

    private static class DelayingNetworkFacade extends NetworkFacadeImpl {
        private final AtomicBoolean delaying = new AtomicBoolean(false);
        private final AtomicInteger delayedAttemptsCounter = new AtomicInteger(0);

        @Override
        public int send(long fd, long buffer, int bufferLen) {
            if (!delaying.get()) {
                return super.send(fd, buffer, bufferLen);
            }

            if (delayedAttemptsCounter.decrementAndGet() < 0) {
                delaying.set(false);
            }
            return 0;
        }

        void startDelaying() {
            delayedAttemptsCounter.set(1000);
            delaying.set(true);
        }
    }
}<|MERGE_RESOLUTION|>--- conflicted
+++ resolved
@@ -6201,10 +6201,6 @@
     }
 
     @Test
-<<<<<<< HEAD
-    public void testTimestamp() throws Exception {
-        assertMemoryLeak(() -> {
-=======
     public void testSymbolBindVariableInFilter() throws Exception {
         assertWithPgServer(CONN_AWARE_ALL, (connection, binary1) -> {
             // create and initialize table outside of PG wire
@@ -6280,8 +6276,7 @@
 
     @Test
     public void testTimestamp() throws Exception {
-        TestUtils.assertMemoryLeak(() -> {
->>>>>>> aaa30eab
+        assertMemoryLeak(() -> {
             try (final PGWireServer server = createPGServer(1)) {
                 try (final Connection connection = getConnection(server.getPort(), false, true)) {
 
@@ -8164,134 +8159,6 @@
         });
     }
 
-<<<<<<< HEAD
-    @Test
-    public void testStaleQueryCacheOnTableDropped() throws Exception {
-        assertWithPgServer(CONN_AWARE_ALL, (connection, binary) -> {
-            try (CallableStatement st1 = connection.prepareCall("create table y as (" +
-                    "select timestamp_sequence(0, 1000000000) timestamp," +
-                    " rnd_symbol('a','b',null) symbol1 " +
-                    " from long_sequence(10)" +
-                    ") timestamp (timestamp)")) {
-                st1.execute();
-            }
-
-            try (PreparedStatement select = connection.prepareStatement("select timestamp, symbol1 from y")) {
-                ResultSet rs0 = select.executeQuery();
-                rs0.close();
-
-                connection.prepareStatement("drop table y").execute();
-                connection.prepareStatement("create table y as ( " +
-                        " select " +
-                        " timestamp_sequence('1970-01-01T02:30:00.000000Z', 1000000000L) timestamp " +
-                        " ,rnd_str('a','b','c', 'd', 'e', 'f',null) symbol2" +
-                        " ,rnd_str('a','b',null) symbol1" +
-                        " from long_sequence(10)" +
-                        ")").execute();
-
-                ResultSet rs1 = select.executeQuery();
-                sink.clear();
-                assertResultSet("timestamp[TIMESTAMP],symbol1[VARCHAR]\n" +
-                        "1970-01-01 02:30:00.0,null\n" +
-                        "1970-01-01 02:46:40.0,b\n" +
-                        "1970-01-01 03:03:20.0,a\n" +
-                        "1970-01-01 03:20:00.0,b\n" +
-                        "1970-01-01 03:36:40.0,b\n" +
-                        "1970-01-01 03:53:20.0,a\n" +
-                        "1970-01-01 04:10:00.0,null\n" +
-                        "1970-01-01 04:26:40.0,b\n" +
-                        "1970-01-01 04:43:20.0,b\n" +
-                        "1970-01-01 05:00:00.0,a\n", sink, rs1);
-
-                rs1.close();
-            }
-        });
-    }
-
-    @Test
-    public void testSymbolBindVariableInFilter() throws Exception {
-        assertWithPgServer(CONN_AWARE_ALL, (connection, binary1) -> {
-            // create and initialize table outside of PG wire
-            // to ensure we do not collaterally initialize execution context on function parser
-            compiler.compile("CREATE TABLE x (\n" +
-                    "    ticker symbol index,\n" +
-                    "    sample_time timestamp,\n" +
-                    "    value int\n" +
-                    ") timestamp (sample_time)", sqlExecutionContext);
-            executeInsert("INSERT INTO x VALUES ('ABC',0,0)");
-
-                sink.clear();
-                try (PreparedStatement ps = connection.prepareStatement("select * from x where ticker=?")) {
-                    ps.setString(1, "ABC");
-                    try (ResultSet rs = ps.executeQuery()) {
-                        assertResultSet(
-                                "ticker[VARCHAR],sample_time[TIMESTAMP],value[INTEGER]\n" +
-                                        "ABC,1970-01-01 00:00:00.0,0\n",
-                                sink,
-                                rs
-                        );
-                    }
-                }
-        });
-    }
-
-    @Test
-    public void testSyntaxErrorReporting() throws Exception {
-        assertWithPgServer(CONN_AWARE_ALL, (connection, binary) -> {
-            try {
-                connection.prepareCall("drop table xyz;").execute();
-                Assert.fail();
-            } catch (SQLException e) {
-                TestUtils.assertContains(e.getMessage(), "table does not exist [table=xyz]");
-                TestUtils.assertEquals("00000", e.getSQLState());
-            }
-        });
-    }
-
-    @Test
-    public void testTruncateAndUpdateOnNonPartitionedTableWithoutDesignatedTs() throws Exception {
-        testTruncateAndUpdateOnTable("");
-    }
-
-    @Test
-    public void testTruncateAndUpdateOnNonPartitionedTableWithDesignatedTs() throws Exception {
-        testTruncateAndUpdateOnTable("timestamp(ts)");
-    }
-
-    @Test
-    public void testTruncateAndUpdateOnPartitionedTable() throws Exception {
-        testTruncateAndUpdateOnTable("timestamp(ts) partition by DAY");
-    }
-
-    public void testTruncateAndUpdateOnTable(String config) throws Exception {
-        maySkipOnWalRun();  // Difference in assertion.
-
-        assertWithPgServer(CONN_AWARE_ALL, (connection, binary) -> {
-            try (Statement stat = connection.createStatement()) {
-                stat.execute("create table tb ( i int, b boolean, ts timestamp ) " + config + ";");
-            }
-
-            try (Statement stat = connection.createStatement()) {
-                stat.execute("insert into tb values (1, true, now() );");
-                stat.execute("update tb set i = 1, b = true;");
-                stat.execute("truncate table tb;");
-                stat.execute("insert into tb values (2, true, cast(0 as timestamp) );");
-                stat.execute("insert into tb values (1, true, now() );");
-                stat.execute("update tb set i = 1, b = true;");
-
-                if (config.contains("partition"))
-                    mayDrainWalQueue();
-
-                try (ResultSet result = stat.executeQuery("select count(*) cnt from tb")) {
-                    StringSink sink = new StringSink();
-                    assertResultSet("cnt[BIGINT]\n2\n", sink, result);
-                }
-            }
-        });
-    }
-
-=======
->>>>>>> aaa30eab
     @FunctionalInterface
     interface OnTickAction {
         void run(TableWriter writer);
