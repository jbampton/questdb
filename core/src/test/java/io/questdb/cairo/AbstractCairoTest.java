/*******************************************************************************
 *     ___                  _   ____  ____
 *    / _ \ _   _  ___  ___| |_|  _ \| __ )
 *   | | | | | | |/ _ \/ __| __| | | |  _ \
 *   | |_| | |_| |  __/\__ \ |_| |_| | |_) |
 *    \__\_\\__,_|\___||___/\__|____/|____/
 *
 *  Copyright (c) 2014-2019 Appsicle
 *  Copyright (c) 2019-2022 QuestDB
 *
 *  Licensed under the Apache License, Version 2.0 (the "License");
 *  you may not use this file except in compliance with the License.
 *  You may obtain a copy of the License at
 *
 *  http://www.apache.org/licenses/LICENSE-2.0
 *
 *  Unless required by applicable law or agreed to in writing, software
 *  distributed under the License is distributed on an "AS IS" BASIS,
 *  WITHOUT WARRANTIES OR CONDITIONS OF ANY KIND, either express or implied.
 *  See the License for the specific language governing permissions and
 *  limitations under the License.
 *
 ******************************************************************************/

package io.questdb.cairo;

import io.questdb.DefaultTelemetryConfiguration;
import io.questdb.MessageBus;
import io.questdb.Metrics;
import io.questdb.TelemetryConfiguration;
import io.questdb.cairo.sql.RecordCursor;
import io.questdb.cairo.sql.RecordMetadata;
import io.questdb.griffin.DatabaseSnapshotAgent;
import io.questdb.griffin.engine.functions.catalogue.DumpThreadStacksFunctionFactory;
import io.questdb.griffin.PlanSink;
import io.questdb.griffin.engine.functions.rnd.SharedRandom;
import io.questdb.log.Log;
import io.questdb.log.LogFactory;
import io.questdb.std.*;
import io.questdb.std.datetime.DateFormat;
import io.questdb.std.datetime.microtime.MicrosecondClock;
import io.questdb.std.datetime.microtime.MicrosecondClockImpl;
import io.questdb.std.datetime.microtime.TimestampFormatCompiler;
import io.questdb.std.datetime.millitime.MillisecondClock;
import io.questdb.std.str.StringSink;
import io.questdb.test.tools.TestUtils;
import org.jetbrains.annotations.Nullable;
import org.junit.*;
import org.junit.rules.TemporaryFolder;
import org.junit.rules.TestName;
import org.junit.rules.Timeout;

import java.io.IOException;
import java.util.concurrent.TimeUnit;

public class AbstractCairoTest {

    protected static final PlanSink planSink = new PlanSink();
    protected static final StringSink sink = new StringSink();
    protected static final RecordCursorPrinter printer = new RecordCursorPrinter();
    protected static final Log LOG = LogFactory.getLog(AbstractCairoTest.class);
    private static final MicrosecondClock defaultMicrosecondClock = new X();
    @ClassRule
    public static TemporaryFolder temp = new TemporaryFolder();
    public static long writerAsyncCommandBusyWaitTimeout = -1;
    public static long writerAsyncCommandMaxTimeout = -1;
    protected static CharSequence root;
    protected static CairoConfiguration configuration;
    protected static MessageBus messageBus;
    protected static long currentMicros = -1;
    protected static MicrosecondClock testMicrosClock = defaultMicrosecondClock;
    protected static CairoEngine engine;
    protected static DatabaseSnapshotAgent snapshotAgent;
    protected static String inputRoot = null;
    protected static String inputWorkRoot = null;
    protected static int sqlCopyBufferSize = 1024 * 1024;
    protected static IOURingFacade ioURingFacade = IOURingFacadeImpl.INSTANCE;
    protected static FilesFacade ff;
    protected static CharSequence backupDir;
    protected static DateFormat backupDirTimestampFormat;
    protected static long configOverrideCommitLagMicros = -1;
    protected static int configOverrideMaxUncommittedRows = -1;
    protected static Metrics metrics = Metrics.enabled();
    protected static int capacity = -1;
    protected static int sampleByIndexSearchPageSize;
    protected static int binaryEncodingMaxLength = -1;
    protected static CharSequence defaultMapType;
    protected static int pageFrameMaxRows = -1;
    protected static int jitMode = SqlJitMode.JIT_MODE_ENABLED;
    protected static int rndFunctionMemoryPageSize = -1;
    protected static int rndFunctionMemoryMaxPages = -1;
    protected static String snapshotInstanceId = null;
    protected static Boolean snapshotRecoveryEnabled = null;
    protected static Boolean enableParallelFilter = null;
    protected static int queryCacheEventQueueCapacity = -1;
    protected static int pageFrameReduceShardCount = -1;
    protected static int pageFrameReduceQueueCapacity = -1;
    protected static int columnVersionTaskPoolCapacity = -1;
    protected static RostiAllocFacade rostiAllocFacade = null;
    protected static int parallelImportStatusLogKeepNDays = -1;
    protected static Boolean ioURingEnabled = null;

    @Rule
    public TestName testName = new TestName();
    public static long spinLockTimeout = -1;
    protected static boolean hideTelemetryTable = false;
    protected static int writerCommandQueueCapacity = 4;
    protected static long writerCommandQueueSlotSize = 2048L;
    protected static double columnPurgeRetryDelayMultiplier = -1;
    protected static long columnPurgeRetryDelay = -1;
    protected static int columnVersionPurgeQueueCapacity = -1;
    protected static int defaultTableWriteMode = -1;

    private static TelemetryConfiguration telemetryConfiguration;
    @Rule
    public Timeout timeout = Timeout.builder()
            .withTimeout(20 * 60 * 1000, TimeUnit.MILLISECONDS)
            .withLookingForStuckThread(true)
            .build();

    @BeforeClass
    public static void setUpStatic() {
        // it is necessary to initialise logger before tests start
        // logger doesn't relinquish memory until JVM stops
        // which causes memory leak detector to fail should logger be
        // created mid-test
        LOG.info().$("begin").$();
        try {
            root = temp.newFolder("dbRoot").getAbsolutePath();
        } catch (IOException e) {
            throw new ExceptionInInitializerError();
        }

        telemetryConfiguration = new DefaultTelemetryConfiguration() {
            @Override
            public boolean hideTables() {
                return hideTelemetryTable;
            }
        };

        configuration = new DefaultCairoConfiguration(root) {
            @Override
            public DateFormat getBackupDirTimestampFormat() {
                if (backupDirTimestampFormat != null) {
                    return backupDirTimestampFormat;
                }
                return super.getBackupDirTimestampFormat();
            }

            @Override
            public CharSequence getBackupRoot() {
                if (backupDir != null) {
                    return backupDir;
                }
                return super.getBackupRoot();
            }

            @Override
            public int getBinaryEncodingMaxLength() {
                return binaryEncodingMaxLength > 0 ? binaryEncodingMaxLength : super.getBinaryEncodingMaxLength();
            }

            @Override
            public double getColumnPurgeRetryDelayMultiplier() {
                return columnPurgeRetryDelayMultiplier > 0 ? columnPurgeRetryDelayMultiplier : 2.0;
            }

            @Override
            public long getColumnPurgeRetryDelay() {
                return columnPurgeRetryDelay > 0 ? columnPurgeRetryDelay : 10;
            }

            @Override
            public CharSequence getSnapshotInstanceId() {
                if (snapshotInstanceId == null) {
                    return super.getSnapshotInstanceId();
                }
                return snapshotInstanceId;
            }

            @Override
            public boolean isSnapshotRecoveryEnabled() {
                return snapshotRecoveryEnabled == null ? super.isSnapshotRecoveryEnabled() : snapshotRecoveryEnabled;
            }

            @Override
            public int getCopyPoolCapacity() {
                return capacity == -1 ? super.getCopyPoolCapacity() : capacity;
            }

            @Override
            public CharSequence getDefaultMapType() {
                if (defaultMapType == null) {
                    return super.getDefaultMapType();
                }
                return defaultMapType;
            }

            @Override
            public FilesFacade getFilesFacade() {
                if (ff != null) {
                    return ff;
                }
                return super.getFilesFacade();
            }

            @Override
            public CharSequence getSqlCopyInputRoot() {
                return inputRoot;
            }

            @Override
            public CharSequence getSqlCopyInputWorkRoot() {
                return inputWorkRoot;
            }

            @Override
            public long getCommitLag() {
                return configOverrideCommitLagMicros >= 0 ? configOverrideCommitLagMicros : super.getCommitLag();
            }

            @Override
            public long getSpinLockTimeout() {
                if (spinLockTimeout > -1) {
                    return spinLockTimeout;
                }
                return 5_000;
            }

            @Override
            public int getMaxUncommittedRows() {
                if (configOverrideMaxUncommittedRows >= 0) return configOverrideMaxUncommittedRows;
                return super.getMaxUncommittedRows();
            }

            @Override
            public MicrosecondClock getMicrosecondClock() {
                return testMicrosClock;
            }

            @Override
            public MillisecondClock getMillisecondClock() {
                return () -> testMicrosClock.getTicks() / 1000L;
            }

            @Override
            public int getPartitionPurgeListCapacity() {
                // Bump it to high number so that test don't fail with memory leak if LongList
                // re-allocates
                return 512;
            }

            @Override
            public int getSampleByIndexSearchPageSize() {
                return sampleByIndexSearchPageSize > 0 ? sampleByIndexSearchPageSize : super.getSampleByIndexSearchPageSize();
            }

            @Override
            public int getRndFunctionMemoryPageSize() {
                return rndFunctionMemoryPageSize < 0 ? super.getRndFunctionMemoryPageSize() : rndFunctionMemoryPageSize;
            }

            @Override
            public int getRndFunctionMemoryMaxPages() {
                return rndFunctionMemoryMaxPages < 0 ? super.getRndFunctionMemoryMaxPages() : rndFunctionMemoryMaxPages;
            }

            @Override
            public int getSqlJitMode() {
                return jitMode;
            }

            @Override
            public int getSqlPageFrameMaxRows() {
                return pageFrameMaxRows < 0 ? super.getSqlPageFrameMaxRows() : pageFrameMaxRows;
            }

            @Override
            public TelemetryConfiguration getTelemetryConfiguration() {
                return telemetryConfiguration;
            }

            @Override
            public long getWriterAsyncCommandBusyWaitTimeout() {
                return writerAsyncCommandBusyWaitTimeout < 0 ? super.getWriterAsyncCommandBusyWaitTimeout() : writerAsyncCommandBusyWaitTimeout;
            }

            @Override
            public long getWriterAsyncCommandMaxTimeout() {
                return writerAsyncCommandMaxTimeout < 0 ? super.getWriterAsyncCommandMaxTimeout() : writerAsyncCommandMaxTimeout;
            }

            @Override
            public int getWriterCommandQueueCapacity() {
                return writerCommandQueueCapacity;
            }

            @Override
            public long getWriterCommandQueueSlotSize() {
                return writerCommandQueueSlotSize;
            }

            @Override
            public int getQueryCacheEventQueueCapacity() {
                return queryCacheEventQueueCapacity < 0 ? super.getQueryCacheEventQueueCapacity() : queryCacheEventQueueCapacity;
            }

            @Override
            public int getPageFrameReduceShardCount() {
                return pageFrameReduceShardCount < 0 ? super.getPageFrameReduceShardCount() : pageFrameReduceShardCount;
            }

            @Override
            public int getPageFrameReduceQueueCapacity() {
                return pageFrameReduceQueueCapacity < 0 ? super.getPageFrameReduceQueueCapacity() : pageFrameReduceQueueCapacity;
            }

            @Override
            public int getColumnPurgeQueueCapacity() {
                return columnVersionPurgeQueueCapacity < 0 ? super.getColumnPurgeQueueCapacity() : columnVersionPurgeQueueCapacity;
            }

            @Override
            public boolean isSqlParallelFilterEnabled() {
                return enableParallelFilter != null ? enableParallelFilter : super.isSqlParallelFilterEnabled();
            }

            @Override
            public int getColumnPurgeTaskPoolCapacity() {
                return columnVersionTaskPoolCapacity >= 0 ? columnVersionTaskPoolCapacity : super.getColumnPurgeTaskPoolCapacity();
            }

            @Override
            public int getSqlCopyLogRetentionDays() {
                return parallelImportStatusLogKeepNDays >= 0 ? parallelImportStatusLogKeepNDays : super.getSqlCopyLogRetentionDays();
            }

            @Override
            public RostiAllocFacade getRostiAllocFacade() {
                return rostiAllocFacade != null ? rostiAllocFacade : super.getRostiAllocFacade();
            }

            @Override
            public boolean getWallEnabledDefault() {
                return defaultTableWriteMode < 0 ? super.getWallEnabledDefault() : defaultTableWriteMode == 1;
            }

            @Override
            public boolean isIOURingEnabled() {
                return ioURingEnabled != null ? ioURingEnabled : super.isIOURingEnabled();
            }

            @Override
            public int getSqlCopyBufferSize() {
                return sqlCopyBufferSize;
            }
        };
        engine = new CairoEngine(configuration, metrics);
        snapshotAgent = new DatabaseSnapshotAgent(engine);
        messageBus = engine.getMessageBus();
    }

    @AfterClass
    public static void tearDownStatic() {
        snapshotAgent = Misc.free(snapshotAgent);
        engine = Misc.free(engine);
        backupDir = null;
        backupDirTimestampFormat = null;
        DumpThreadStacksFunctionFactory.dumpThreadStacks();
    }

    @Before
    public void setUp() {
        SharedRandom.RANDOM.set(new Rnd());
        LOG.info().$("Starting test ").$(getClass().getSimpleName()).$('#').$(testName.getMethodName()).$();
        TestUtils.createTestPath(root);
        engine.getTableIdGenerator().open();
        engine.getTableIdGenerator().reset();
        SharedRandom.RANDOM.set(new Rnd());
    }

    @After
    public void tearDown() {
        LOG.info().$("Tearing down test ").$(getClass().getSimpleName()).$('#').$(testName.getMethodName()).$();
        snapshotAgent.clear();
        engine.getTableIdGenerator().close();
        engine.clear();
        TestUtils.removeTestPath(root);
        configOverrideMaxUncommittedRows = -1;
        configOverrideCommitLagMicros = -1;
        currentMicros = -1;
        testMicrosClock = defaultMicrosecondClock;
        sampleByIndexSearchPageSize = -1;
        defaultMapType = null;
        writerAsyncCommandBusyWaitTimeout = -1;
        writerAsyncCommandMaxTimeout = -1;
        pageFrameMaxRows = -1;
        jitMode = SqlJitMode.JIT_MODE_ENABLED;
        rndFunctionMemoryPageSize = -1;
        rndFunctionMemoryMaxPages = -1;
        spinLockTimeout = -1;
        snapshotInstanceId = null;
        snapshotRecoveryEnabled = null;
        enableParallelFilter = null;
        hideTelemetryTable = false;
        writerCommandQueueCapacity = 4;
        queryCacheEventQueueCapacity = -1;
        pageFrameReduceShardCount = -1;
        pageFrameReduceQueueCapacity = -1;
        columnPurgeRetryDelayMultiplier = -1;
        columnVersionPurgeQueueCapacity = -1;
        columnVersionTaskPoolCapacity = -1;
        rostiAllocFacade = null;
        sqlCopyBufferSize = 1024 * 1024;
        ioURingFacade = IOURingFacadeImpl.INSTANCE;
        ioURingEnabled = null;
        parallelImportStatusLogKeepNDays = -1;
        defaultTableWriteMode = -1;
<<<<<<< HEAD
//        clearWalQueue();
=======
        sink.clear();
>>>>>>> 2448161f
    }

    protected static void configureForBackups() throws IOException {
        backupDir = temp.newFolder().getAbsolutePath();
        backupDirTimestampFormat = new TimestampFormatCompiler().compile("ddMMMyyyy");
    }

    protected static void assertMemoryLeak(TestUtils.LeakProneCode code) throws Exception {
        assertMemoryLeak(null, code);
    }

    protected static void assertMemoryLeak(@Nullable FilesFacade ff, TestUtils.LeakProneCode code) throws Exception {
        final FilesFacade ff2 = ff;
        TestUtils.assertMemoryLeak(() -> {
            AbstractCairoTest.ff = ff2;
            try {
                code.run();
                engine.releaseInactive();
                Assert.assertEquals(0, engine.getBusyWriterCount());
                Assert.assertEquals(0, engine.getBusyReaderCount());
            } finally {
                engine.clear();
                AbstractCairoTest.ff = null;
            }
        });
    }

    protected void assertCursor(CharSequence expected, RecordCursor cursor, RecordMetadata metadata, boolean header) {
        TestUtils.assertCursor(expected, cursor, metadata, header, sink);
    }

    protected void assertCursorTwoPass(CharSequence expected, RecordCursor cursor, RecordMetadata metadata) {
        assertCursor(expected, cursor, metadata, true);
        cursor.toTop();
        assertCursor(expected, cursor, metadata, true);
    }

<<<<<<< HEAD
    protected static void drainWalQueue() {
        ApplyWal2TableJob job = new ApplyWal2TableJob(engine);
        while (job.run(0)) {
            // run until empty
        }
    }

    protected static void clearWalQueue() {
        MessageBus bus = engine.getMessageBus();
        long cursor;
        while((cursor = bus.getWalTxnNotificationSubSequence().next()) > -1L) {
            bus.getWalTxnNotificationSubSequence().done(cursor);
=======
    private static class X implements MicrosecondClock {
        @Override
        public long getTicks() {
            return currentMicros >= 0 ? currentMicros : MicrosecondClockImpl.INSTANCE.getTicks();
>>>>>>> 2448161f
        }
    }
}<|MERGE_RESOLUTION|>--- conflicted
+++ resolved
@@ -416,11 +416,7 @@
         ioURingEnabled = null;
         parallelImportStatusLogKeepNDays = -1;
         defaultTableWriteMode = -1;
-<<<<<<< HEAD
-//        clearWalQueue();
-=======
         sink.clear();
->>>>>>> 2448161f
     }
 
     protected static void configureForBackups() throws IOException {
@@ -458,7 +454,13 @@
         assertCursor(expected, cursor, metadata, true);
     }
 
-<<<<<<< HEAD
+    private static class X implements MicrosecondClock {
+        @Override
+        public long getTicks() {
+            return currentMicros >= 0 ? currentMicros : MicrosecondClockImpl.INSTANCE.getTicks();
+        }
+    }
+
     protected static void drainWalQueue() {
         ApplyWal2TableJob job = new ApplyWal2TableJob(engine);
         while (job.run(0)) {
@@ -471,12 +473,6 @@
         long cursor;
         while((cursor = bus.getWalTxnNotificationSubSequence().next()) > -1L) {
             bus.getWalTxnNotificationSubSequence().done(cursor);
-=======
-    private static class X implements MicrosecondClock {
-        @Override
-        public long getTicks() {
-            return currentMicros >= 0 ? currentMicros : MicrosecondClockImpl.INSTANCE.getTicks();
->>>>>>> 2448161f
         }
     }
 }