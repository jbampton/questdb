--- conflicted
+++ resolved
@@ -510,12 +510,8 @@
 
                         row.append();
                     }
-                }
-<<<<<<< HEAD
-=======
-                walWriter.commit();
-            }
->>>>>>> 32d18990
+                    walWriter.commit();
+                }
 
                 try (WalSegmentDataReader segmentReader = new WalSegmentDataReader(configuration.getFilesFacade(), toWalPath(tableName, walName, 0, path))) {
                     int intIndex = segmentReader.getColumnIndex("int");
