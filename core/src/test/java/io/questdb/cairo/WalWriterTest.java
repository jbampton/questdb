/*******************************************************************************
 *     ___                  _   ____  ____
 *    / _ \ _   _  ___  ___| |_|  _ \| __ )
 *   | | | | | | |/ _ \/ __| __| | | |  _ \
 *   | |_| | |_| |  __/\__ \ |_| |_| | |_) |
 *    \__\_\\__,_|\___||___/\__|____/|____/
 *
 *  Copyright (c) 2014-2019 Appsicle
 *  Copyright (c) 2019-2022 QuestDB
 *
 *  Licensed under the Apache License, Version 2.0 (the "License");
 *  you may not use this file except in compliance with the License.
 *  You may obtain a copy of the License at
 *
 *  http://www.apache.org/licenses/LICENSE-2.0
 *
 *  Unless required by applicable law or agreed to in writing, software
 *  distributed under the License is distributed on an "AS IS" BASIS,
 *  WITHOUT WARRANTIES OR CONDITIONS OF ANY KIND, either express or implied.
 *  See the License for the specific language governing permissions and
 *  limitations under the License.
 *
 ******************************************************************************/

package io.questdb.cairo;

import io.questdb.cairo.vm.Vm;
import io.questdb.griffin.AbstractGriffinTest;
import io.questdb.std.Files;
import io.questdb.std.str.Path;
import org.junit.Test;

import static org.junit.Assert.assertEquals;

public class WalWriterTest extends AbstractGriffinTest {

    @Test
    public void bootstrapWal() {
        String tableName = "testtable";
        try (Path path = new Path().of(configuration.getRoot());
             TableModel model = new TableModel(configuration, tableName, PartitionBy.NONE)
                     .col("a", ColumnType.BYTE)
                     .col("b", ColumnType.STRING)
        ) {
            int plen = path.length();
            TableUtils.createTable(configuration, Vm.getMARWInstance(), path, model, 0);
            path.trimTo(plen);
            try (WalWriter walWriter = new WalWriter(configuration, tableName, metrics)) {
                for (int i = 0; i < 100; i++) {
                    WalWriter.Row row = walWriter.newRow();
                    row.putByte(0, (byte) i);
                    row.putStr(1, String.valueOf(i));
                    row.append();
                }
            }
            assertWalFileExist(tableName, "a", 0, path);
            assertWalFileExist(tableName, "b", 0, path);
        }
    }

    @Test
    public void symbolWal() {
        String tableName = "testtable";
        try (Path path = new Path().of(configuration.getRoot());
             TableModel model = new TableModel(configuration, tableName, PartitionBy.NONE)
                     .col("a", ColumnType.BYTE)
                     .col("b", ColumnType.SYMBOL)
        ) {
            int plen = path.length();
            TableUtils.createTable(configuration, Vm.getMARWInstance(), path, model, 0);
            path.trimTo(plen);
            try (WalWriter walWriter = new WalWriter(configuration, tableName, metrics)) {
                for (int i = 0; i < 5; i++) {
                    WalWriter.Row row = walWriter.newRow();
                    row.putByte(0, (byte) i);
                    row.putSym(1, "sym" + i);
                    row.append();
                }
            }
            assertWalFileExist(tableName, "a", 0, path);
            assertWalFileExist(tableName, "b", 0, path);
            assertWalSymbolFileExist(tableName, "b", ".c", path);
            assertWalSymbolFileExist(tableName, "b", ".k", path);
            assertWalSymbolFileExist(tableName, "b", ".o", path);
            assertWalSymbolFileExist(tableName, "b", ".v", path);
        }
    }

    @Test
    public void testRowCount_simple() {
        String tableName = "testtable";
        try (Path path = new Path().of(configuration.getRoot());
             TableModel model = new TableModel(configuration, tableName, PartitionBy.NONE)
                     .col("a", ColumnType.BYTE)
                     .col("b", ColumnType.STRING)
                     .col("c", ColumnType.INT)
        ) {
            int plen = path.length();
            TableUtils.createTable(configuration, Vm.getMARWInstance(), path, model, 0);
            path.trimTo(plen);
            try (WalWriter walWriter = new WalWriter(configuration, tableName, metrics)) {
                for (int i = 0; i < 100; i++) {
                    WalWriter.Row row = walWriter.newRow();
                    row.putByte(0, (byte) i);
                    row.putStr(1, String.valueOf(i));
                    row.putInt(2, 42);
                    row.append();
                }
                assertEquals(100, walWriter.getCurrentWalDSegmentRowCount());
                walWriter.newRow().cancel(); // force a new WAL-D segment
                assertEquals(0, walWriter.getCurrentWalDSegmentRowCount());
                for (int i = 0; i < 50; i++) {
                    WalWriter.Row row = walWriter.newRow();
                    row.putByte(0, (byte) i);
                    row.putStr(1, String.valueOf(i));
                    row.putInt(2, 42);
                    row.append();
                }
                assertEquals(50, walWriter.getCurrentWalDSegmentRowCount());
            }
        }
    }

    @Test
    public void cancelRowStartsANewSegment_for_now() {
        String tableName = "testtable";
        try (Path path = new Path().of(configuration.getRoot());
             TableModel model = new TableModel(configuration, tableName, PartitionBy.NONE)
                     .col("a", ColumnType.BYTE)
                     .col("b", ColumnType.STRING)
        ) {
            int plen = path.length();
            TableUtils.createTable(configuration, Vm.getMARWInstance(), path, model, 0);
            path.trimTo(plen);
            try (WalWriter walWriter = new WalWriter(configuration, tableName, metrics)) {
                WalWriter.Row row = walWriter.newRow();
                row.putByte(0, (byte) 1);
                row.cancel();

                row = walWriter.newRow();
                row.putByte(0, (byte) 1);
                row.append();
            }
            assertWalFileExist(tableName, "a", 0, path);
            assertWalFileExist(tableName, "a", 1, path);
        }
    }

    @Test
    public void testDddlMetadataReadable() {
        String tableName = "testtable";
        try (Path path = new Path().of(configuration.getRoot());
             TableModel model = new TableModel(configuration, tableName, PartitionBy.NONE)
                     .col("a", ColumnType.BYTE)
                     .col("b", ColumnType.STRING)
        ) {
            int plen = path.length();
            TableUtils.createTable(configuration, Vm.getMARWInstance(), path, model, 0);
            path.trimTo(plen);
            try (WalWriter walWriter = new WalWriter(configuration, tableName, metrics)) {
                WalWriter.Row row = walWriter.newRow();
                row.putByte(0, (byte) 1);
                row.append();
                walWriter.newRow().cancel(); // new segment
                row = walWriter.newRow();
                row.putByte(0, (byte) 1);
                row.append();
            }
            assertMetadataFileCreated(model, 0, path);
            assertMetadataFileCreated(model, 1, path);
        }
    }

    private void assertMetadataFileCreated(TableModel model, long segment, Path path) {
        int plen = path.length();
        try {
            toMetadataPath(model.getTableName(), segment, path);
            TableReaderMetadata readerMetadata = new TableReaderMetadata(configuration.getFilesFacade(), path);
            assertMetadataMatchesModel(model, readerMetadata);
        } finally {
            path.trimTo(plen);
        }
    }

    @Test
    public void testddlMetadataCreated() {
        String tableName = "testtable";
        try (Path path = new Path().of(configuration.getRoot());
             TableModel model = new TableModel(configuration, tableName, PartitionBy.NONE)
                     .col("a", ColumnType.BYTE)
                     .col("b", ColumnType.STRING)
        ) {
            int plen = path.length();
            TableUtils.createTable(configuration, Vm.getMARWInstance(), path, model, 0);
            path.trimTo(plen);
            try (WalWriter walWriter = new WalWriter(configuration, tableName, metrics)) {
                WalWriter.Row row = walWriter.newRow();
                row.putByte(0, (byte) 1);
                row.append();
            }
            assertMetadataFileExist(tableName, 0, path);
        }
    }

    @Test
    public void testDdlMetadataForNewSegmentReadable() {
        String tableName = "testtable";
        try (Path path = new Path().of(configuration.getRoot());
             TableModel model = new TableModel(configuration, tableName, PartitionBy.NONE)
                     .col("a", ColumnType.BYTE)
                     .col("b", ColumnType.STRING)
        ) {
            int plen = path.length();
            TableUtils.createTable(configuration, Vm.getMARWInstance(), path, model, 0);
            path.trimTo(plen);
            try (WalWriter walWriter = new WalWriter(configuration, tableName, metrics)) {
                WalWriter.Row row = walWriter.newRow();
                row.putByte(0, (byte) 1);
                row.append();
            }
            assertMetadataFileExist(tableName, 0, path);
        }
    }

    @Test
    public void ddlMetadataCreatedForNewSegment() {
        String tableName = "testtable";
        try (Path path = new Path().of(configuration.getRoot());
             TableModel model = new TableModel(configuration, tableName, PartitionBy.NONE)
                     .col("a", ColumnType.BYTE)
                     .col("b", ColumnType.STRING)
        ) {
            int plen = path.length();
            TableUtils.createTable(configuration, Vm.getMARWInstance(), path, model, 0);
            path.trimTo(plen);
            try (WalWriter walWriter = new WalWriter(configuration, tableName, metrics)) {
                WalWriter.Row row = walWriter.newRow();
                row.putByte(0, (byte) 1);
                row.append();
                walWriter.newRow().cancel(); // force new segment
                row = walWriter.newRow();
                row.putByte(0, (byte) 1);
                row.append();
            }
            assertMetadataFileExist(tableName, 0, path);
            assertMetadataFileExist(tableName, 1, path);
        }
    }

    private void assertWalFileExist(String tableName, String columnName, int segment, Path path) {
        int plen = path.length();
        try {
            path.concat(tableName).slash().concat("wal")
                    .slash().put(segment)
                    .slash().concat(columnName + ".wald").$();
            assertPathExists(path);
        } finally {
            path.trimTo(plen);
        }
    }

<<<<<<< HEAD
    private void assertWalSymbolFileExist(String tableName, String columnName, String extension, Path path) {
        int plen = path.length();
        try {
            path.concat(tableName).slash().concat("wal").slash().concat(columnName + extension).$();
            assertPathExists(path);
        } finally {
            path.trimTo(plen);
        }
    }

    private void assertMetadataFileExist(String tableName, int partition, Path path) {
=======
    private void assertMetadataFileExist(String tableName, int segment, Path path) {
>>>>>>> 525ae92a
        int plen = path.length();
        try {
            toMetadataPath(tableName, segment, path);
            assertPathExists(path);
        } finally {
            path.trimTo(plen);
        }
    }

    private void toMetadataPath(CharSequence tableName, long segment, Path path) {
        path.concat(tableName).slash()
                .concat("wal").slash()
                .put(segment).slash()
                .concat("_meta").$();
    }


    private static void assertPathExists(Path path) {
        if (!Files.exists(path)) {
            throw new AssertionError("Path " + path + " does not exists!");
        }
    }

    private static void assertMetadataMatchesModel(TableModel model, TableReaderMetadata metadata) {
        // todo: assert on more properties - symbol column configuration, etc
        int columnCount = model.getColumnCount();
        assertEquals(columnCount, metadata.getColumnCount());
        assertEquals(model.getPartitionBy(), metadata.getPartitionBy());
        for (int i = 0; i < columnCount; i++) {
            assertEquals(model.getColumnType(i), metadata.getColumnType(i));
            assertEquals(model.getColumnName(i), metadata.getColumnName(i));
        }
    }
}<|MERGE_RESOLUTION|>--- conflicted
+++ resolved
@@ -259,7 +259,6 @@
         }
     }
 
-<<<<<<< HEAD
     private void assertWalSymbolFileExist(String tableName, String columnName, String extension, Path path) {
         int plen = path.length();
         try {
@@ -270,10 +269,7 @@
         }
     }
 
-    private void assertMetadataFileExist(String tableName, int partition, Path path) {
-=======
     private void assertMetadataFileExist(String tableName, int segment, Path path) {
->>>>>>> 525ae92a
         int plen = path.length();
         try {
             toMetadataPath(tableName, segment, path);
