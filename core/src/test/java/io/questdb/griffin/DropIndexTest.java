/*******************************************************************************
 *     ___                  _   ____  ____
 *    / _ \ _   _  ___  ___| |_|  _ \| __ )
 *   | | | | | | |/ _ \/ __| __| | | |  _ \
 *   | |_| | |_| |  __/\__ \ |_| |_| | |_) |
 *    \__\_\\__,_|\___||___/\__|____/|____/
 *
 *  Copyright (c) 2014-2019 Appsicle
 *  Copyright (c) 2019-2022 QuestDB
 *
 *  Licensed under the Apache License, Version 2.0 (the "License");
 *  you may not use this file except in compliance with the License.
 *  You may obtain a copy of the License at
 *
 *  http://www.apache.org/licenses/LICENSE-2.0
 *
 *  Unless required by applicable law or agreed to in writing, software
 *  distributed under the License is distributed on an "AS IS" BASIS,
 *  WITHOUT WARRANTIES OR CONDITIONS OF ANY KIND, either express or implied.
 *  See the License for the specific language governing permissions and
 *  limitations under the License.
 *
 ******************************************************************************/

package io.questdb.griffin;

import io.questdb.cairo.*;
import io.questdb.cairo.security.AllowAllCairoSecurityContext;
import io.questdb.cairo.sql.OperationFuture;
import io.questdb.cairo.sql.RecordCursor;
import io.questdb.cairo.sql.RecordCursorFactory;
import io.questdb.mp.SOCountDownLatch;
import io.questdb.std.Chars;
import io.questdb.std.FilesFacade;
import io.questdb.std.FilesFacadeImpl;
import io.questdb.std.Misc;
import io.questdb.std.str.LPSZ;
import io.questdb.std.str.Path;
import io.questdb.test.tools.TestUtils;
import org.junit.AfterClass;
import org.junit.Assert;
import org.junit.BeforeClass;
import org.junit.Test;

import java.io.IOException;
import java.nio.file.FileSystems;
import java.nio.file.Files;
import java.util.concurrent.CyclicBarrier;
import java.util.concurrent.atomic.AtomicReference;
import java.util.stream.Stream;

import static io.questdb.cairo.TableUtils.TXN_FILE_NAME;

public class DropIndexTest extends AbstractGriffinTest {

    private static final String tableName = "sensors";
    private static final String columnName = "sensor_id";
    private static final int indexBlockValueSize = 32;
    private static final String CREATE_TABLE_STMT = "CREATE TABLE " + tableName + " AS (" +
            "    SELECT" +
            "        rnd_symbol('ALPHA', 'OMEGA', 'THETA') " + columnName + "," +
            "        rnd_symbol('HOT', 'COLD') temperature," +
            "        rnd_int() degrees," +
            "        timestamp_sequence(0, 21600000000) ts" + // 6h
            "    FROM long_sequence(5)" +
            "), INDEX(" + columnName + " CAPACITY " + indexBlockValueSize + ")" +
            ", INDEX(temperature CAPACITY 4) " +
            "TIMESTAMP(ts)"; // 5 partitions by hour, 2 partitions by day


    private static final String expected = "sensor_id\ttemperature\tdegrees\tts\n" +
            "ALPHA\tHOT\t1548800833\t1970-01-01T00:00:00.000000Z\n" +
            "THETA\tCOLD\t-948263339\t1970-01-01T06:00:00.000000Z\n" +
            "THETA\tCOLD\t1868723706\t1970-01-01T12:00:00.000000Z\n" +
            "OMEGA\tHOT\t-2041844972\t1970-01-01T18:00:00.000000Z\n" +
            "OMEGA\tCOLD\t806715481\t1970-01-02T00:00:00.000000Z\n";


    protected static SqlExecutionContext sqlExecutionContext2;
    protected static SqlCompiler compiler2;

    private static Path path;
    private static int tablePathLen;

    @BeforeClass
    public static void setUpStatic() {
        AbstractGriffinTest.setUpStatic();
        compiler2 = new SqlCompiler(engine, null, snapshotAgent);
        sqlExecutionContext2 = new SqlExecutionContextImpl(engine, 1)
                .with(
                        AllowAllCairoSecurityContext.INSTANCE,
                        null,
                        null,
                        -1,
                        null);
        CharSequence systemTableName = engine.getSystemTableName(tableName);
        path = new Path().put(configuration.getRoot()).concat(systemTableName);
        tablePathLen = path.length();
    }

    @AfterClass
    public static void tearDownStatic() {
        AbstractGriffinTest.tearDownStatic();
        compiler2.close();
        path = Misc.free(path);
    }

    @Test
    public void testDropIndexSyntaxErrors0() throws Exception {
        assertFailure(
                "ALTER TABLE sensors ALTER COLUMN sensor_id dope INDEX",
                CREATE_TABLE_STMT,
                43,
                "'add', 'drop', 'cache' or 'nocache' expected found 'dope'"
        );
    }

    @Test
    public void testDropIndexSyntaxErrors1() throws Exception {
        assertFailure(
                "ALTER TABLE sensors ALTER COLUMN sensor_id DROP",
                CREATE_TABLE_STMT,
                47,
                "'index' expected"
        );
    }

    @Test
    public void testDropIndexSyntaxErrors2() throws Exception {
        assertFailure(
                "ALTER TABLE sensors ALTER COLUMN sensor_id DROP INDEX,",
                CREATE_TABLE_STMT,
                53,
                "unexpected token [,] while trying to drop index"
        );
    }

    @Test
    public void testDropIndexOfNonIndexedColumnShouldFail() throws Exception {
        assertMemoryLeak(() -> {
            compile(
                    "CREATE TABLE підрахунок AS (" +
                            "  select " +
                            "    rnd_symbol('K1', 'K2') колонка " +
                            "  from long_sequence(317)" +
                            ")",
                    sqlExecutionContext
            );
            engine.releaseAllWriters();
            assertFailure(
                    "ALTER TABLE підрахунок ALTER COLUMN колонка DROP INDEX",
                    null,
                    12,
                    "Column is not indexed [name=колонка][errno=-100]"
            );
        });
    }

    @Test
    public void testDropIndexFailsWhenHardLinkFails() throws Exception {
        final FilesFacade noHardLinksFF = new FilesFacadeImpl() {
            int numberOfCalls = 0;

            @Override
            public int hardLink(LPSZ src, LPSZ hardLink) {
                ++numberOfCalls;
                if (numberOfCalls < 5) {
                    return super.hardLink(src, hardLink);
                }
                return -1;
            }

            @Override
            public int errno() {
                return numberOfCalls < 5 ? super.errno() : -1;
            }
        };

        assertMemoryLeak(noHardLinksFF, () -> {
            compile(CREATE_TABLE_STMT + " PARTITION BY HOUR", sqlExecutionContext);
            checkMetadataAndTxn(
                    PartitionBy.HOUR,
                    1,
                    0,
                    0,
                    true,
                    indexBlockValueSize
            );
            try {
                compile(dropIndexStatement(), sqlExecutionContext);
                Assert.fail();
            } catch (SqlException expected) {
                TestUtils.assertContains(expected.getFlyweightMessage(), "Cannot DROP INDEX for [txn=1, table=sensors, column=sensor_id]");
                TestUtils.assertContains(expected.getFlyweightMessage(), "[-1] cannot hardLink ");
                path.trimTo(tablePathLen);
                checkMetadataAndTxn(
                        PartitionBy.HOUR,
                        1,
                        0,
                        0,
                        true,
                        indexBlockValueSize
                );

                // check the original files exist
                Assert.assertEquals(5, countDFiles(0L));
                Assert.assertEquals(10, countIndexFiles(0L));

                // check there are no leftover link files
                Assert.assertEquals(0, countDFiles(1L));
            }
        });
    }

    @Test
    public void testDropIndexNonPartitionedTable() throws Exception {
        dropIndexOfIndexedColumn(PartitionBy.NONE);
    }

    @Test
    public void testDropIndexPartitionedByDayTable() throws Exception {
        dropIndexOfIndexedColumn(PartitionBy.DAY);
    }

    @Test
    public void testDropIndexPartitionedByHourTable() throws Exception {
        dropIndexOfIndexedColumn(PartitionBy.HOUR);
    }

    @Test
    public void testDropIndexStructureOfTableAndColumnIncrease() throws Exception {
        assertMemoryLeak(configuration.getFilesFacade(), () -> {
            compile(CREATE_TABLE_STMT + " PARTITION BY DAY", sqlExecutionContext);
            checkMetadataAndTxn(
                    PartitionBy.DAY,
                    1,
                    0,
                    0,
                    true,
                    indexBlockValueSize
            );
            assertSql(tableName, expected);
            executeOperation(
                    dropIndexStatement(),
                    CompiledQuery.ALTER
            );
            path.trimTo(tablePathLen);
            checkMetadataAndTxn(
                    PartitionBy.DAY,
                    2,
                    1,
                    1,
                    false,
                    configuration.getIndexValueBlockSize()
            );
            assertSql(tableName, expected);
            Assert.assertEquals(2, countDFiles(1L));
            Assert.assertEquals(0, countIndexFiles(1L));
        });
    }

    @Test
    public void testDropIndexPreservesIndexFilesWhenThereIsATransactionReadingThem() throws Exception {
        assertMemoryLeak(configuration.getFilesFacade(), () -> {
            compile(CREATE_TABLE_STMT + " PARTITION BY HOUR", sqlExecutionContext);
            checkMetadataAndTxn(
                    PartitionBy.HOUR,
                    1,
                    0,
                    0,
                    true,
                    indexBlockValueSize
            );

            final CyclicBarrier startBarrier = new CyclicBarrier(2);
            final SOCountDownLatch endLatch = new SOCountDownLatch(1);
            final int defaultIndexValueBlockSize = configuration.getIndexValueBlockSize();
            final AtomicReference<Throwable> readerFailure = new AtomicReference<>();

            // reader thread
            new Thread(() -> {

                final String select = "SELECT ts, sensor_id FROM sensors WHERE sensor_id = 'OMEGA' and ts > '1970-01-01T01:59:06.000000Z'";
                CharSequence systemTableName = engine.getSystemTableName(tableName);
                Path path2 = new Path().put(configuration.getRoot()).concat(systemTableName);
                try {
                    for (int i = 0; i < 5; i++) {
                        try (RecordCursorFactory factory = compiler2.compile(select, sqlExecutionContext2).getRecordCursorFactory()) {
                            try (RecordCursor ignored = factory.getCursor(sqlExecutionContext2)) {
                                // 1st reader sees the index as DROP INDEX has not happened yet
                                // the readers that follow do not see the index, because it has been dropped
                                boolean isIndexed = i == 0;
                                path2.trimTo(tablePathLen);
                                checkMetadataAndTxn(
                                        path2,
                                        "sensor_id",
                                        PartitionBy.HOUR,
                                        isIndexed ? 1L : 2L,
                                        isIndexed ? 0L : 1L,
                                        isIndexed ? 0L : 1L,
                                        isIndexed,
                                        isIndexed ? 32 : defaultIndexValueBlockSize
                                );
                                Assert.assertEquals(5, countDFiles(isIndexed ? 0L : 1L));
                                Assert.assertEquals(isIndexed ? 10 : 0, countIndexFiles(isIndexed ? 0L : 1L));
                                if (isIndexed) {
                                    startBarrier.await(); // release writer
                                }
                            }
                        }
                        Thread.sleep(100L);
                    }
                } catch (Throwable e) {
                    readerFailure.set(e);
                } finally {
                    Misc.free(path2);
                    engine.releaseAllReaders();
                    endLatch.countDown();
                }
            }).start();

            // drop the index, there will be a reader seeing the index
            startBarrier.await();
            compile(dropIndexStatement(), sqlExecutionContext);
            endLatch.await();

            Throwable fail = readerFailure.get();
            if (fail != null) {
                Assert.fail(fail.getMessage());
            }

            engine.releaseAllReaders();
            engine.releaseAllWriters();

            // no more readers from this point
            path.trimTo(tablePathLen);
            checkMetadataAndTxn(
                    PartitionBy.HOUR,
                    2L,
                    1L,
                    1L,
                    false,
                    defaultIndexValueBlockSize
            );
            Assert.assertEquals(5, countDFiles(0L));
            Assert.assertEquals(10, countIndexFiles(0L));
            Assert.assertEquals(5, countDFiles(1L));
            Assert.assertEquals(0, countIndexFiles(1L));

            // clean after
            compile("VACUUM TABLE sensors", sqlExecutionContext);
            path.trimTo(tablePathLen);
            checkMetadataAndTxn(
                    PartitionBy.HOUR,
                    2,
                    1,
                    1,
                    false,
                    defaultIndexValueBlockSize
            );
            assertSql(tableName, expected); // content is not gone
            Assert.assertEquals(0, countDFiles(0L));
            Assert.assertEquals(0, countIndexFiles(0L));
        });
    }

    @Test
    public void testDropIndexSimultaneously() throws Exception {
        assertMemoryLeak(configuration.getFilesFacade(), () -> {
            compile(CREATE_TABLE_STMT + " PARTITION BY HOUR", sqlExecutionContext);
            checkMetadataAndTxn(
                    PartitionBy.HOUR,
                    1,
                    0,
                    0,
                    true,
                    indexBlockValueSize
            );

            final CyclicBarrier startBarrier = new CyclicBarrier(2);
            final SOCountDownLatch endLatch = new SOCountDownLatch(1);
            final int defaultIndexValueBlockSize = configuration.getIndexValueBlockSize();
            final AtomicReference<Throwable> concurrentDropIndexFailure = new AtomicReference<>();

            // drop index thread
            new Thread(() -> {
<<<<<<< HEAD
                CharSequence systemTableName = engine.getSystemTableName(tableName);
                Path path2 = new Path().put(configuration.getRoot()).concat(systemTableName);
=======
>>>>>>> 3558b979
                try {
                    CompiledQuery cc = compiler2.compile(dropIndexStatement(), sqlExecutionContext2);
                    startBarrier.await();
                    try (OperationFuture future = cc.execute(null)) {
                        future.await();
                    }
                } catch (Throwable e) {
                    concurrentDropIndexFailure.set(e);
                } finally {
                    engine.releaseAllWriters();
                    Path.clearThreadLocals();
                    endLatch.countDown();
                }
            }).start();

            // drop the index concurrently
            startBarrier.await();
            try {
                compile(dropIndexStatement(), sqlExecutionContext);
                endLatch.await();
                // we didnt fail, check they did
                Throwable fail = concurrentDropIndexFailure.get();
                Assert.assertNotNull(fail);
                if (fail instanceof EntryUnavailableException) {
                    // reason can be Alter table execute or Engine cleanup (unknown)
                    TestUtils.assertContains(fail.getMessage(), "table busy [reason=");
                }
                else if (fail instanceof SqlException) {
                    TestUtils.assertContains(fail.getMessage(), "Column is not indexed");
                }
            } catch (EntryUnavailableException e) {
                // reason can be Alter table execute or Engine cleanup (unknown)
                TestUtils.assertContains(e.getFlyweightMessage(), "table busy [reason=");
                // we failed, check they didnt
                Assert.assertNull(concurrentDropIndexFailure.get());
                endLatch.await();
            } catch (SqlException ex) {
                TestUtils.assertContains(ex.getFlyweightMessage(), "Column is not indexed");
                // we failed, check they didnt
                Assert.assertNull(concurrentDropIndexFailure.get());
                endLatch.await();
            }

            engine.releaseAllReaders();
            engine.releaseAllWriters();

            path.trimTo(tablePathLen);
            checkMetadataAndTxn(
                    PartitionBy.HOUR,
                    2,
                    1,
                    1,
                    false,
                    defaultIndexValueBlockSize
            );
            assertSql(tableName, expected); // content is not gone
            Assert.assertEquals(5, countDFiles(1L));
            Assert.assertEquals(0, countIndexFiles(1L));
        });
    }

    private void dropIndexOfIndexedColumn(int partitionedBy) throws Exception {
        assertMemoryLeak(configuration.getFilesFacade(), () -> {
            String createStatement = CREATE_TABLE_STMT;
            int expectedDFiles = -1;
            switch (partitionedBy) {
                case PartitionBy.NONE:
                    expectedDFiles = 1;
                    break;
                case PartitionBy.HOUR:
                    createStatement = CREATE_TABLE_STMT + " PARTITION BY HOUR";
                    expectedDFiles = 5;
                    break;
                case PartitionBy.DAY:
                    createStatement = CREATE_TABLE_STMT + " PARTITION BY DAY";
                    expectedDFiles = 2;
                    break;
                default:
                    Assert.fail("unsupported partitionBy type");
            }
            compile(createStatement, sqlExecutionContext);
            checkMetadataAndTxn(
                    partitionedBy,
                    1,
                    0,
                    0,
                    true,
                    indexBlockValueSize
            );

            compile(dropIndexStatement(), sqlExecutionContext);
            path.trimTo(tablePathLen);
            checkMetadataAndTxn(
                    partitionedBy,
                    2,
                    1,
                    1,
                    false,
                    configuration.getIndexValueBlockSize()
            );
            engine.releaseAllWriters();
            engine.releaseAllReaders();

            // check links have been created
            Assert.assertEquals(expectedDFiles, countDFiles(1L));
            // check index files have been dropped
            Assert.assertEquals(0, countIndexFiles(1L));

            checkMetadataAndTxn(
                    path,
                    "temperature",
                    partitionedBy,
                    2,
                    1,
                    1,
                    true,
                    4
            );
            // other indexed column remains intact
            Assert.assertEquals(expectedDFiles,
                    countFiles("temperature", 0L, DropIndexTest::isDataFile)
            );
            // check index files exist
            Assert.assertEquals(expectedDFiles * 2,
                    countFiles("temperature", 0L, DropIndexTest::isIndexFile)
            );
        });
    }

    private static String dropIndexStatement() {
        sink.clear();
        return sink.put("ALTER TABLE ").put(tableName)
                .put(" ALTER COLUMN ").put(columnName)
                .put(" DROP INDEX")
                .toString();
    }

    private static void checkMetadataAndTxn(
            int partitionedBy,
            long expectedReaderVersion,
            long expectedStructureVersion,
            long expectedColumnVersion,
            boolean isColumnIndexed,
            int indexValueBlockSize
    ) {
        checkMetadataAndTxn(
                path,
                columnName,
                partitionedBy,
                expectedReaderVersion,
                expectedStructureVersion,
                expectedColumnVersion,
                isColumnIndexed,
                indexValueBlockSize
        );
    }

    private static void checkMetadataAndTxn(
            Path path,
            String columnName,
            int partitionedBy,
            long expectedReaderVersion,
            long expectedStructureVersion,
            long expectedColumnVersion,
            boolean isColumnIndexed,
            int indexValueBlockSize
    ) {
        try (TxReader txReader = new TxReader(ff)) {
            int pathLen = path.length();
            txReader.ofRO(path.concat(TXN_FILE_NAME).$(), partitionedBy);
            path.trimTo(pathLen);
            txReader.unsafeLoadAll();
            Assert.assertEquals(expectedStructureVersion, txReader.getStructureVersion());
            Assert.assertEquals(expectedReaderVersion, txReader.getTxn());
            Assert.assertEquals(expectedReaderVersion, txReader.getVersion());
            Assert.assertEquals(expectedColumnVersion, txReader.getColumnVersion());
            try (TableReader reader = engine.getReader(AllowAllCairoSecurityContext.INSTANCE, tableName)) {
                TableReaderMetadata metadata = reader.getMetadata();
                Assert.assertEquals(partitionedBy, metadata.getPartitionBy());
                Assert.assertEquals(expectedStructureVersion, metadata.getStructureVersion());
                int columnIndex = metadata.getColumnIndex(columnName);
                Assert.assertEquals(isColumnIndexed, metadata.isColumnIndexed(columnIndex));
                Assert.assertEquals(indexValueBlockSize, metadata.getIndexValueBlockCapacity(columnIndex));
            }
        }
    }

    private long countIndexFiles(long txn) throws IOException {
        return countFiles(columnName, txn, DropIndexTest::isIndexFile);
    }

    private long countDFiles(long txn) throws IOException {
        return countFiles(columnName, txn, DropIndexTest::isDataFile);
    }

    private static long countFiles(String columnName, long txn, FileChecker fileChecker) throws IOException {
        CharSequence systemTableName = engine.getSystemTableName(tableName);
        final java.nio.file.Path tablePath = FileSystems.getDefault().getPath(
                (String) configuration.getRoot(),
                Chars.toString(systemTableName)
        );
        try (Stream<?> stream = Files.find(
                tablePath,
                Integer.MAX_VALUE,
                (filePath, _attrs) -> fileChecker.accepts(tablePath, filePath, columnName, txn)
        )) {
            return stream.count();
        }
    }

    @FunctionalInterface
    public interface FileChecker {
        boolean accepts(java.nio.file.Path tablePath, java.nio.file.Path filePath, String columnName, long txn);
    }

    private static boolean isIndexFile(
            java.nio.file.Path tablePath,
            java.nio.file.Path filePath,
            String columnName,
            long txn
    ) {
        final String fn = filePath.getFileName().toString();
        boolean isIndexFile = !filePath.getParent().equals(tablePath);
        if (!isIndexFile) {
            return false;
        }
        String K = columnName + ".k";
        String V = columnName + ".v";
        if (txn > 0) {
            K = K + "." + txn;
            V = V + "." + txn;
        }
        return fn.endsWith(K) || fn.endsWith(V);
    }

    private static boolean isDataFile(
            java.nio.file.Path tablePath,
            java.nio.file.Path filePath,
            String columnName,
            long txn
    ) {
        final String fn = filePath.getFileName().toString();
        boolean isDFile = !filePath.getParent().equals(tablePath);
        if (!isDFile) {
            return false;
        }
        return fn.endsWith(columnName + (txn < 1 ? ".d" : ".d." + txn));
    }
}<|MERGE_RESOLUTION|>--- conflicted
+++ resolved
@@ -384,11 +384,8 @@
 
             // drop index thread
             new Thread(() -> {
-<<<<<<< HEAD
                 CharSequence systemTableName = engine.getSystemTableName(tableName);
                 Path path2 = new Path().put(configuration.getRoot()).concat(systemTableName);
-=======
->>>>>>> 3558b979
                 try {
                     CompiledQuery cc = compiler2.compile(dropIndexStatement(), sqlExecutionContext2);
                     startBarrier.await();
