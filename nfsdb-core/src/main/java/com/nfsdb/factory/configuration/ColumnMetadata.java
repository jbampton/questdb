--- conflicted
+++ resolved
@@ -1,5 +1,5 @@
 /*
- * Copyright (c) 2014. Vlad Ilyushchenko
+ * Copyright (c) 2014-2015. Vlad Ilyushchenko
  *
  * Licensed under the Apache License, Version 2.0 (the "License");
  * you may not use this file except in compliance with the License.
@@ -21,12 +21,8 @@
 import com.nfsdb.storage.SymbolTable;
 import edu.umd.cs.findbugs.annotations.SuppressFBWarnings;
 
-<<<<<<< HEAD
+@SuppressFBWarnings({"PRMC_POSSIBLY_REDUNDANT_METHOD_CALLS"})
 public class ColumnMetadata implements RecordColumnMetadata {
-=======
-@SuppressFBWarnings({"PRMC_POSSIBLY_REDUNDANT_METHOD_CALLS"})
-public class ColumnMetadata {
->>>>>>> f2e06fc7
     public String name;
     public ColumnType type;
     public long offset;
@@ -141,19 +137,4 @@
         buf.put(sameAs);
         buf.put(noCache);
     }
-
-    @Override
-    public ColumnType getType() {
-        return type;
-    }
-
-    @Override
-    public SymbolTable getSymbolTable() {
-        return symbolTable;
-    }
-
-    @Override
-    public String getName() {
-        return name;
-    }
 }